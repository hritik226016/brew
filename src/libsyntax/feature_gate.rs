--- conflicted
+++ resolved
@@ -562,13 +562,10 @@
     (accepted, inclusive_range_syntax, "1.26.0", Some(28237), None),
     // allow `..=` in patterns (RFC 1192)
     (accepted, dotdoteq_in_patterns, "1.26.0", Some(28237), None),
-<<<<<<< HEAD
     // The `i128` type
     (accepted, i128_type, "1.26.0", Some(35118), None),
-=======
     // Termination trait in main (RFC 1937)
     (accepted, termination_trait, "1.26.0", Some(43301), None),
->>>>>>> 2b13d95d
 );
 
 // If you change this, please modify src/doc/unstable-book as well. You must
