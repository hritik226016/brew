error[E0790]: cannot call associated function on trait without specifying the corresponding `impl` type
  --> $DIR/static-method-generic-inference.rs:24:25
   |
LL |         fn new() -> T;
   |         -------------- `HasNew::new` defined here
...
LL |     let _f: base::Foo = base::HasNew::new();
<<<<<<< HEAD
   |                         ^^^^^^^^^^^^^^^^^ cannot call trait method as a free function
=======
   |                         ^^^^^^^^^^^^^^^^^ cannot call associated function of trait
   |
help: use the fully-qualified path to the only available implementation
   |
LL |     let _f: base::Foo = base::<::base::Foo as HasNew>::new();
   |                               +++++++++++++++       +
>>>>>>> a289cfcf

error: aborting due to previous error

For more information about this error, try `rustc --explain E0790`.<|MERGE_RESOLUTION|>--- conflicted
+++ resolved
@@ -5,16 +5,7 @@
    |         -------------- `HasNew::new` defined here
 ...
 LL |     let _f: base::Foo = base::HasNew::new();
-<<<<<<< HEAD
    |                         ^^^^^^^^^^^^^^^^^ cannot call trait method as a free function
-=======
-   |                         ^^^^^^^^^^^^^^^^^ cannot call associated function of trait
-   |
-help: use the fully-qualified path to the only available implementation
-   |
-LL |     let _f: base::Foo = base::<::base::Foo as HasNew>::new();
-   |                               +++++++++++++++       +
->>>>>>> a289cfcf
 
 error: aborting due to previous error
 
