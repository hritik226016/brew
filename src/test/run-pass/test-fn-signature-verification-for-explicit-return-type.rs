--- conflicted
+++ resolved
@@ -16,8 +16,4 @@
 pub fn bench_explicit_return_type(_: &mut ::test::Bencher) -> () {}
 
 #[test]
-<<<<<<< HEAD
-pub fn test_explicit_return_type() -> () {}
-=======
-fn test_explicit_return_type() -> () {}
->>>>>>> 3ea3e1d5
+pub fn test_explicit_return_type() -> () {}