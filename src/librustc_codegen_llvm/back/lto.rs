use crate::back::write::{
    self, save_temp_bitcode, to_llvm_opt_settings, with_llvm_pmb, DiagnosticHandlers,
};
use crate::llvm::archive_ro::ArchiveRO;
use crate::llvm::{self, False, True};
use crate::{LlvmCodegenBackend, ModuleLlvm};
use log::{debug, info};
use rustc_codegen_ssa::back::lto::{LtoModuleCodegen, SerializedModule, ThinModule, ThinShared};
use rustc_codegen_ssa::back::symbol_export;
use rustc_codegen_ssa::back::write::{CodegenContext, FatLTOInput, ModuleConfig};
use rustc_codegen_ssa::traits::*;
use rustc_codegen_ssa::{looks_like_rust_object_file, ModuleCodegen, ModuleKind};
use rustc_data_structures::fx::{FxHashMap, FxHashSet};
use rustc_errors::{FatalError, Handler};
use rustc_hir::def_id::LOCAL_CRATE;
use rustc_middle::bug;
use rustc_middle::dep_graph::WorkProduct;
use rustc_middle::middle::exported_symbols::SymbolExportLevel;
use rustc_session::cgu_reuse_tracker::CguReuse;
use rustc_session::config::{self, CrateType, Lto};

use std::ffi::{CStr, CString};
use std::fs::File;
use std::io;
use std::mem;
use std::path::Path;
use std::ptr;
use std::slice;
use std::sync::Arc;

/// We keep track of past LTO imports that were used to produce the current set
/// of compiled object files that we might choose to reuse during this
/// compilation session.
pub const THIN_LTO_IMPORTS_INCR_COMP_FILE_NAME: &str = "thin-lto-past-imports.bin";

pub fn crate_type_allows_lto(crate_type: CrateType) -> bool {
    match crate_type {
        CrateType::Executable | CrateType::Staticlib | CrateType::Cdylib => true,
        CrateType::Dylib | CrateType::Rlib | CrateType::ProcMacro => false,
    }
}

fn prepare_lto(
    cgcx: &CodegenContext<LlvmCodegenBackend>,
    diag_handler: &Handler,
) -> Result<(Vec<CString>, Vec<(SerializedModule<ModuleBuffer>, CString)>), FatalError> {
    let export_threshold = match cgcx.lto {
        // We're just doing LTO for our one crate
        Lto::ThinLocal => SymbolExportLevel::Rust,

        // We're doing LTO for the entire crate graph
        Lto::Fat | Lto::Thin => symbol_export::crates_export_threshold(&cgcx.crate_types),

        Lto::No => panic!("didn't request LTO but we're doing LTO"),
    };

    let symbol_filter = &|&(ref name, level): &(String, SymbolExportLevel)| {
        if level.is_below_threshold(export_threshold) {
            Some(CString::new(name.as_str()).unwrap())
        } else {
            None
        }
    };
    let exported_symbols = cgcx.exported_symbols.as_ref().expect("needs exported symbols for LTO");
    let mut symbols_below_threshold = {
        let _timer = cgcx.prof.generic_activity("LLVM_lto_generate_symbols_below_threshold");
        exported_symbols[&LOCAL_CRATE].iter().filter_map(symbol_filter).collect::<Vec<CString>>()
    };
    info!("{} symbols to preserve in this crate", symbols_below_threshold.len());

    // If we're performing LTO for the entire crate graph, then for each of our
    // upstream dependencies, find the corresponding rlib and load the bitcode
    // from the archive.
    //
    // We save off all the bytecode and LLVM module ids for later processing
    // with either fat or thin LTO
    let mut upstream_modules = Vec::new();
    if cgcx.lto != Lto::ThinLocal {
        if cgcx.opts.cg.prefer_dynamic {
            diag_handler
                .struct_err("cannot prefer dynamic linking when performing LTO")
                .note(
                    "only 'staticlib', 'bin', and 'cdylib' outputs are \
                               supported with LTO",
                )
                .emit();
            return Err(FatalError);
        }

        // Make sure we actually can run LTO
        for crate_type in cgcx.crate_types.iter() {
            if !crate_type_allows_lto(*crate_type) {
                let e = diag_handler.fatal(
                    "lto can only be run for executables, cdylibs and \
                                            static library outputs",
                );
                return Err(e);
            }
        }

        for &(cnum, ref path) in cgcx.each_linked_rlib_for_lto.iter() {
            let exported_symbols =
                cgcx.exported_symbols.as_ref().expect("needs exported symbols for LTO");
            {
                let _timer =
                    cgcx.prof.generic_activity("LLVM_lto_generate_symbols_below_threshold");
                symbols_below_threshold
                    .extend(exported_symbols[&cnum].iter().filter_map(symbol_filter));
            }

            let archive = ArchiveRO::open(&path).expect("wanted an rlib");
            let obj_files = archive
                .iter()
                .filter_map(|child| child.ok().and_then(|c| c.name().map(|name| (name, c))))
                .filter(|&(name, _)| looks_like_rust_object_file(name));
            for (name, child) in obj_files {
                info!("adding bitcode from {}", name);
                match get_bitcode_slice_from_object_data(child.data()) {
                    Ok(data) => {
                        let module = SerializedModule::FromRlib(data.to_vec());
                        upstream_modules.push((module, CString::new(name).unwrap()));
                    }
                    Err(msg) => return Err(diag_handler.fatal(&msg)),
                }
            }
        }
    }

    Ok((symbols_below_threshold, upstream_modules))
}

fn get_bitcode_slice_from_object_data(obj: &[u8]) -> Result<&[u8], String> {
    let mut len = 0;
    let data =
        unsafe { llvm::LLVMRustGetBitcodeSliceFromObjectData(obj.as_ptr(), obj.len(), &mut len) };
    if !data.is_null() {
        assert!(len != 0);
        let bc = unsafe { slice::from_raw_parts(data, len) };

        // `bc` must be a sub-slice of `obj`.
        assert!(obj.as_ptr() <= bc.as_ptr());
        assert!(bc[bc.len()..bc.len()].as_ptr() <= obj[obj.len()..obj.len()].as_ptr());

        Ok(bc)
    } else {
        assert!(len == 0);
        let msg = llvm::last_error().unwrap_or_else(|| "unknown LLVM error".to_string());
        Err(format!("failed to get bitcode from object file for LTO ({})", msg))
    }
}

/// Performs fat LTO by merging all modules into a single one and returning it
/// for further optimization.
pub(crate) fn run_fat(
    cgcx: &CodegenContext<LlvmCodegenBackend>,
    modules: Vec<FatLTOInput<LlvmCodegenBackend>>,
    cached_modules: Vec<(SerializedModule<ModuleBuffer>, WorkProduct)>,
) -> Result<LtoModuleCodegen<LlvmCodegenBackend>, FatalError> {
    let diag_handler = cgcx.create_diag_handler();
    let (symbols_below_threshold, upstream_modules) = prepare_lto(cgcx, &diag_handler)?;
    let symbols_below_threshold =
        symbols_below_threshold.iter().map(|c| c.as_ptr()).collect::<Vec<_>>();
    fat_lto(
        cgcx,
        &diag_handler,
        modules,
        cached_modules,
        upstream_modules,
        &symbols_below_threshold,
    )
}

/// Performs thin LTO by performing necessary global analysis and returning two
/// lists, one of the modules that need optimization and another for modules that
/// can simply be copied over from the incr. comp. cache.
pub(crate) fn run_thin(
    cgcx: &CodegenContext<LlvmCodegenBackend>,
    modules: Vec<(String, ThinBuffer)>,
    cached_modules: Vec<(SerializedModule<ModuleBuffer>, WorkProduct)>,
) -> Result<(Vec<LtoModuleCodegen<LlvmCodegenBackend>>, Vec<WorkProduct>), FatalError> {
    let diag_handler = cgcx.create_diag_handler();
    let (symbols_below_threshold, upstream_modules) = prepare_lto(cgcx, &diag_handler)?;
    let symbols_below_threshold =
        symbols_below_threshold.iter().map(|c| c.as_ptr()).collect::<Vec<_>>();
    if cgcx.opts.cg.linker_plugin_lto.enabled() {
        unreachable!(
            "We should never reach this case if the LTO step \
                      is deferred to the linker"
        );
    }
    thin_lto(
        cgcx,
        &diag_handler,
        modules,
        upstream_modules,
        cached_modules,
        &symbols_below_threshold,
    )
}

pub(crate) fn prepare_thin(module: ModuleCodegen<ModuleLlvm>) -> (String, ThinBuffer) {
    let name = module.name.clone();
    let buffer = ThinBuffer::new(module.module_llvm.llmod());
    (name, buffer)
}

fn fat_lto(
    cgcx: &CodegenContext<LlvmCodegenBackend>,
    diag_handler: &Handler,
    modules: Vec<FatLTOInput<LlvmCodegenBackend>>,
    cached_modules: Vec<(SerializedModule<ModuleBuffer>, WorkProduct)>,
    mut serialized_modules: Vec<(SerializedModule<ModuleBuffer>, CString)>,
    symbols_below_threshold: &[*const libc::c_char],
) -> Result<LtoModuleCodegen<LlvmCodegenBackend>, FatalError> {
    let _timer = cgcx.prof.generic_activity("LLVM_fat_lto_build_monolithic_module");
    info!("going for a fat lto");

    // Sort out all our lists of incoming modules into two lists.
    //
    // * `serialized_modules` (also and argument to this function) contains all
    //   modules that are serialized in-memory.
    // * `in_memory` contains modules which are already parsed and in-memory,
    //   such as from multi-CGU builds.
    //
    // All of `cached_modules` (cached from previous incremental builds) can
    // immediately go onto the `serialized_modules` modules list and then we can
    // split the `modules` array into these two lists.
    let mut in_memory = Vec::new();
    serialized_modules.extend(cached_modules.into_iter().map(|(buffer, wp)| {
        info!("pushing cached module {:?}", wp.cgu_name);
        (buffer, CString::new(wp.cgu_name).unwrap())
    }));
    for module in modules {
        match module {
            FatLTOInput::InMemory(m) => in_memory.push(m),
            FatLTOInput::Serialized { name, buffer } => {
                info!("pushing serialized module {:?}", name);
                let buffer = SerializedModule::Local(buffer);
                serialized_modules.push((buffer, CString::new(name).unwrap()));
            }
        }
    }

    // Find the "costliest" module and merge everything into that codegen unit.
    // All the other modules will be serialized and reparsed into the new
    // context, so this hopefully avoids serializing and parsing the largest
    // codegen unit.
    //
    // Additionally use a regular module as the base here to ensure that various
    // file copy operations in the backend work correctly. The only other kind
    // of module here should be an allocator one, and if your crate is smaller
    // than the allocator module then the size doesn't really matter anyway.
    let costliest_module = in_memory
        .iter()
        .enumerate()
        .filter(|&(_, module)| module.kind == ModuleKind::Regular)
        .map(|(i, module)| {
            let cost = unsafe { llvm::LLVMRustModuleCost(module.module_llvm.llmod()) };
            (cost, i)
        })
        .max();

    // If we found a costliest module, we're good to go. Otherwise all our
    // inputs were serialized which could happen in the case, for example, that
    // all our inputs were incrementally reread from the cache and we're just
    // re-executing the LTO passes. If that's the case deserialize the first
    // module and create a linker with it.
    let module: ModuleCodegen<ModuleLlvm> = match costliest_module {
        Some((_cost, i)) => in_memory.remove(i),
        None => {
            assert!(!serialized_modules.is_empty(), "must have at least one serialized module");
            let (buffer, name) = serialized_modules.remove(0);
            info!("no in-memory regular modules to choose from, parsing {:?}", name);
            ModuleCodegen {
                module_llvm: ModuleLlvm::parse(cgcx, &name, buffer.data(), diag_handler)?,
                name: name.into_string().unwrap(),
                kind: ModuleKind::Regular,
            }
        }
    };
    let mut serialized_bitcode = Vec::new();
    {
        let (llcx, llmod) = {
            let llvm = &module.module_llvm;
            (&llvm.llcx, llvm.llmod())
        };
        info!("using {:?} as a base module", module.name);

        // The linking steps below may produce errors and diagnostics within LLVM
        // which we'd like to handle and print, so set up our diagnostic handlers
        // (which get unregistered when they go out of scope below).
        let _handler = DiagnosticHandlers::new(cgcx, diag_handler, llcx);

        // For all other modules we codegened we'll need to link them into our own
        // bitcode. All modules were codegened in their own LLVM context, however,
        // and we want to move everything to the same LLVM context. Currently the
        // way we know of to do that is to serialize them to a string and them parse
        // them later. Not great but hey, that's why it's "fat" LTO, right?
        for module in in_memory {
            let buffer = ModuleBuffer::new(module.module_llvm.llmod());
            let llmod_id = CString::new(&module.name[..]).unwrap();
            serialized_modules.push((SerializedModule::Local(buffer), llmod_id));
        }
        // Sort the modules to ensure we produce deterministic results.
        serialized_modules.sort_by(|module1, module2| module1.1.cmp(&module2.1));

        // For all serialized bitcode files we parse them and link them in as we did
        // above, this is all mostly handled in C++. Like above, though, we don't
        // know much about the memory management here so we err on the side of being
        // save and persist everything with the original module.
        let mut linker = Linker::new(llmod);
        for (bc_decoded, name) in serialized_modules {
            let _timer = cgcx
                .prof
                .generic_activity_with_arg("LLVM_fat_lto_link_module", format!("{:?}", name));
            info!("linking {:?}", name);
            let data = bc_decoded.data();
            linker.add(&data).map_err(|()| {
                let msg = format!("failed to load bc of {:?}", name);
                write::llvm_err(&diag_handler, &msg)
            })?;
            serialized_bitcode.push(bc_decoded);
        }
        drop(linker);
        save_temp_bitcode(&cgcx, &module, "lto.input");

        // Internalize everything below threshold to help strip out more modules and such.
        unsafe {
            let ptr = symbols_below_threshold.as_ptr();
            llvm::LLVMRustRunRestrictionPass(
                llmod,
                ptr as *const *const libc::c_char,
                symbols_below_threshold.len() as libc::size_t,
            );
            save_temp_bitcode(&cgcx, &module, "lto.after-restriction");
        }

        if cgcx.no_landing_pads {
            unsafe {
                llvm::LLVMRustMarkAllFunctionsNounwind(llmod);
            }
            save_temp_bitcode(&cgcx, &module, "lto.after-nounwind");
        }
    }

    Ok(LtoModuleCodegen::Fat { module: Some(module), _serialized_bitcode: serialized_bitcode })
}

struct Linker<'a>(&'a mut llvm::Linker<'a>);

impl Linker<'a> {
    fn new(llmod: &'a llvm::Module) -> Self {
        unsafe { Linker(llvm::LLVMRustLinkerNew(llmod)) }
    }

    fn add(&mut self, bytecode: &[u8]) -> Result<(), ()> {
        unsafe {
            if llvm::LLVMRustLinkerAdd(
                self.0,
                bytecode.as_ptr() as *const libc::c_char,
                bytecode.len(),
            ) {
                Ok(())
            } else {
                Err(())
            }
        }
    }
}

impl Drop for Linker<'a> {
    fn drop(&mut self) {
        unsafe {
            llvm::LLVMRustLinkerFree(&mut *(self.0 as *mut _));
        }
    }
}

/// Prepare "thin" LTO to get run on these modules.
///
/// The general structure of ThinLTO is quite different from the structure of
/// "fat" LTO above. With "fat" LTO all LLVM modules in question are merged into
/// one giant LLVM module, and then we run more optimization passes over this
/// big module after internalizing most symbols. Thin LTO, on the other hand,
/// avoid this large bottleneck through more targeted optimization.
///
/// At a high level Thin LTO looks like:
///
///     1. Prepare a "summary" of each LLVM module in question which describes
///        the values inside, cost of the values, etc.
///     2. Merge the summaries of all modules in question into one "index"
///     3. Perform some global analysis on this index
///     4. For each module, use the index and analysis calculated previously to
///        perform local transformations on the module, for example inlining
///        small functions from other modules.
///     5. Run thin-specific optimization passes over each module, and then code
///        generate everything at the end.
///
/// The summary for each module is intended to be quite cheap, and the global
/// index is relatively quite cheap to create as well. As a result, the goal of
/// ThinLTO is to reduce the bottleneck on LTO and enable LTO to be used in more
/// situations. For example one cheap optimization is that we can parallelize
/// all codegen modules, easily making use of all the cores on a machine.
///
/// With all that in mind, the function here is designed at specifically just
/// calculating the *index* for ThinLTO. This index will then be shared amongst
/// all of the `LtoModuleCodegen` units returned below and destroyed once
/// they all go out of scope.
fn thin_lto(
    cgcx: &CodegenContext<LlvmCodegenBackend>,
    diag_handler: &Handler,
    modules: Vec<(String, ThinBuffer)>,
    serialized_modules: Vec<(SerializedModule<ModuleBuffer>, CString)>,
    cached_modules: Vec<(SerializedModule<ModuleBuffer>, WorkProduct)>,
    symbols_below_threshold: &[*const libc::c_char],
) -> Result<(Vec<LtoModuleCodegen<LlvmCodegenBackend>>, Vec<WorkProduct>), FatalError> {
    let _timer = cgcx.prof.generic_activity("LLVM_thin_lto_global_analysis");
    unsafe {
        info!("going for that thin, thin LTO");

        let green_modules: FxHashMap<_, _> =
            cached_modules.iter().map(|&(_, ref wp)| (wp.cgu_name.clone(), wp.clone())).collect();

        let full_scope_len = modules.len() + serialized_modules.len() + cached_modules.len();
        let mut thin_buffers = Vec::with_capacity(modules.len());
        let mut module_names = Vec::with_capacity(full_scope_len);
        let mut thin_modules = Vec::with_capacity(full_scope_len);

        for (i, (name, buffer)) in modules.into_iter().enumerate() {
            info!("local module: {} - {}", i, name);
            let cname = CString::new(name.clone()).unwrap();
            thin_modules.push(llvm::ThinLTOModule {
                identifier: cname.as_ptr(),
                data: buffer.data().as_ptr(),
                len: buffer.data().len(),
            });
            thin_buffers.push(buffer);
            module_names.push(cname);
        }

        // FIXME: All upstream crates are deserialized internally in the
        //        function below to extract their summary and modules. Note that
        //        unlike the loop above we *must* decode and/or read something
        //        here as these are all just serialized files on disk. An
        //        improvement, however, to make here would be to store the
        //        module summary separately from the actual module itself. Right
        //        now this is store in one large bitcode file, and the entire
        //        file is deflate-compressed. We could try to bypass some of the
        //        decompression by storing the index uncompressed and only
        //        lazily decompressing the bytecode if necessary.
        //
        //        Note that truly taking advantage of this optimization will
        //        likely be further down the road. We'd have to implement
        //        incremental ThinLTO first where we could actually avoid
        //        looking at upstream modules entirely sometimes (the contents,
        //        we must always unconditionally look at the index).
        let mut serialized = Vec::with_capacity(serialized_modules.len() + cached_modules.len());

        let cached_modules =
            cached_modules.into_iter().map(|(sm, wp)| (sm, CString::new(wp.cgu_name).unwrap()));

        for (module, name) in serialized_modules.into_iter().chain(cached_modules) {
            info!("upstream or cached module {:?}", name);
            thin_modules.push(llvm::ThinLTOModule {
                identifier: name.as_ptr(),
                data: module.data().as_ptr(),
                len: module.data().len(),
            });
            serialized.push(module);
            module_names.push(name);
        }

        // Sanity check
        assert_eq!(thin_modules.len(), module_names.len());

        // Delegate to the C++ bindings to create some data here. Once this is a
        // tried-and-true interface we may wish to try to upstream some of this
        // to LLVM itself, right now we reimplement a lot of what they do
        // upstream...
        let data = llvm::LLVMRustCreateThinLTOData(
            thin_modules.as_ptr(),
            thin_modules.len() as u32,
            symbols_below_threshold.as_ptr(),
            symbols_below_threshold.len() as u32,
        )
        .ok_or_else(|| write::llvm_err(&diag_handler, "failed to prepare thin LTO context"))?;

        info!("thin LTO data created");

        let (import_map_path, prev_import_map, curr_import_map) =
            if let Some(ref incr_comp_session_dir) = cgcx.incr_comp_session_dir {
                let path = incr_comp_session_dir.join(THIN_LTO_IMPORTS_INCR_COMP_FILE_NAME);
                // If previous imports have been deleted, or we get an IO error
                // reading the file storing them, then we'll just use `None` as the
                // prev_import_map, which will force the code to be recompiled.
                let prev = if path.exists() {
                    ThinLTOImportMaps::load_from_file(&path).ok()
                } else {
                    None
                };
                let curr = ThinLTOImportMaps::from_thin_lto_data(data);
                (Some(path), prev, curr)
            } else {
                // If we don't compile incrementally, we don't need to load the
                // import data from LLVM.
                assert!(green_modules.is_empty());
                let curr = ThinLTOImportMaps::default();
                (None, None, curr)
            };
        info!("thin LTO import map loaded");

        let data = ThinData(data);

        // Throw our data in an `Arc` as we'll be sharing it across threads. We
        // also put all memory referenced by the C++ data (buffers, ids, etc)
        // into the arc as well. After this we'll create a thin module
        // codegen per module in this data.
        let shared = Arc::new(ThinShared {
            data,
            thin_buffers,
            serialized_modules: serialized,
            module_names,
        });

        let mut copy_jobs = vec![];
        let mut opt_jobs = vec![];

        info!("checking which modules can be-reused and which have to be re-optimized.");
        for (module_index, module_name) in shared.module_names.iter().enumerate() {
            let module_name = module_name_to_str(module_name);

            // If (1.) the module hasn't changed, and (2.) none of the modules
            // it imports from have changed, *and* (3.) the import and export
            // sets themselves have not changed from the previous compile when
            // it was last ThinLTO'ed, then we can re-use the post-ThinLTO
            // version of the module. Otherwise, freshly perform LTO
            // optimization.
            //
            // (Note that globally, the export set is just the inverse of the
            // import set.)
            //
            // For further justification of why the above is necessary and sufficient,
            // see the LLVM blog post on ThinLTO:
            //
            // http://blog.llvm.org/2016/06/thinlto-scalable-and-incremental-lto.html
            //
            // which states the following:
            //
            // ```quote
            // any particular ThinLTO backend must be redone iff:
            //
            // 1. The corresponding (primary) module’s bitcode changed
            // 2. The list of imports into or exports from the module changed
            // 3. The bitcode for any module being imported from has changed
            // 4. Any global analysis result affecting either the primary module
            //    or anything it imports has changed.
            // ```
            //
            // This strategy means we can always save the computed imports as
            // canon: when we reuse the post-ThinLTO version, condition (3.)
            // ensures that the current import set is the same as the previous
            // one. (And of course, when we don't reuse the post-ThinLTO
            // version, the current import set *is* the correct one, since we
            // are doing the ThinLTO in this current compilation cycle.)
            //
            // For more discussion, see rust-lang/rust#59535 (where the import
            // issue was discovered) and rust-lang/rust#69798 (where the
            // analogous export issue was discovered).
            if let (Some(prev_import_map), true) =
                (prev_import_map.as_ref(), green_modules.contains_key(module_name))
            {
                assert!(cgcx.incr_comp_session_dir.is_some());

                let prev_imports = prev_import_map.imports_of(module_name);
                let curr_imports = curr_import_map.imports_of(module_name);
                let prev_exports = prev_import_map.exports_of(module_name);
                let curr_exports = curr_import_map.exports_of(module_name);
                let imports_all_green = curr_imports
                    .iter()
                    .all(|imported_module| green_modules.contains_key(imported_module));
                if imports_all_green
                    && equivalent_as_sets(prev_imports, curr_imports)
                    && equivalent_as_sets(prev_exports, curr_exports)
                {
                    let work_product = green_modules[module_name].clone();
                    copy_jobs.push(work_product);
                    info!(" - {}: re-used", module_name);
                    assert!(cgcx.incr_comp_session_dir.is_some());
                    cgcx.cgu_reuse_tracker.set_actual_reuse(module_name, CguReuse::PostLto);
                    continue;
                }
            }

            info!(" - {}: re-compiled", module_name);
            opt_jobs.push(LtoModuleCodegen::Thin(ThinModule {
                shared: shared.clone(),
                idx: module_index,
            }));
        }

        // Save the current ThinLTO import information for the next compilation
        // session, overwriting the previous serialized imports (if any).
        if let Some(path) = import_map_path {
            if let Err(err) = curr_import_map.save_to_file(&path) {
                let msg = format!("Error while writing ThinLTO import data: {}", err);
                return Err(write::llvm_err(&diag_handler, &msg));
            }
        }

        Ok((opt_jobs, copy_jobs))
    }
}

/// Given two slices, each with no repeat elements. returns true if and only if
/// the two slices have the same contents when considered as sets (i.e. when
/// element order is disregarded).
fn equivalent_as_sets(a: &[String], b: &[String]) -> bool {
    // cheap path: unequal lengths means cannot possibly be set equivalent.
    if a.len() != b.len() {
        return false;
    }
    // fast path: before building new things, check if inputs are equivalent as is.
    if a == b {
        return true;
    }
    // slow path: general set comparison.
    let a: FxHashSet<&str> = a.iter().map(|s| s.as_str()).collect();
    let b: FxHashSet<&str> = b.iter().map(|s| s.as_str()).collect();
    a == b
}

pub(crate) fn run_pass_manager(
    cgcx: &CodegenContext<LlvmCodegenBackend>,
    module: &ModuleCodegen<ModuleLlvm>,
    config: &ModuleConfig,
    thin: bool,
) {
    let _timer = cgcx.prof.extra_verbose_generic_activity("LLVM_lto_optimize", &module.name[..]);

    // Now we have one massive module inside of llmod. Time to run the
    // LTO-specific optimization passes that LLVM provides.
    //
    // This code is based off the code found in llvm's LTO code generator:
    //      tools/lto/LTOCodeGenerator.cpp
    debug!("running the pass manager");
    unsafe {
        if write::should_use_new_llvm_pass_manager(config) {
            let opt_stage = if thin { llvm::OptStage::ThinLTO } else { llvm::OptStage::FatLTO };
            let opt_level = config.opt_level.unwrap_or(config::OptLevel::No);
            // See comment below for why this is necessary.
            let opt_level = if let config::OptLevel::No = opt_level {
                config::OptLevel::Less
            } else {
                opt_level
            };
            write::optimize_with_new_llvm_pass_manager(cgcx, module, config, opt_level, opt_stage);
            debug!("lto done");
            return;
        }

        let pm = llvm::LLVMCreatePassManager();
<<<<<<< HEAD
        llvm::LLVMAddAnalysisPasses(module.module_llvm.tm, pm);
=======
        llvm::LLVMRustAddAnalysisPasses(tm, pm, llmod, config.polly);
>>>>>>> d51fa916

        if config.verify_llvm_ir {
            let pass = llvm::LLVMRustFindAndCreatePass("verify\0".as_ptr().cast());
            llvm::LLVMRustAddPass(pm, pass.unwrap());
        }

        // When optimizing for LTO we don't actually pass in `-O0`, but we force
        // it to always happen at least with `-O1`.
        //
        // With ThinLTO we mess around a lot with symbol visibility in a way
        // that will actually cause linking failures if we optimize at O0 which
        // notable is lacking in dead code elimination. To ensure we at least
        // get some optimizations and correctly link we forcibly switch to `-O1`
        // to get dead code elimination.
        //
        // Note that in general this shouldn't matter too much as you typically
        // only turn on ThinLTO when you're compiling with optimizations
        // otherwise.
        let opt_level = config
            .opt_level
            .map(|x| to_llvm_opt_settings(x).0)
            .unwrap_or(llvm::CodeGenOptLevel::None);
        let opt_level = match opt_level {
            llvm::CodeGenOptLevel::None => llvm::CodeGenOptLevel::Less,
            level => level,
        };
        with_llvm_pmb(module.module_llvm.llmod(), config, opt_level, false, &mut |b| {
            if thin {
                llvm::LLVMRustPassManagerBuilderPopulateThinLTOPassManager(b, pm);
            } else {
                llvm::LLVMPassManagerBuilderPopulateLTOPassManager(
                    b, pm, /* Internalize = */ False, /* RunInliner = */ True,
                );
            }
        });

        // We always generate bitcode through ThinLTOBuffers,
        // which do not support anonymous globals
        if config.bitcode_needed() {
            let pass = llvm::LLVMRustFindAndCreatePass("name-anon-globals\0".as_ptr().cast());
            llvm::LLVMRustAddPass(pm, pass.unwrap());
        }

        if config.verify_llvm_ir {
            let pass = llvm::LLVMRustFindAndCreatePass("verify\0".as_ptr().cast());
            llvm::LLVMRustAddPass(pm, pass.unwrap());
        }

        llvm::LLVMRunPassManager(pm, module.module_llvm.llmod());

        llvm::LLVMDisposePassManager(pm);
    }
    debug!("lto done");
}

pub struct ModuleBuffer(&'static mut llvm::ModuleBuffer);

unsafe impl Send for ModuleBuffer {}
unsafe impl Sync for ModuleBuffer {}

impl ModuleBuffer {
    pub fn new(m: &llvm::Module) -> ModuleBuffer {
        ModuleBuffer(unsafe { llvm::LLVMRustModuleBufferCreate(m) })
    }
}

impl ModuleBufferMethods for ModuleBuffer {
    fn data(&self) -> &[u8] {
        unsafe {
            let ptr = llvm::LLVMRustModuleBufferPtr(self.0);
            let len = llvm::LLVMRustModuleBufferLen(self.0);
            slice::from_raw_parts(ptr, len)
        }
    }
}

impl Drop for ModuleBuffer {
    fn drop(&mut self) {
        unsafe {
            llvm::LLVMRustModuleBufferFree(&mut *(self.0 as *mut _));
        }
    }
}

pub struct ThinData(&'static mut llvm::ThinLTOData);

unsafe impl Send for ThinData {}
unsafe impl Sync for ThinData {}

impl Drop for ThinData {
    fn drop(&mut self) {
        unsafe {
            llvm::LLVMRustFreeThinLTOData(&mut *(self.0 as *mut _));
        }
    }
}

pub struct ThinBuffer(&'static mut llvm::ThinLTOBuffer);

unsafe impl Send for ThinBuffer {}
unsafe impl Sync for ThinBuffer {}

impl ThinBuffer {
    pub fn new(m: &llvm::Module) -> ThinBuffer {
        unsafe {
            let buffer = llvm::LLVMRustThinLTOBufferCreate(m);
            ThinBuffer(buffer)
        }
    }
}

impl ThinBufferMethods for ThinBuffer {
    fn data(&self) -> &[u8] {
        unsafe {
            let ptr = llvm::LLVMRustThinLTOBufferPtr(self.0) as *const _;
            let len = llvm::LLVMRustThinLTOBufferLen(self.0);
            slice::from_raw_parts(ptr, len)
        }
    }
}

impl Drop for ThinBuffer {
    fn drop(&mut self) {
        unsafe {
            llvm::LLVMRustThinLTOBufferFree(&mut *(self.0 as *mut _));
        }
    }
}

pub unsafe fn optimize_thin_module(
    thin_module: &mut ThinModule<LlvmCodegenBackend>,
    cgcx: &CodegenContext<LlvmCodegenBackend>,
) -> Result<ModuleCodegen<ModuleLlvm>, FatalError> {
    let diag_handler = cgcx.create_diag_handler();
    let tm = (cgcx.tm_factory.0)().map_err(|e| write::llvm_err(&diag_handler, &e))?;

    // Right now the implementation we've got only works over serialized
    // modules, so we create a fresh new LLVM context and parse the module
    // into that context. One day, however, we may do this for upstream
    // crates but for locally codegened modules we may be able to reuse
    // that LLVM Context and Module.
    let llcx = llvm::LLVMRustContextCreate(cgcx.fewer_names);
    let llmod_raw = parse_module(
        llcx,
        &thin_module.shared.module_names[thin_module.idx],
        thin_module.data(),
        &diag_handler,
    )? as *const _;
    let module = ModuleCodegen {
        module_llvm: ModuleLlvm { llmod_raw, llcx, tm },
        name: thin_module.name().to_string(),
        kind: ModuleKind::Regular,
    };
    {
        let target = &*module.module_llvm.tm;
        let llmod = module.module_llvm.llmod();
        save_temp_bitcode(&cgcx, &module, "thin-lto-input");

        // Before we do much else find the "main" `DICompileUnit` that we'll be
        // using below. If we find more than one though then rustc has changed
        // in a way we're not ready for, so generate an ICE by returning
        // an error.
        let mut cu1 = ptr::null_mut();
        let mut cu2 = ptr::null_mut();
        llvm::LLVMRustThinLTOGetDICompileUnit(llmod, &mut cu1, &mut cu2);
        if !cu2.is_null() {
            let msg = "multiple source DICompileUnits found";
            return Err(write::llvm_err(&diag_handler, msg));
        }

        // Like with "fat" LTO, get some better optimizations if landing pads
        // are disabled by removing all landing pads.
        if cgcx.no_landing_pads {
            let _timer = cgcx
                .prof
                .generic_activity_with_arg("LLVM_thin_lto_remove_landing_pads", thin_module.name());
            llvm::LLVMRustMarkAllFunctionsNounwind(llmod);
            save_temp_bitcode(&cgcx, &module, "thin-lto-after-nounwind");
        }

        // Up next comes the per-module local analyses that we do for Thin LTO.
        // Each of these functions is basically copied from the LLVM
        // implementation and then tailored to suit this implementation. Ideally
        // each of these would be supported by upstream LLVM but that's perhaps
        // a patch for another day!
        //
        // You can find some more comments about these functions in the LLVM
        // bindings we've got (currently `PassWrapper.cpp`)
        {
            let _timer =
                cgcx.prof.generic_activity_with_arg("LLVM_thin_lto_rename", thin_module.name());
            if !llvm::LLVMRustPrepareThinLTORename(thin_module.shared.data.0, llmod, target) {
                let msg = "failed to prepare thin LTO module";
                return Err(write::llvm_err(&diag_handler, msg));
            }
            save_temp_bitcode(cgcx, &module, "thin-lto-after-rename");
        }

        {
            let _timer = cgcx
                .prof
                .generic_activity_with_arg("LLVM_thin_lto_resolve_weak", thin_module.name());
            if !llvm::LLVMRustPrepareThinLTOResolveWeak(thin_module.shared.data.0, llmod) {
                let msg = "failed to prepare thin LTO module";
                return Err(write::llvm_err(&diag_handler, msg));
            }
            save_temp_bitcode(cgcx, &module, "thin-lto-after-resolve");
        }

        {
            let _timer = cgcx
                .prof
                .generic_activity_with_arg("LLVM_thin_lto_internalize", thin_module.name());
            if !llvm::LLVMRustPrepareThinLTOInternalize(thin_module.shared.data.0, llmod) {
                let msg = "failed to prepare thin LTO module";
                return Err(write::llvm_err(&diag_handler, msg));
            }
            save_temp_bitcode(cgcx, &module, "thin-lto-after-internalize");
        }

        {
            let _timer =
                cgcx.prof.generic_activity_with_arg("LLVM_thin_lto_import", thin_module.name());
            if !llvm::LLVMRustPrepareThinLTOImport(thin_module.shared.data.0, llmod, target) {
                let msg = "failed to prepare thin LTO module";
                return Err(write::llvm_err(&diag_handler, msg));
            }
            save_temp_bitcode(cgcx, &module, "thin-lto-after-import");
        }

        // Ok now this is a bit unfortunate. This is also something you won't
        // find upstream in LLVM's ThinLTO passes! This is a hack for now to
        // work around bugs in LLVM.
        //
        // First discovered in #45511 it was found that as part of ThinLTO
        // importing passes LLVM will import `DICompileUnit` metadata
        // information across modules. This means that we'll be working with one
        // LLVM module that has multiple `DICompileUnit` instances in it (a
        // bunch of `llvm.dbg.cu` members). Unfortunately there's a number of
        // bugs in LLVM's backend which generates invalid DWARF in a situation
        // like this:
        //
        //  https://bugs.llvm.org/show_bug.cgi?id=35212
        //  https://bugs.llvm.org/show_bug.cgi?id=35562
        //
        // While the first bug there is fixed the second ended up causing #46346
        // which was basically a resurgence of #45511 after LLVM's bug 35212 was
        // fixed.
        //
        // This function below is a huge hack around this problem. The function
        // below is defined in `PassWrapper.cpp` and will basically "merge"
        // all `DICompileUnit` instances in a module. Basically it'll take all
        // the objects, rewrite all pointers of `DISubprogram` to point to the
        // first `DICompileUnit`, and then delete all the other units.
        //
        // This is probably mangling to the debug info slightly (but hopefully
        // not too much) but for now at least gets LLVM to emit valid DWARF (or
        // so it appears). Hopefully we can remove this once upstream bugs are
        // fixed in LLVM.
        {
            let _timer = cgcx
                .prof
                .generic_activity_with_arg("LLVM_thin_lto_patch_debuginfo", thin_module.name());
            llvm::LLVMRustThinLTOPatchDICompileUnit(llmod, cu1);
            save_temp_bitcode(cgcx, &module, "thin-lto-after-patch");
        }

        // Alright now that we've done everything related to the ThinLTO
        // analysis it's time to run some optimizations! Here we use the same
        // `run_pass_manager` as the "fat" LTO above except that we tell it to
        // populate a thin-specific pass manager, which presumably LLVM treats a
        // little differently.
        {
            info!("running thin lto passes over {}", module.name);
            let config = cgcx.config(module.kind);
            run_pass_manager(cgcx, &module, config, true);
            save_temp_bitcode(cgcx, &module, "thin-lto-after-pm");
        }
    }
    Ok(module)
}

/// Summarizes module import/export relationships used by LLVM's ThinLTO pass.
///
/// Note that we tend to have two such instances of `ThinLTOImportMaps` in use:
/// one loaded from a file that represents the relationships used during the
/// compilation associated with the incremetnal build artifacts we are
/// attempting to reuse, and another constructed via `from_thin_lto_data`, which
/// captures the relationships of ThinLTO in the current compilation.
#[derive(Debug, Default)]
pub struct ThinLTOImportMaps {
    // key = llvm name of importing module, value = list of modules it imports from
    imports: FxHashMap<String, Vec<String>>,
    // key = llvm name of exporting module, value = list of modules it exports to
    exports: FxHashMap<String, Vec<String>>,
}

impl ThinLTOImportMaps {
    /// Returns modules imported by `llvm_module_name` during some ThinLTO pass.
    fn imports_of(&self, llvm_module_name: &str) -> &[String] {
        self.imports.get(llvm_module_name).map(|v| &v[..]).unwrap_or(&[])
    }

    /// Returns modules exported by `llvm_module_name` during some ThinLTO pass.
    fn exports_of(&self, llvm_module_name: &str) -> &[String] {
        self.exports.get(llvm_module_name).map(|v| &v[..]).unwrap_or(&[])
    }

    fn save_to_file(&self, path: &Path) -> io::Result<()> {
        use std::io::Write;
        let file = File::create(path)?;
        let mut writer = io::BufWriter::new(file);
        for (importing_module_name, imported_modules) in &self.imports {
            writeln!(writer, "{}", importing_module_name)?;
            for imported_module in imported_modules {
                writeln!(writer, " {}", imported_module)?;
            }
            writeln!(writer)?;
        }
        Ok(())
    }

    fn load_from_file(path: &Path) -> io::Result<ThinLTOImportMaps> {
        use std::io::BufRead;
        let mut imports = FxHashMap::default();
        let mut exports: FxHashMap<_, Vec<_>> = FxHashMap::default();
        let mut current_module: Option<String> = None;
        let mut current_imports: Vec<String> = vec![];
        let file = File::open(path)?;
        for line in io::BufReader::new(file).lines() {
            let line = line?;
            if line.is_empty() {
                let importing_module = current_module.take().expect("Importing module not set");
                for imported in &current_imports {
                    exports.entry(imported.clone()).or_default().push(importing_module.clone());
                }
                imports.insert(importing_module, mem::replace(&mut current_imports, vec![]));
            } else if line.starts_with(' ') {
                // Space marks an imported module
                assert_ne!(current_module, None);
                current_imports.push(line.trim().to_string());
            } else {
                // Otherwise, beginning of a new module (must be start or follow empty line)
                assert_eq!(current_module, None);
                current_module = Some(line.trim().to_string());
            }
        }
        Ok(ThinLTOImportMaps { imports, exports })
    }

    /// Loads the ThinLTO import map from ThinLTOData.
    unsafe fn from_thin_lto_data(data: *const llvm::ThinLTOData) -> ThinLTOImportMaps {
        unsafe extern "C" fn imported_module_callback(
            payload: *mut libc::c_void,
            importing_module_name: *const libc::c_char,
            imported_module_name: *const libc::c_char,
        ) {
            let map = &mut *(payload as *mut ThinLTOImportMaps);
            let importing_module_name = CStr::from_ptr(importing_module_name);
            let importing_module_name = module_name_to_str(&importing_module_name);
            let imported_module_name = CStr::from_ptr(imported_module_name);
            let imported_module_name = module_name_to_str(&imported_module_name);

            if !map.imports.contains_key(importing_module_name) {
                map.imports.insert(importing_module_name.to_owned(), vec![]);
            }

            map.imports
                .get_mut(importing_module_name)
                .unwrap()
                .push(imported_module_name.to_owned());

            if !map.exports.contains_key(imported_module_name) {
                map.exports.insert(imported_module_name.to_owned(), vec![]);
            }

            map.exports
                .get_mut(imported_module_name)
                .unwrap()
                .push(importing_module_name.to_owned());
        }

        let mut map = ThinLTOImportMaps::default();
        llvm::LLVMRustGetThinLTOModuleImports(
            data,
            imported_module_callback,
            &mut map as *mut _ as *mut libc::c_void,
        );
        map
    }
}

fn module_name_to_str(c_str: &CStr) -> &str {
    c_str.to_str().unwrap_or_else(|e| {
        bug!("Encountered non-utf8 LLVM module name `{}`: {}", c_str.to_string_lossy(), e)
    })
}

pub fn parse_module<'a>(
    cx: &'a llvm::Context,
    name: &CStr,
    data: &[u8],
    diag_handler: &Handler,
) -> Result<&'a llvm::Module, FatalError> {
    unsafe {
        llvm::LLVMRustParseBitcodeForLTO(cx, data.as_ptr(), data.len(), name.as_ptr()).ok_or_else(
            || {
                let msg = "failed to parse bitcode for LTO module";
                write::llvm_err(&diag_handler, msg)
            },
        )
    }
}<|MERGE_RESOLUTION|>--- conflicted
+++ resolved
@@ -659,11 +659,7 @@
         }
 
         let pm = llvm::LLVMCreatePassManager();
-<<<<<<< HEAD
-        llvm::LLVMAddAnalysisPasses(module.module_llvm.tm, pm);
-=======
-        llvm::LLVMRustAddAnalysisPasses(tm, pm, llmod, config.polly);
->>>>>>> d51fa916
+        llvm::LLVMAddAnalysisPasses(module.module_llvm.tm, pm, config.polly);
 
         if config.verify_llvm_ir {
             let pass = llvm::LLVMRustFindAndCreatePass("verify\0".as_ptr().cast());
