--- conflicted
+++ resolved
@@ -104,15 +104,10 @@
         continue
     fi
     retry sh -c "git submodule deinit -f $module && \
-<<<<<<< HEAD
-        git submodule update --init --reference $cache_src_dir/$module $module"
+        git submodule update --init --depth 1 --reference $cache_src_dir/$module $module"
 done
 
 travis_fold end update_submodules
 travis_time_finish
 
-travis_fold end init_repo
-=======
-        git submodule update --init --depth 1 --reference $cache_src_dir/$module $module"
-done
->>>>>>> da2b86fa
+travis_fold end init_repo