//! Implementation of rustbuild, the Rust build system.
//!
//! This module, and its descendants, are the implementation of the Rust build
//! system. Most of this build system is backed by Cargo but the outer layer
//! here serves as the ability to orchestrate calling Cargo, sequencing Cargo
//! builds, building artifacts like LLVM, etc. The goals of rustbuild are:
//!
//! * To be an easily understandable, easily extensible, and maintainable build
//!   system.
//! * Leverage standard tools in the Rust ecosystem to build the compiler, aka
//!   crates.io and Cargo.
//! * A standard interface to build across all platforms, including MSVC
//!
//! ## Architecture
//!
//! The build system defers most of the complicated logic managing invocations
//! of rustc and rustdoc to Cargo itself. However, moving through various stages
//! and copying artifacts is still necessary for it to do. Each time rustbuild
//! is invoked, it will iterate through the list of predefined steps and execute
//! each serially in turn if it matches the paths passed or is a default rule.
//! For each step rustbuild relies on the step internally being incremental and
//! parallel. Note, though, that the `-j` parameter to rustbuild gets forwarded
//! to appropriate test harnesses and such.
//!
//! Most of the "meaty" steps that matter are backed by Cargo, which does indeed
//! have its own parallelism and incremental management. Later steps, like
//! tests, aren't incremental and simply run the entire suite currently.
//! However, compiletest itself tries to avoid running tests when the artifacts
//! that are involved (mainly the compiler) haven't changed.
//!
//! When you execute `x.py build`, the steps executed are:
//!
//! * First, the python script is run. This will automatically download the
//!   stage0 rustc and cargo according to `src/stage0.json`, or use the cached
//!   versions if they're available. These are then used to compile rustbuild
//!   itself (using Cargo). Finally, control is then transferred to rustbuild.
//!
//! * Rustbuild takes over, performs sanity checks, probes the environment,
//!   reads configuration, and starts executing steps as it reads the command
//!   line arguments (paths) or going through the default rules.
//!
//!   The build output will be something like the following:
//!
//!   Building stage0 std artifacts
//!   Copying stage0 std
//!   Building stage0 test artifacts
//!   Copying stage0 test
//!   Building stage0 compiler artifacts
//!   Copying stage0 rustc
//!   Assembling stage1 compiler
//!   Building stage1 std artifacts
//!   Copying stage1 std
//!   Building stage1 test artifacts
//!   Copying stage1 test
//!   Building stage1 compiler artifacts
//!   Copying stage1 rustc
//!   Assembling stage2 compiler
//!   Uplifting stage1 std
//!   Uplifting stage1 test
//!   Uplifting stage1 rustc
//!
//! Let's disect that a little:
//!
//! ## Building stage0 {std,test,compiler} artifacts
//!
//! These steps use the provided (downloaded, usually) compiler to compile the
//! local Rust source into libraries we can use.
//!
//! ## Copying stage0 {std,test,rustc}
//!
//! This copies the build output from Cargo into
//! `build/$HOST/stage0-sysroot/lib/rustlib/$ARCH/lib`. FIXME: this step's
//! documentation should be expanded -- the information already here may be
//! incorrect.
//!
//! ## Assembling stage1 compiler
//!
//! This copies the libraries we built in "building stage0 ... artifacts" into
//! the stage1 compiler's lib directory. These are the host libraries that the
//! compiler itself uses to run. These aren't actually used by artifacts the new
//! compiler generates. This step also copies the rustc and rustdoc binaries we
//! generated into build/$HOST/stage/bin.
//!
//! The stage1/bin/rustc is a fully functional compiler, but it doesn't yet have
//! any libraries to link built binaries or libraries to. The next 3 steps will
//! provide those libraries for it; they are mostly equivalent to constructing
//! the stage1/bin compiler so we don't go through them individually.
//!
//! ## Uplifting stage1 {std,test,rustc}
//!
//! This step copies the libraries from the stage1 compiler sysroot into the
//! stage2 compiler. This is done to avoid rebuilding the compiler; libraries
//! we'd build in this step should be identical (in function, if not necessarily
//! identical on disk) so there's no need to recompile the compiler again. Note
//! that if you want to, you can enable the full-bootstrap option to change this
//! behavior.
//!
//! Each step is driven by a separate Cargo project and rustbuild orchestrates
//! copying files between steps and otherwise preparing for Cargo to run.
//!
//! ## Further information
//!
//! More documentation can be found in each respective module below, and you can
//! also check out the `src/bootstrap/README.md` file for more information.

use std::cell::{Cell, RefCell};
use std::collections::{HashMap, HashSet};
use std::env;
use std::fs::{self, File};
use std::io;
use std::path::{Path, PathBuf};
use std::process::Command;
use std::str;

use config::Target;
use filetime::FileTime;
use once_cell::sync::OnceCell;

use crate::builder::Kind;
use crate::config::{LlvmLibunwind, TargetSelection};
use crate::util::{
    check_run, exe, libdir, mtime, output, run, run_suppressed, try_run, try_run_suppressed, CiEnv,
};

mod bolt;
mod builder;
mod cache;
mod cc_detect;
mod channel;
mod check;
mod clean;
mod compile;
mod config;
mod dist;
mod doc;
mod flags;
mod format;
mod install;
mod metadata;
mod native;
mod run;
mod sanity;
mod setup;
mod tarball;
mod test;
mod tool;
mod toolstate;
pub mod util;

#[cfg(feature = "build-metrics")]
mod metrics;

#[cfg(windows)]
mod job;

#[cfg(all(unix, not(target_os = "haiku")))]
mod job {
    pub unsafe fn setup(build: &mut crate::Build) {
        if build.config.low_priority {
            libc::setpriority(libc::PRIO_PGRP as _, 0, 10);
        }
    }
}

#[cfg(any(target_os = "haiku", target_os = "hermit", not(any(unix, windows))))]
mod job {
    pub unsafe fn setup(_build: &mut crate::Build) {}
}

pub use crate::builder::PathSet;
use crate::cache::{Interned, INTERNER};
pub use crate::config::Config;
pub use crate::flags::Subcommand;

const LLVM_TOOLS: &[&str] = &[
    "llvm-cov",      // used to generate coverage report
    "llvm-nm",       // used to inspect binaries; it shows symbol names, their sizes and visibility
    "llvm-objcopy",  // used to transform ELFs into binary format which flashing tools consume
    "llvm-objdump",  // used to disassemble programs
    "llvm-profdata", // used to inspect and merge files generated by profiles
    "llvm-readobj",  // used to get information from ELFs/objects that the other tools don't provide
    "llvm-size",     // used to prints the size of the linker sections of a program
    "llvm-strip",    // used to discard symbols from binary files to reduce their size
    "llvm-ar",       // used for creating and modifying archive files
    "llvm-as",       // used to convert LLVM assembly to LLVM bitcode
    "llvm-dis",      // used to disassemble LLVM bitcode
    "llc",           // used to compile LLVM bytecode
    "opt",           // used to optimize LLVM bytecode
];

/// LLD file names for all flavors.
const LLD_FILE_NAMES: &[&str] = &["ld.lld", "ld64.lld", "lld-link", "wasm-ld"];

pub const VERSION: usize = 2;

/// Extra --check-cfg to add when building
/// (Mode restriction, config name, config values (if any))
const EXTRA_CHECK_CFGS: &[(Option<Mode>, &'static str, Option<&[&'static str]>)] = &[
    (None, "bootstrap", None),
    (Some(Mode::Rustc), "parallel_compiler", None),
    (Some(Mode::ToolRustc), "parallel_compiler", None),
    (Some(Mode::Codegen), "parallel_compiler", None),
    (Some(Mode::Std), "stdarch_intel_sde", None),
    (Some(Mode::Std), "no_fp_fmt_parse", None),
    (Some(Mode::Std), "no_global_oom_handling", None),
    (Some(Mode::Std), "no_rc", None),
    (Some(Mode::Std), "no_sync", None),
    (Some(Mode::Std), "freebsd12", None),
    (Some(Mode::Std), "backtrace_in_libstd", None),
    /* Extra values not defined in the built-in targets yet, but used in std */
    (Some(Mode::Std), "target_env", Some(&["libnx"])),
    (Some(Mode::Std), "target_os", Some(&["watchos"])),
    (
        Some(Mode::Std),
        "target_arch",
        Some(&["asmjs", "spirv", "nvptx", "nvptx64", "le32", "xtensa"]),
    ),
    /* Extra names used by dependencies */
    // FIXME: Used by rustfmt is their test but is invalid (neither cargo nor bootstrap ever set
    // this config) should probably by removed or use a allow attribute.
    (Some(Mode::ToolRustc), "release", None),
    // FIXME: Used by stdarch in their test, should use a allow attribute instead.
    (Some(Mode::Std), "dont_compile_me", None),
    // FIXME: Used by serde_json, but we should not be triggering on external dependencies.
    (Some(Mode::Rustc), "no_btreemap_remove_entry", None),
    (Some(Mode::ToolRustc), "no_btreemap_remove_entry", None),
    // FIXME: Used by crossbeam-utils, but we should not be triggering on external dependencies.
    (Some(Mode::Rustc), "crossbeam_loom", None),
    (Some(Mode::ToolRustc), "crossbeam_loom", None),
    // FIXME: Used by proc-macro2, but we should not be triggering on external dependencies.
    (Some(Mode::Rustc), "span_locations", None),
    (Some(Mode::ToolRustc), "span_locations", None),
    // Can be passed in RUSTFLAGS to prevent direct syscalls in rustix.
    (None, "rustix_use_libc", None),
];

/// A structure representing a Rust compiler.
///
/// Each compiler has a `stage` that it is associated with and a `host` that
/// corresponds to the platform the compiler runs on. This structure is used as
/// a parameter to many methods below.
#[derive(Eq, PartialOrd, Ord, PartialEq, Clone, Copy, Hash, Debug)]
pub struct Compiler {
    stage: u32,
    host: TargetSelection,
}

#[derive(PartialEq, Eq, Copy, Clone, Debug)]
pub enum DocTests {
    /// Run normal tests and doc tests (default).
    Yes,
    /// Do not run any doc tests.
    No,
    /// Only run doc tests.
    Only,
}

pub enum GitRepo {
    Rustc,
    Llvm,
}

/// Global configuration for the build system.
///
/// This structure transitively contains all configuration for the build system.
/// All filesystem-encoded configuration is in `config`, all flags are in
/// `flags`, and then parsed or probed information is listed in the keys below.
///
/// This structure is a parameter of almost all methods in the build system,
/// although most functions are implemented as free functions rather than
/// methods specifically on this structure itself (to make it easier to
/// organize).
pub struct Build {
    /// User-specified configuration from `config.toml`.
    config: Config,

    // Version information
    version: String,

    // Properties derived from the above configuration
    src: PathBuf,
    out: PathBuf,
    bootstrap_out: PathBuf,
    rust_info: channel::GitInfo,
    cargo_info: channel::GitInfo,
    rust_analyzer_info: channel::GitInfo,
    clippy_info: channel::GitInfo,
    miri_info: channel::GitInfo,
    rustfmt_info: channel::GitInfo,
    in_tree_llvm_info: channel::GitInfo,
    local_rebuild: bool,
    fail_fast: bool,
    doc_tests: DocTests,
    verbosity: usize,

    // Targets for which to build
    build: TargetSelection,
    hosts: Vec<TargetSelection>,
    targets: Vec<TargetSelection>,

    initial_rustc: PathBuf,
    initial_cargo: PathBuf,
    initial_lld: PathBuf,
    initial_libdir: PathBuf,

    // Runtime state filled in later on
    // C/C++ compilers and archiver for all targets
    cc: HashMap<TargetSelection, cc::Tool>,
    cxx: HashMap<TargetSelection, cc::Tool>,
    ar: HashMap<TargetSelection, PathBuf>,
    ranlib: HashMap<TargetSelection, PathBuf>,
    // Miscellaneous
    // allow bidirectional lookups: both name -> path and path -> name
    crates: HashMap<Interned<String>, Crate>,
    crate_paths: HashMap<PathBuf, Interned<String>>,
    is_sudo: bool,
    ci_env: CiEnv,
    delayed_failures: RefCell<Vec<String>>,
    prerelease_version: Cell<Option<u32>>,
    tool_artifacts:
        RefCell<HashMap<TargetSelection, HashMap<String, (&'static str, PathBuf, Vec<String>)>>>,

    #[cfg(feature = "build-metrics")]
    metrics: metrics::BuildMetrics,
}

#[derive(Debug)]
struct Crate {
    name: Interned<String>,
    deps: HashSet<Interned<String>>,
    path: PathBuf,
}

impl Crate {
    fn local_path(&self, build: &Build) -> PathBuf {
        self.path.strip_prefix(&build.config.src).unwrap().into()
    }
}

/// When building Rust various objects are handled differently.
#[derive(Debug, Clone, Copy, PartialEq, Eq, PartialOrd, Ord)]
pub enum DependencyType {
    /// Libraries originating from proc-macros.
    Host,
    /// Typical Rust libraries.
    Target,
    /// Non Rust libraries and objects shipped to ease usage of certain targets.
    TargetSelfContained,
}

/// The various "modes" of invoking Cargo.
///
/// These entries currently correspond to the various output directories of the
/// build system, with each mod generating output in a different directory.
#[derive(Debug, Hash, Clone, Copy, PartialEq, Eq, PartialOrd, Ord)]
pub enum Mode {
    /// Build the standard library, placing output in the "stageN-std" directory.
    Std,

    /// Build librustc, and compiler libraries, placing output in the "stageN-rustc" directory.
    Rustc,

    /// Build a codegen backend for rustc, placing the output in the "stageN-codegen" directory.
    Codegen,

    /// Build a tool, placing output in the "stage0-bootstrap-tools"
    /// directory. This is for miscellaneous sets of tools that are built
    /// using the bootstrap stage0 compiler in its entirety (target libraries
    /// and all). Typically these tools compile with stable Rust.
    ToolBootstrap,

    /// Build a tool which uses the locally built std, placing output in the
    /// "stageN-tools" directory. Its usage is quite rare, mainly used by
    /// compiletest which needs libtest.
    ToolStd,

    /// Build a tool which uses the locally built rustc and the target std,
    /// placing the output in the "stageN-tools" directory. This is used for
    /// anything that needs a fully functional rustc, such as rustdoc, clippy,
    /// cargo, rls, rustfmt, miri, etc.
    ToolRustc,
}

impl Mode {
    pub fn is_tool(&self) -> bool {
        matches!(self, Mode::ToolBootstrap | Mode::ToolRustc | Mode::ToolStd)
    }

    pub fn must_support_dlopen(&self) -> bool {
        matches!(self, Mode::Std | Mode::Codegen)
    }
}

pub enum CLang {
    C,
    Cxx,
}

impl Build {
    /// Creates a new set of build configuration from the `flags` on the command
    /// line and the filesystem `config`.
    ///
    /// By default all build output will be placed in the current directory.
    pub fn new(mut config: Config) -> Build {
        let src = config.src.clone();
        let out = config.out.clone();

        #[cfg(unix)]
        // keep this consistent with the equivalent check in x.py:
        // https://github.com/rust-lang/rust/blob/a8a33cf27166d3eabaffc58ed3799e054af3b0c6/src/bootstrap/bootstrap.py#L796-L797
        let is_sudo = match env::var_os("SUDO_USER") {
            Some(_sudo_user) => {
                let uid = unsafe { libc::getuid() };
                uid == 0
            }
            None => false,
        };
        #[cfg(not(unix))]
        let is_sudo = false;

        let ignore_git = config.ignore_git;
        let rust_info = channel::GitInfo::new(ignore_git, &src);
        let cargo_info = channel::GitInfo::new(ignore_git, &src.join("src/tools/cargo"));
        let rust_analyzer_info =
            channel::GitInfo::new(ignore_git, &src.join("src/tools/rust-analyzer"));
        let clippy_info = channel::GitInfo::new(ignore_git, &src.join("src/tools/clippy"));
        let miri_info = channel::GitInfo::new(ignore_git, &src.join("src/tools/miri"));
        let rustfmt_info = channel::GitInfo::new(ignore_git, &src.join("src/tools/rustfmt"));

        // we always try to use git for LLVM builds
        let in_tree_llvm_info = channel::GitInfo::new(false, &src.join("src/llvm-project"));

        let initial_target_libdir_str = if config.dry_run {
            "/dummy/lib/path/to/lib/".to_string()
        } else {
            output(
                Command::new(&config.initial_rustc)
                    .arg("--target")
                    .arg(config.build.rustc_target_arg())
                    .arg("--print")
                    .arg("target-libdir"),
            )
        };
        let initial_target_dir = Path::new(&initial_target_libdir_str).parent().unwrap();
        let initial_lld = initial_target_dir.join("bin").join("rust-lld");

        let initial_sysroot = if config.dry_run {
            "/dummy".to_string()
        } else {
            output(Command::new(&config.initial_rustc).arg("--print").arg("sysroot"))
        };
        let initial_libdir = initial_target_dir
            .parent()
            .unwrap()
            .parent()
            .unwrap()
            .strip_prefix(initial_sysroot.trim())
            .unwrap()
            .to_path_buf();

        let version = std::fs::read_to_string(src.join("src").join("version"))
            .expect("failed to read src/version");
        let version = version.trim();

        let bootstrap_out = std::env::current_exe()
            .expect("could not determine path to running process")
            .parent()
            .unwrap()
            .to_path_buf();
        if !bootstrap_out.join(exe("rustc", config.build)).exists() && !cfg!(test) {
            // this restriction can be lifted whenever https://github.com/rust-lang/rfcs/pull/3028 is implemented
            panic!(
                "`rustc` not found in {}, run `cargo build --bins` before `cargo run`",
                bootstrap_out.display()
            )
        }

        if rust_info.is_from_tarball() && config.description.is_none() {
            config.description = Some("built from a source tarball".to_owned());
        }

        let mut build = Build {
            initial_rustc: config.initial_rustc.clone(),
            initial_cargo: config.initial_cargo.clone(),
            initial_lld,
            initial_libdir,
            local_rebuild: config.local_rebuild,
            fail_fast: config.cmd.fail_fast(),
            doc_tests: config.cmd.doc_tests(),
            verbosity: config.verbose,

            build: config.build,
            hosts: config.hosts.clone(),
            targets: config.targets.clone(),

            config,
            version: version.to_string(),
            src,
            out,
            bootstrap_out,

            rust_info,
            cargo_info,
            rust_analyzer_info,
            clippy_info,
            miri_info,
            rustfmt_info,
            in_tree_llvm_info,
            cc: HashMap::new(),
            cxx: HashMap::new(),
            ar: HashMap::new(),
            ranlib: HashMap::new(),
            crates: HashMap::new(),
            crate_paths: HashMap::new(),
            is_sudo,
            ci_env: CiEnv::current(),
            delayed_failures: RefCell::new(Vec::new()),
            prerelease_version: Cell::new(None),
            tool_artifacts: Default::default(),

            #[cfg(feature = "build-metrics")]
            metrics: metrics::BuildMetrics::init(),
        };

        build.verbose("finding compilers");
        cc_detect::find(&mut build);
        // When running `setup`, the profile is about to change, so any requirements we have now may
        // be different on the next invocation. Don't check for them until the next time x.py is
        // run. This is ok because `setup` never runs any build commands, so it won't fail if commands are missing.
        if !matches!(build.config.cmd, Subcommand::Setup { .. }) {
            build.verbose("running sanity check");
            sanity::check(&mut build);
        }

        // If local-rust is the same major.minor as the current version, then force a
        // local-rebuild
        let local_version_verbose =
            output(Command::new(&build.initial_rustc).arg("--version").arg("--verbose"));
        let local_release = local_version_verbose
            .lines()
            .filter_map(|x| x.strip_prefix("release:"))
            .next()
            .unwrap()
            .trim();
        if local_release.split('.').take(2).eq(version.split('.').take(2)) {
            build.verbose(&format!("auto-detected local-rebuild {}", local_release));
            build.local_rebuild = true;
        }

        // Make sure we update these before gathering metadata so we don't get an error about missing
        // Cargo.toml files.
        let rust_submodules =
            ["src/tools/rust-installer", "src/tools/cargo", "library/backtrace", "library/stdarch"];
        for s in rust_submodules {
            build.update_submodule(Path::new(s));
        }

        build.verbose("learning about cargo");
        metadata::build(&mut build);

        build
    }

    // modified from `check_submodule` and `update_submodule` in bootstrap.py
    /// Given a path to the directory of a submodule, update it.
    ///
    /// `relative_path` should be relative to the root of the git repository, not an absolute path.
    pub(crate) fn update_submodule(&self, relative_path: &Path) {
        fn dir_is_empty(dir: &Path) -> bool {
            t!(std::fs::read_dir(dir)).next().is_none()
        }

        if !self.config.submodules(&self.rust_info) {
            return;
        }

        let absolute_path = self.config.src.join(relative_path);

        // NOTE: The check for the empty directory is here because when running x.py the first time,
        // the submodule won't be checked out. Check it out now so we can build it.
        if !channel::GitInfo::new(false, &absolute_path).is_managed_git_subrepository()
            && !dir_is_empty(&absolute_path)
        {
            return;
        }

        // check_submodule
        let checked_out_hash =
            output(Command::new("git").args(&["rev-parse", "HEAD"]).current_dir(&absolute_path));
        // update_submodules
        let recorded = output(
            Command::new("git")
                .args(&["ls-tree", "HEAD"])
                .arg(relative_path)
                .current_dir(&self.config.src),
        );
        let actual_hash = recorded
            .split_whitespace()
            .nth(2)
            .unwrap_or_else(|| panic!("unexpected output `{}`", recorded));

        // update_submodule
        if actual_hash == checked_out_hash.trim_end() {
            // already checked out
            return;
        }

        println!("Updating submodule {}", relative_path.display());
        self.run(
            Command::new("git")
                .args(&["submodule", "-q", "sync"])
                .arg(relative_path)
                .current_dir(&self.config.src),
        );

        // Try passing `--progress` to start, then run git again without if that fails.
        let update = |progress: bool| {
            let mut git = Command::new("git");
            git.args(&["submodule", "update", "--init", "--recursive", "--depth=1"]);
            if progress {
                git.arg("--progress");
            }
            git.arg(relative_path).current_dir(&self.config.src);
            git
        };
        // NOTE: doesn't use `try_run` because this shouldn't print an error if it fails.
        if !update(true).status().map_or(false, |status| status.success()) {
            self.run(&mut update(false));
        }

        self.run(Command::new("git").args(&["reset", "-q", "--hard"]).current_dir(&absolute_path));
        self.run(Command::new("git").args(&["clean", "-qdfx"]).current_dir(absolute_path));
    }

    /// If any submodule has been initialized already, sync it unconditionally.
    /// This avoids contributors checking in a submodule change by accident.
    pub fn maybe_update_submodules(&self) {
        // Avoid running git when there isn't a git checkout.
        if !self.config.submodules(&self.rust_info) {
            return;
        }
        let output = output(
            self.config
                .git()
                .args(&["config", "--file"])
                .arg(&self.config.src.join(".gitmodules"))
                .args(&["--get-regexp", "path"]),
        );
        for line in output.lines() {
            // Look for `submodule.$name.path = $path`
            // Sample output: `submodule.src/rust-installer.path src/tools/rust-installer`
            let submodule = Path::new(line.splitn(2, ' ').nth(1).unwrap());
            // Don't update the submodule unless it's already been cloned.
            if channel::GitInfo::new(false, submodule).is_managed_git_subrepository() {
                self.update_submodule(submodule);
            }
        }
    }

    /// Executes the entire build, as configured by the flags and configuration.
    pub fn build(&mut self) {
        unsafe {
            job::setup(self);
        }

        self.maybe_update_submodules();

        if let Subcommand::Format { check, paths } = &self.config.cmd {
            return format::format(&builder::Builder::new(&self), *check, &paths);
        }

        if let Subcommand::Clean { all } = self.config.cmd {
            return clean::clean(self, all);
        }

        if let Subcommand::Setup { profile } = &self.config.cmd {
            return setup::setup(&self.config, *profile);
        }

        // Download rustfmt early so that it can be used in rust-analyzer configs.
        let _ = &builder::Builder::new(&self).initial_rustfmt();

        {
            let builder = builder::Builder::new(&self);
            if let Some(path) = builder.paths.get(0) {
                if path == Path::new("nonexistent/path/to/trigger/cargo/metadata") {
                    return;
                }
            }
        }

        if !self.config.dry_run {
            {
                self.config.dry_run = true;
                let builder = builder::Builder::new(&self);
                builder.execute_cli();
            }
            self.config.dry_run = false;
            let builder = builder::Builder::new(&self);
            builder.execute_cli();
        } else {
            let builder = builder::Builder::new(&self);
            builder.execute_cli();
        }

        // Check for postponed failures from `test --no-fail-fast`.
        let failures = self.delayed_failures.borrow();
        if failures.len() > 0 {
            eprintln!("\n{} command(s) did not execute successfully:\n", failures.len());
            for failure in failures.iter() {
                eprintln!("  - {}\n", failure);
            }
            detail_exit(1);
        }

        #[cfg(feature = "build-metrics")]
        self.metrics.persist(self);
    }

    /// Clear out `dir` if `input` is newer.
    ///
    /// After this executes, it will also ensure that `dir` exists.
    fn clear_if_dirty(&self, dir: &Path, input: &Path) -> bool {
        let stamp = dir.join(".stamp");
        let mut cleared = false;
        if mtime(&stamp) < mtime(input) {
            self.verbose(&format!("Dirty - {}", dir.display()));
            let _ = fs::remove_dir_all(dir);
            cleared = true;
        } else if stamp.exists() {
            return cleared;
        }
        t!(fs::create_dir_all(dir));
        t!(File::create(stamp));
        cleared
    }

    /// Gets the space-separated set of activated features for the standard
    /// library.
    fn std_features(&self, target: TargetSelection) -> String {
        let mut features = "panic-unwind".to_string();

        match self.config.llvm_libunwind(target) {
            LlvmLibunwind::InTree => features.push_str(" llvm-libunwind"),
            LlvmLibunwind::System => features.push_str(" system-llvm-libunwind"),
            LlvmLibunwind::No => {}
        }
        if self.config.backtrace {
            features.push_str(" backtrace");
        }
        if self.config.profiler_enabled(target) {
            features.push_str(" profiler");
        }
        features
    }

    /// Gets the space-separated set of activated features for the compiler.
    fn rustc_features(&self, kind: Kind) -> String {
        let mut features = vec![];
        if self.config.jemalloc {
            features.push("jemalloc");
        }
        if self.config.llvm_enabled() || kind == Kind::Check {
            features.push("llvm");
        }
        // keep in sync with `bootstrap/compile.rs:rustc_cargo_env`
        if self.config.rustc_parallel {
            features.push("rustc_use_parallel_compiler");
        }

        // If debug logging is on, then we want the default for tracing:
        // https://github.com/tokio-rs/tracing/blob/3dd5c03d907afdf2c39444a29931833335171554/tracing/src/level_filters.rs#L26
        // which is everything (including debug/trace/etc.)
        // if its unset, if debug_assertions is on, then debug_logging will also be on
        // as well as tracing *ignoring* this feature when debug_assertions is on
        if !self.config.rust_debug_logging {
            features.push("max_level_info");
        }

        features.join(" ")
    }

    /// Component directory that Cargo will produce output into (e.g.
    /// release/debug)
    fn cargo_dir(&self) -> &'static str {
        if self.config.rust_optimize { "release" } else { "debug" }
    }

    fn tools_dir(&self, compiler: Compiler) -> PathBuf {
        let out = self
            .out
            .join(&*compiler.host.triple)
            .join(format!("stage{}-tools-bin", compiler.stage));
        t!(fs::create_dir_all(&out));
        out
    }

    /// Returns the root directory for all output generated in a particular
    /// stage when running with a particular host compiler.
    ///
    /// The mode indicates what the root directory is for.
    fn stage_out(&self, compiler: Compiler, mode: Mode) -> PathBuf {
        let suffix = match mode {
            Mode::Std => "-std",
            Mode::Rustc => "-rustc",
            Mode::Codegen => "-codegen",
            Mode::ToolBootstrap => "-bootstrap-tools",
            Mode::ToolStd | Mode::ToolRustc => "-tools",
        };
        self.out.join(&*compiler.host.triple).join(format!("stage{}{}", compiler.stage, suffix))
    }

    /// Returns the root output directory for all Cargo output in a given stage,
    /// running a particular compiler, whether or not we're building the
    /// standard library, and targeting the specified architecture.
    fn cargo_out(&self, compiler: Compiler, mode: Mode, target: TargetSelection) -> PathBuf {
        self.stage_out(compiler, mode).join(&*target.triple).join(self.cargo_dir())
    }

    /// Root output directory for LLVM compiled for `target`
    ///
    /// Note that if LLVM is configured externally then the directory returned
    /// will likely be empty.
    fn llvm_out(&self, target: TargetSelection) -> PathBuf {
        self.out.join(&*target.triple).join("llvm")
    }

    fn lld_out(&self, target: TargetSelection) -> PathBuf {
        self.out.join(&*target.triple).join("lld")
    }

    /// Output directory for all documentation for a target
    fn doc_out(&self, target: TargetSelection) -> PathBuf {
        self.out.join(&*target.triple).join("doc")
    }

    /// Output directory for all JSON-formatted documentation for a target
    fn json_doc_out(&self, target: TargetSelection) -> PathBuf {
        self.out.join(&*target.triple).join("json-doc")
    }

    fn test_out(&self, target: TargetSelection) -> PathBuf {
        self.out.join(&*target.triple).join("test")
    }

    /// Output directory for all documentation for a target
    fn compiler_doc_out(&self, target: TargetSelection) -> PathBuf {
        self.out.join(&*target.triple).join("compiler-doc")
    }

    /// Output directory for some generated md crate documentation for a target (temporary)
    fn md_doc_out(&self, target: TargetSelection) -> Interned<PathBuf> {
        INTERNER.intern_path(self.out.join(&*target.triple).join("md-doc"))
    }

    /// Returns `true` if no custom `llvm-config` is set for the specified target.
    ///
    /// If no custom `llvm-config` was specified then Rust's llvm will be used.
    fn is_rust_llvm(&self, target: TargetSelection) -> bool {
        match self.config.target_config.get(&target) {
            Some(Target { llvm_has_rust_patches: Some(patched), .. }) => *patched,
            Some(Target { llvm_config, .. }) => {
                // If the user set llvm-config we assume Rust is not patched,
                // but first check to see if it was configured by llvm-from-ci.
                (self.config.llvm_from_ci && target == self.config.build) || llvm_config.is_none()
            }
            None => true,
        }
    }

    /// Returns the path to `FileCheck` binary for the specified target
    fn llvm_filecheck(&self, target: TargetSelection) -> PathBuf {
        let target_config = self.config.target_config.get(&target);
        if let Some(s) = target_config.and_then(|c| c.llvm_filecheck.as_ref()) {
            s.to_path_buf()
        } else if let Some(s) = target_config.and_then(|c| c.llvm_config.as_ref()) {
            let llvm_bindir = output(Command::new(s).arg("--bindir"));
            let filecheck = Path::new(llvm_bindir.trim()).join(exe("FileCheck", target));
            if filecheck.exists() {
                filecheck
            } else {
                // On Fedora the system LLVM installs FileCheck in the
                // llvm subdirectory of the libdir.
                let llvm_libdir = output(Command::new(s).arg("--libdir"));
                let lib_filecheck =
                    Path::new(llvm_libdir.trim()).join("llvm").join(exe("FileCheck", target));
                if lib_filecheck.exists() {
                    lib_filecheck
                } else {
                    // Return the most normal file name, even though
                    // it doesn't exist, so that any error message
                    // refers to that.
                    filecheck
                }
            }
        } else {
            let base = self.llvm_out(target).join("build");
            let base = if !self.ninja() && target.contains("msvc") {
                if self.config.llvm_optimize {
                    if self.config.llvm_release_debuginfo {
                        base.join("RelWithDebInfo")
                    } else {
                        base.join("Release")
                    }
                } else {
                    base.join("Debug")
                }
            } else {
                base
            };
            base.join("bin").join(exe("FileCheck", target))
        }
    }

    /// Directory for libraries built from C/C++ code and shared between stages.
    fn native_dir(&self, target: TargetSelection) -> PathBuf {
        self.out.join(&*target.triple).join("native")
    }

    /// Root output directory for rust_test_helpers library compiled for
    /// `target`
    fn test_helpers_out(&self, target: TargetSelection) -> PathBuf {
        self.native_dir(target).join("rust-test-helpers")
    }

    /// Adds the `RUST_TEST_THREADS` env var if necessary
    fn add_rust_test_threads(&self, cmd: &mut Command) {
        if env::var_os("RUST_TEST_THREADS").is_none() {
            cmd.env("RUST_TEST_THREADS", self.jobs().to_string());
        }
    }

    /// Returns the libdir of the snapshot compiler.
    fn rustc_snapshot_libdir(&self) -> PathBuf {
        self.rustc_snapshot_sysroot().join(libdir(self.config.build))
    }

    /// Returns the sysroot of the snapshot compiler.
    fn rustc_snapshot_sysroot(&self) -> &Path {
        static SYSROOT_CACHE: OnceCell<PathBuf> = once_cell::sync::OnceCell::new();
        SYSROOT_CACHE.get_or_init(|| {
            let mut rustc = Command::new(&self.initial_rustc);
            rustc.args(&["--print", "sysroot"]);
            output(&mut rustc).trim().into()
        })
    }

    /// Runs a command, printing out nice contextual information if it fails.
    fn run(&self, cmd: &mut Command) {
        if self.config.dry_run {
            return;
        }
        self.verbose(&format!("running: {:?}", cmd));
        run(cmd, self.is_verbose())
    }

    /// Runs a command, printing out nice contextual information if it fails.
    fn run_quiet(&self, cmd: &mut Command) {
        if self.config.dry_run {
            return;
        }
        self.verbose(&format!("running: {:?}", cmd));
        run_suppressed(cmd)
    }

    /// Runs a command, printing out nice contextual information if it fails.
    /// Exits if the command failed to execute at all, otherwise returns its
    /// `status.success()`.
    fn try_run(&self, cmd: &mut Command) -> bool {
        if self.config.dry_run {
            return true;
        }
        self.verbose(&format!("running: {:?}", cmd));
        try_run(cmd, self.is_verbose())
    }

    /// Runs a command, printing out nice contextual information if it fails.
    /// Exits if the command failed to execute at all, otherwise returns its
    /// `status.success()`.
    fn try_run_quiet(&self, cmd: &mut Command) -> bool {
        if self.config.dry_run {
            return true;
        }
        self.verbose(&format!("running: {:?}", cmd));
        try_run_suppressed(cmd)
    }

    /// Runs a command, printing out nice contextual information if it fails.
    /// Returns false if do not execute at all, otherwise returns its
    /// `status.success()`.
    fn check_run(&self, cmd: &mut Command) -> bool {
        if self.config.dry_run {
            return true;
        }
        self.verbose(&format!("running: {:?}", cmd));
        check_run(cmd, self.is_verbose())
    }

    pub fn is_verbose(&self) -> bool {
        self.verbosity > 0
    }

    /// Prints a message if this build is configured in verbose mode.
    fn verbose(&self, msg: &str) {
        if self.is_verbose() {
            println!("{}", msg);
        }
    }

    pub fn is_verbose_than(&self, level: usize) -> bool {
        self.verbosity > level
    }

    /// Prints a message if this build is configured in more verbose mode than `level`.
    fn verbose_than(&self, level: usize, msg: &str) {
        if self.is_verbose_than(level) {
            println!("{}", msg);
        }
    }

    fn info(&self, msg: &str) {
        if self.config.dry_run {
            return;
        }
        println!("{}", msg);
    }

    /// Returns the number of parallel jobs that have been configured for this
    /// build.
    fn jobs(&self) -> u32 {
        self.config.jobs.unwrap_or_else(|| {
            std::thread::available_parallelism().map_or(1, std::num::NonZeroUsize::get) as u32
        })
    }

    fn debuginfo_map_to(&self, which: GitRepo) -> Option<String> {
        if !self.config.rust_remap_debuginfo {
            return None;
        }

        match which {
            GitRepo::Rustc => {
                let sha = self.rust_sha().unwrap_or(&self.version);
                Some(format!("/rustc/{}", sha))
            }
            GitRepo::Llvm => Some(String::from("/rustc/llvm")),
        }
    }

    /// Returns the path to the C compiler for the target specified.
    fn cc(&self, target: TargetSelection) -> &Path {
        self.cc[&target].path()
    }

    /// Returns a list of flags to pass to the C compiler for the target
    /// specified.
    fn cflags(&self, target: TargetSelection, which: GitRepo, c: CLang) -> Vec<String> {
        let base = match c {
            CLang::C => &self.cc[&target],
            CLang::Cxx => &self.cxx[&target],
        };

        // Filter out -O and /O (the optimization flags) that we picked up from
        // cc-rs because the build scripts will determine that for themselves.
        let mut base = base
            .args()
            .iter()
            .map(|s| s.to_string_lossy().into_owned())
            .filter(|s| !s.starts_with("-O") && !s.starts_with("/O"))
            .collect::<Vec<String>>();

        // If we're compiling on macOS then we add a few unconditional flags
        // indicating that we want libc++ (more filled out than libstdc++) and
        // we want to compile for 10.7. This way we can ensure that
        // LLVM/etc are all properly compiled.
        if target.contains("apple-darwin") {
            base.push("-stdlib=libc++".into());
        }

        // Work around an apparently bad MinGW / GCC optimization,
        // See: https://lists.llvm.org/pipermail/cfe-dev/2016-December/051980.html
        // See: https://gcc.gnu.org/bugzilla/show_bug.cgi?id=78936
        if &*target.triple == "i686-pc-windows-gnu" {
            base.push("-fno-omit-frame-pointer".into());
        }

        if let Some(map_to) = self.debuginfo_map_to(which) {
            let map = format!("{}={}", self.src.display(), map_to);
            let cc = self.cc(target);
            if cc.ends_with("clang") || cc.ends_with("gcc") {
                base.push(format!("-fdebug-prefix-map={}", map));
            } else if cc.ends_with("clang-cl.exe") {
                base.push("-Xclang".into());
                base.push(format!("-fdebug-prefix-map={}", map));
            }
        }
        base
    }

    /// Returns the path to the `ar` archive utility for the target specified.
    fn ar(&self, target: TargetSelection) -> Option<&Path> {
        self.ar.get(&target).map(|p| &**p)
    }

    /// Returns the path to the `ranlib` utility for the target specified.
    fn ranlib(&self, target: TargetSelection) -> Option<&Path> {
        self.ranlib.get(&target).map(|p| &**p)
    }

    /// Returns the path to the C++ compiler for the target specified.
    fn cxx(&self, target: TargetSelection) -> Result<&Path, String> {
        match self.cxx.get(&target) {
            Some(p) => Ok(p.path()),
            None => {
                Err(format!("target `{}` is not configured as a host, only as a target", target))
            }
        }
    }

    /// Returns the path to the linker for the given target if it needs to be overridden.
    fn linker(&self, target: TargetSelection) -> Option<&Path> {
        if let Some(linker) = self.config.target_config.get(&target).and_then(|c| c.linker.as_ref())
        {
            Some(linker)
        } else if target.contains("vxworks") {
            // need to use CXX compiler as linker to resolve the exception functions
            // that are only existed in CXX libraries
            Some(self.cxx[&target].path())
        } else if target != self.config.build
            && util::use_host_linker(target)
            && !target.contains("msvc")
        {
            Some(self.cc(target))
        } else if self.config.use_lld && !self.is_fuse_ld_lld(target) && self.build == target {
            Some(&self.initial_lld)
        } else {
            None
        }
    }

    // LLD is used through `-fuse-ld=lld` rather than directly.
    // Only MSVC targets use LLD directly at the moment.
    fn is_fuse_ld_lld(&self, target: TargetSelection) -> bool {
        self.config.use_lld && !target.contains("msvc")
    }

    fn lld_flags(&self, target: TargetSelection) -> impl Iterator<Item = String> {
        let mut options = [None, None];

        if self.config.use_lld {
            if self.is_fuse_ld_lld(target) {
                options[0] = Some("-Clink-arg=-fuse-ld=lld".to_string());
            }

            let threads = if target.contains("windows") { "/threads:1" } else { "--threads=1" };
            options[1] = Some(format!("-Clink-arg=-Wl,{}", threads));
        }

        IntoIterator::into_iter(options).flatten()
    }

    /// Returns if this target should statically link the C runtime, if specified
    fn crt_static(&self, target: TargetSelection) -> Option<bool> {
        if target.contains("pc-windows-msvc") {
            Some(true)
        } else {
            self.config.target_config.get(&target).and_then(|t| t.crt_static)
        }
    }

    /// Returns the "musl root" for this `target`, if defined
    fn musl_root(&self, target: TargetSelection) -> Option<&Path> {
        self.config
            .target_config
            .get(&target)
            .and_then(|t| t.musl_root.as_ref())
            .or_else(|| self.config.musl_root.as_ref())
            .map(|p| &**p)
    }

    /// Returns the "musl libdir" for this `target`.
    fn musl_libdir(&self, target: TargetSelection) -> Option<PathBuf> {
        let t = self.config.target_config.get(&target)?;
        if let libdir @ Some(_) = &t.musl_libdir {
            return libdir.clone();
        }
        self.musl_root(target).map(|root| root.join("lib"))
    }

    /// Returns the sysroot for the wasi target, if defined
    fn wasi_root(&self, target: TargetSelection) -> Option<&Path> {
        self.config.target_config.get(&target).and_then(|t| t.wasi_root.as_ref()).map(|p| &**p)
    }

    /// Returns `true` if this is a no-std `target`, if defined
    fn no_std(&self, target: TargetSelection) -> Option<bool> {
        self.config.target_config.get(&target).map(|t| t.no_std)
    }

    /// Returns `true` if the target will be tested using the `remote-test-client`
    /// and `remote-test-server` binaries.
    fn remote_tested(&self, target: TargetSelection) -> bool {
        self.qemu_rootfs(target).is_some()
            || target.contains("android")
            || env::var_os("TEST_DEVICE_ADDR").is_some()
    }

    /// Returns the root of the "rootfs" image that this target will be using,
    /// if one was configured.
    ///
    /// If `Some` is returned then that means that tests for this target are
    /// emulated with QEMU and binaries will need to be shipped to the emulator.
    fn qemu_rootfs(&self, target: TargetSelection) -> Option<&Path> {
        self.config.target_config.get(&target).and_then(|t| t.qemu_rootfs.as_ref()).map(|p| &**p)
    }

    /// Path to the python interpreter to use
    fn python(&self) -> &Path {
        if self.config.build.ends_with("apple-darwin") {
            // Force /usr/bin/python3 on macOS for LLDB tests because we're loading the
            // LLDB plugin's compiled module which only works with the system python
            // (namely not Homebrew-installed python)
            Path::new("/usr/bin/python3")
        } else {
            self.config
                .python
                .as_ref()
                .expect("python is required for running LLDB or rustdoc tests")
        }
    }

    /// Temporary directory that extended error information is emitted to.
    fn extended_error_dir(&self) -> PathBuf {
        self.out.join("tmp/extended-error-metadata")
    }

    /// Tests whether the `compiler` compiling for `target` should be forced to
    /// use a stage1 compiler instead.
    ///
    /// Currently, by default, the build system does not perform a "full
    /// bootstrap" by default where we compile the compiler three times.
    /// Instead, we compile the compiler two times. The final stage (stage2)
    /// just copies the libraries from the previous stage, which is what this
    /// method detects.
    ///
    /// Here we return `true` if:
    ///
    /// * The build isn't performing a full bootstrap
    /// * The `compiler` is in the final stage, 2
    /// * We're not cross-compiling, so the artifacts are already available in
    ///   stage1
    ///
    /// When all of these conditions are met the build will lift artifacts from
    /// the previous stage forward.
    fn force_use_stage1(&self, compiler: Compiler, target: TargetSelection) -> bool {
        !self.config.full_bootstrap
            && compiler.stage >= 2
            && (self.hosts.iter().any(|h| *h == target) || target == self.build)
    }

    /// Given `num` in the form "a.b.c" return a "release string" which
    /// describes the release version number.
    ///
    /// For example on nightly this returns "a.b.c-nightly", on beta it returns
    /// "a.b.c-beta.1" and on stable it just returns "a.b.c".
    fn release(&self, num: &str) -> String {
        match &self.config.channel[..] {
            "stable" => num.to_string(),
            "beta" => {
                if self.rust_info.is_managed_git_subrepository() && !self.config.ignore_git {
                    format!("{}-beta.{}", num, self.beta_prerelease_version())
                } else {
                    format!("{}-beta", num)
                }
            }
            "nightly" => format!("{}-nightly", num),
            _ => format!("{}-dev", num),
        }
    }

    fn beta_prerelease_version(&self) -> u32 {
        if let Some(s) = self.prerelease_version.get() {
            return s;
        }

        // Figure out how many merge commits happened since we branched off master.
        // That's our beta number!
        // (Note that we use a `..` range, not the `...` symmetric difference.)
        let count =
            output(self.config.git().arg("rev-list").arg("--count").arg("--merges").arg(format!(
                "refs/remotes/origin/{}..HEAD",
                self.config.stage0_metadata.config.nightly_branch
            )));
        let n = count.trim().parse().unwrap();
        self.prerelease_version.set(Some(n));
        n
    }

    /// Returns the value of `release` above for Rust itself.
    fn rust_release(&self) -> String {
        self.release(&self.version)
    }

    /// Returns the "package version" for a component given the `num` release
    /// number.
    ///
    /// The package version is typically what shows up in the names of tarballs.
    /// For channels like beta/nightly it's just the channel name, otherwise
    /// it's the `num` provided.
    fn package_vers(&self, num: &str) -> String {
        match &self.config.channel[..] {
            "stable" => num.to_string(),
            "beta" => "beta".to_string(),
            "nightly" => "nightly".to_string(),
            _ => format!("{}-dev", num),
        }
    }

    /// Returns the value of `package_vers` above for Rust itself.
    fn rust_package_vers(&self) -> String {
        self.package_vers(&self.version)
    }

    /// Returns the `version` string associated with this compiler for Rust
    /// itself.
    ///
    /// Note that this is a descriptive string which includes the commit date,
    /// sha, version, etc.
    fn rust_version(&self) -> String {
        let mut version = self.rust_info.version(self, &self.version);
        if let Some(ref s) = self.config.description {
            version.push_str(" (");
            version.push_str(s);
            version.push(')');
        }
        version
    }

    /// Returns the full commit hash.
    fn rust_sha(&self) -> Option<&str> {
        self.rust_info.sha()
    }

    /// Returns the `a.b.c` version that the given package is at.
    fn release_num(&self, package: &str) -> String {
        let toml_file_name = self.src.join(&format!("src/tools/{}/Cargo.toml", package));
        let toml = t!(fs::read_to_string(&toml_file_name));
        for line in toml.lines() {
            if let Some(stripped) =
                line.strip_prefix("version = \"").and_then(|s| s.strip_suffix("\""))
            {
                return stripped.to_owned();
            }
        }

        panic!("failed to find version in {}'s Cargo.toml", package)
    }

    /// Returns `true` if unstable features should be enabled for the compiler
    /// we're building.
    fn unstable_features(&self) -> bool {
        match &self.config.channel[..] {
            "stable" | "beta" => false,
            "nightly" | _ => true,
        }
    }

    /// Returns a Vec of all the dependencies of the given root crate,
    /// including transitive dependencies and the root itself. Only includes
    /// "local" crates (those in the local source tree, not from a registry).
    fn in_tree_crates(&self, root: &str, target: Option<TargetSelection>) -> Vec<&Crate> {
        let mut ret = Vec::new();
        let mut list = vec![INTERNER.intern_str(root)];
        let mut visited = HashSet::new();
        while let Some(krate) = list.pop() {
            let krate = &self.crates[&krate];
            ret.push(krate);
            for dep in &krate.deps {
                if !self.crates.contains_key(dep) {
                    // Ignore non-workspace members.
                    continue;
                }
                // Don't include optional deps if their features are not
                // enabled. Ideally this would be computed from `cargo
                // metadata --features …`, but that is somewhat slow. In
                // the future, we may want to consider just filtering all
                // build and dev dependencies in metadata::build.
                if visited.insert(dep)
                    && (dep != "profiler_builtins"
                        || target
                            .map(|t| self.config.profiler_enabled(t))
                            .unwrap_or_else(|| self.config.any_profiler_enabled()))
                    && (dep != "rustc_codegen_llvm" || self.config.llvm_enabled())
                {
                    list.push(*dep);
                }
            }
        }
        ret
    }

    fn read_stamp_file(&self, stamp: &Path) -> Vec<(PathBuf, DependencyType)> {
        if self.config.dry_run {
            return Vec::new();
        }

        let mut paths = Vec::new();
        let contents = t!(fs::read(stamp), &stamp);
        // This is the method we use for extracting paths from the stamp file passed to us. See
        // run_cargo for more information (in compile.rs).
        for part in contents.split(|b| *b == 0) {
            if part.is_empty() {
                continue;
            }
            let dependency_type = match part[0] as char {
                'h' => DependencyType::Host,
                's' => DependencyType::TargetSelfContained,
                't' => DependencyType::Target,
                _ => unreachable!(),
            };
            let path = PathBuf::from(t!(str::from_utf8(&part[1..])));
            paths.push((path, dependency_type));
        }
        paths
    }

    /// Create a temporary directory in `out` and return its path.
    ///
    /// NOTE: this temporary directory is shared between all steps;
    /// if you need an empty directory, create a new subdirectory inside it.
    fn tempdir(&self) -> PathBuf {
        let tmp = self.out.join("tmp");
        t!(fs::create_dir_all(&tmp));
        tmp
    }

    /// Copies a file from `src` to `dst`
    pub fn copy(&self, src: &Path, dst: &Path) {
        self.copy_internal(src, dst, false);
    }

    fn copy_internal(&self, src: &Path, dst: &Path, dereference_symlinks: bool) {
        if self.config.dry_run {
            return;
        }
        self.verbose_than(1, &format!("Copy {:?} to {:?}", src, dst));
        if src == dst {
            return;
        }
        let _ = fs::remove_file(&dst);
<<<<<<< HEAD
        let metadata = t!(src.symlink_metadata()
            .map_err(|err| {
                eprintln!("Copying {:?} to {:?}", src, dst);
                err
            }));
=======
        let metadata = t!(src.symlink_metadata());
        let mut src = src.to_path_buf();
>>>>>>> 2b91cbe2
        if metadata.file_type().is_symlink() {
            if dereference_symlinks {
                src = t!(fs::canonicalize(src));
            } else {
                let link = t!(fs::read_link(src));
                t!(self.symlink_file(link, dst));
                return;
            }
        }
        if let Ok(()) = fs::hard_link(&src, dst) {
            // Attempt to "easy copy" by creating a hard link
            // (symlinks don't work on windows), but if that fails
            // just fall back to a slow `copy` operation.
        } else {
            if let Err(e) = fs::copy(&src, dst) {
                panic!("failed to copy `{}` to `{}`: {}", src.display(), dst.display(), e)
            }
            t!(fs::set_permissions(dst, metadata.permissions()));
            let atime = FileTime::from_last_access_time(&metadata);
            let mtime = FileTime::from_last_modification_time(&metadata);
            t!(filetime::set_file_times(dst, atime, mtime));
        }
    }

    /// Copies the `src` directory recursively to `dst`. Both are assumed to exist
    /// when this function is called.
    pub fn cp_r(&self, src: &Path, dst: &Path) {
        if self.config.dry_run {
            return;
        }
        for f in self.read_dir(src) {
            let path = f.path();
            let name = path.file_name().unwrap();
            let dst = dst.join(name);
            if t!(f.file_type()).is_dir() {
                t!(fs::create_dir_all(&dst));
                self.cp_r(&path, &dst);
            } else {
                let _ = fs::remove_file(&dst);
                self.copy(&path, &dst);
            }
        }
    }

    /// Copies the `src` directory recursively to `dst`. Both are assumed to exist
    /// when this function is called. Unwanted files or directories can be skipped
    /// by returning `false` from the filter function.
    pub fn cp_filtered(&self, src: &Path, dst: &Path, filter: &dyn Fn(&Path) -> bool) {
        // Immediately recurse with an empty relative path
        self.recurse_(src, dst, Path::new(""), filter)
    }

    // Inner function does the actual work
    fn recurse_(&self, src: &Path, dst: &Path, relative: &Path, filter: &dyn Fn(&Path) -> bool) {
        for f in self.read_dir(src) {
            let path = f.path();
            let name = path.file_name().unwrap();
            let dst = dst.join(name);
            let relative = relative.join(name);
            // Only copy file or directory if the filter function returns true
            if filter(&relative) {
                if t!(f.file_type()).is_dir() {
                    let _ = fs::remove_dir_all(&dst);
                    self.create_dir(&dst);
                    self.recurse_(&path, &dst, &relative, filter);
                } else {
                    let _ = fs::remove_file(&dst);
                    self.copy(&path, &dst);
                }
            }
        }
    }

    fn copy_to_folder(&self, src: &Path, dest_folder: &Path) {
        let file_name = src.file_name().unwrap();
        let dest = dest_folder.join(file_name);
        self.copy(src, &dest);
    }

    fn install(&self, src: &Path, dstdir: &Path, perms: u32) {
        if self.config.dry_run {
            return;
        }
        let dst = dstdir.join(src.file_name().unwrap());
        self.verbose_than(1, &format!("Install {:?} to {:?}", src, dst));
        t!(fs::create_dir_all(dstdir));
        if !src.exists() {
            panic!("Error: File \"{}\" not found!", src.display());
        }
        self.copy_internal(src, &dst, true);
        chmod(&dst, perms);
    }

    fn create(&self, path: &Path, s: &str) {
        if self.config.dry_run {
            return;
        }
        t!(fs::write(path, s));
    }

    fn read(&self, path: &Path) -> String {
        if self.config.dry_run {
            return String::new();
        }
        t!(fs::read_to_string(path))
    }

    fn create_dir(&self, dir: &Path) {
        if self.config.dry_run {
            return;
        }
        t!(fs::create_dir_all(dir))
    }

    fn remove_dir(&self, dir: &Path) {
        if self.config.dry_run {
            return;
        }
        t!(fs::remove_dir_all(dir))
    }

    fn read_dir(&self, dir: &Path) -> impl Iterator<Item = fs::DirEntry> {
        let iter = match fs::read_dir(dir) {
            Ok(v) => v,
            Err(_) if self.config.dry_run => return vec![].into_iter(),
            Err(err) => panic!("could not read dir {:?}: {:?}", dir, err),
        };
        iter.map(|e| t!(e)).collect::<Vec<_>>().into_iter()
    }

    fn symlink_file<P: AsRef<Path>, Q: AsRef<Path>>(&self, src: P, link: Q) -> io::Result<()> {
        #[cfg(unix)]
        use std::os::unix::fs::symlink as symlink_file;
        #[cfg(windows)]
        use std::os::windows::fs::symlink_file;
        if !self.config.dry_run { symlink_file(src.as_ref(), link.as_ref()) } else { Ok(()) }
    }

    fn remove(&self, f: &Path) {
        if self.config.dry_run {
            return;
        }
        fs::remove_file(f).unwrap_or_else(|_| panic!("failed to remove {:?}", f));
    }

    /// Returns if config.ninja is enabled, and checks for ninja existence,
    /// exiting with a nicer error message if not.
    fn ninja(&self) -> bool {
        let mut cmd_finder = crate::sanity::Finder::new();

        if self.config.ninja_in_file {
            // Some Linux distros rename `ninja` to `ninja-build`.
            // CMake can work with either binary name.
            if cmd_finder.maybe_have("ninja-build").is_none()
                && cmd_finder.maybe_have("ninja").is_none()
            {
                eprintln!(
                    "
Couldn't find required command: ninja (or ninja-build)

You should install ninja as described at
<https://github.com/ninja-build/ninja/wiki/Pre-built-Ninja-packages>,
or set `ninja = false` in the `[llvm]` section of `config.toml`.
Alternatively, set `download-ci-llvm = true` in that `[llvm]` section
to download LLVM rather than building it.
"
                );
                detail_exit(1);
            }
        }

        // If ninja isn't enabled but we're building for MSVC then we try
        // doubly hard to enable it. It was realized in #43767 that the msbuild
        // CMake generator for MSVC doesn't respect configuration options like
        // disabling LLVM assertions, which can often be quite important!
        //
        // In these cases we automatically enable Ninja if we find it in the
        // environment.
        if !self.config.ninja_in_file && self.config.build.contains("msvc") {
            if cmd_finder.maybe_have("ninja").is_some() {
                return true;
            }
        }

        self.config.ninja_in_file
    }
}

#[cfg(unix)]
fn chmod(path: &Path, perms: u32) {
    use std::os::unix::fs::*;
    t!(fs::set_permissions(path, fs::Permissions::from_mode(perms)));
}
#[cfg(windows)]
fn chmod(_path: &Path, _perms: u32) {}

/// If code is not 0 (successful exit status), exit status is 101 (rust's default error code.)
/// If the test is running and code is an error code, it will cause a panic.
fn detail_exit(code: i32) -> ! {
    // if in test and code is an error code, panic with status code provided
    if cfg!(test) && code != 0 {
        panic!("status code: {}", code);
    } else {
        //otherwise,exit with provided status code
        std::process::exit(code);
    }
}

impl Compiler {
    pub fn with_stage(mut self, stage: u32) -> Compiler {
        self.stage = stage;
        self
    }

    /// Returns `true` if this is a snapshot compiler for `build`'s configuration
    pub fn is_snapshot(&self, build: &Build) -> bool {
        self.stage == 0 && self.host == build.build
    }

    /// Returns if this compiler should be treated as a final stage one in the
    /// current build session.
    /// This takes into account whether we're performing a full bootstrap or
    /// not; don't directly compare the stage with `2`!
    pub fn is_final_stage(&self, build: &Build) -> bool {
        let final_stage = if build.config.full_bootstrap { 2 } else { 1 };
        self.stage >= final_stage
    }
}

fn envify(s: &str) -> String {
    s.chars()
        .map(|c| match c {
            '-' => '_',
            c => c,
        })
        .flat_map(|c| c.to_uppercase())
        .collect()
}<|MERGE_RESOLUTION|>--- conflicted
+++ resolved
@@ -1448,16 +1448,8 @@
             return;
         }
         let _ = fs::remove_file(&dst);
-<<<<<<< HEAD
-        let metadata = t!(src.symlink_metadata()
-            .map_err(|err| {
-                eprintln!("Copying {:?} to {:?}", src, dst);
-                err
-            }));
-=======
         let metadata = t!(src.symlink_metadata());
         let mut src = src.to_path_buf();
->>>>>>> 2b91cbe2
         if metadata.file_type().is_symlink() {
             if dereference_symlinks {
                 src = t!(fs::canonicalize(src));
