--- conflicted
+++ resolved
@@ -107,21 +107,14 @@
     pub rustc_parallel: bool,
     pub rustc_default_linker: Option<String>,
     pub rust_optimize_tests: bool,
-<<<<<<< HEAD
-=======
     pub rust_polly_tests: bool,
-    pub rust_debuginfo_tests: bool,
->>>>>>> d51fa916
     pub rust_dist_src: bool,
     pub rust_codegen_backends: Vec<Interned<String>>,
     pub rust_verify_llvm_ir: bool,
     pub rust_thin_lto_import_instr_limit: Option<u32>,
     pub rust_remap_debuginfo: bool,
-<<<<<<< HEAD
     pub rust_new_symbol_mangling: bool,
-=======
     pub rust_polly_self: bool,
->>>>>>> d51fa916
 
     pub build: TargetSelection,
     pub hosts: Vec<TargetSelection>,
@@ -403,11 +396,7 @@
     rpath: Option<bool>,
     verbose_tests: Option<bool>,
     optimize_tests: Option<bool>,
-<<<<<<< HEAD
-=======
-    debuginfo_tests: Option<bool>,
     polly_tests: Option<bool>,
->>>>>>> d51fa916
     codegen_tests: Option<bool>,
     ignore_git: Option<bool>,
     dist_src: Option<bool>,
@@ -421,15 +410,12 @@
     verify_llvm_ir: Option<bool>,
     thin_lto_import_instr_limit: Option<u32>,
     remap_debuginfo: Option<bool>,
-<<<<<<< HEAD
     jemalloc: Option<bool>,
     test_compare_mode: Option<bool>,
     llvm_libunwind: Option<bool>,
     control_flow_guard: Option<bool>,
     new_symbol_mangling: Option<bool>,
-=======
     polly_self: Option<bool>,
->>>>>>> d51fa916
 }
 
 /// TOML representation of how each build target is configured.
@@ -659,14 +645,10 @@
             ignore_git = rust.ignore_git;
             set(&mut config.rust_new_symbol_mangling, rust.new_symbol_mangling);
             set(&mut config.rust_optimize_tests, rust.optimize_tests);
-<<<<<<< HEAD
-=======
             set(&mut config.rust_polly_tests, rust.polly_tests);
             if !config.rust_optimize_tests {
                 config.rust_polly_tests = false;
             }
-            set(&mut config.rust_debuginfo_tests, rust.debuginfo_tests);
->>>>>>> d51fa916
             set(&mut config.codegen_tests, rust.codegen_tests);
             set(&mut config.rust_rpath, rust.rpath);
             set(&mut config.jemalloc, rust.jemalloc);
@@ -699,22 +681,12 @@
                     backends.iter().map(|s| INTERNER.intern_str(s)).collect();
             }
 
-<<<<<<< HEAD
             config.rust_codegen_units = rust.codegen_units.map(threads_from_config);
             config.rust_codegen_units_std = rust.codegen_units_std.map(threads_from_config);
-=======
-            set(&mut config.rust_codegen_backends_dir, rust.codegen_backends_dir.clone());
-
-            match rust.codegen_units {
-                Some(0) => config.rust_codegen_units = Some(num_cpus::get() as u32),
-                Some(n) => config.rust_codegen_units = Some(n),
-                None => {}
-            }
 
             config.rust_polly_self = rust
               .polly_self
               .unwrap_or(false);
->>>>>>> d51fa916
         }
 
         if let Some(ref t) = toml.target {
