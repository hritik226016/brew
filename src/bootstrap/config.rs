--- conflicted
+++ resolved
@@ -1062,7 +1062,7 @@
             include_path.push("bootstrap");
             include_path.push("defaults");
             include_path.push(format!("config.{}.toml", include));
-<<<<<<< HEAD
+
         
             // Check if an alias TOML file exists
             let alias_path = format!("config.{}.alias.toml", include);
@@ -1087,11 +1087,10 @@
                 toml.merge(included_toml);
             }
         }
-        //
-        //
         
         
-=======
+        
+
             let included_toml = get_toml(&include_path);
             toml.merge(included_toml, ReplaceOpt::IgnoreDuplicate);
         }
@@ -1127,8 +1126,7 @@
             crate::detail_exit(2)
         }
         toml.merge(override_toml, ReplaceOpt::Override);
-
->>>>>>> 498553fc
+         master
         config.changelog_seen = toml.changelog_seen;
 
         let build = toml.build.unwrap_or_default();
