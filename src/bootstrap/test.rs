//! Implementation of the test-related targets of the build system.
//!
//! This file implements the various regression test suites that we execute on
//! our CI.

use std::env;
use std::ffi::OsString;
use std::fmt;
use std::fs;
use std::iter;
use std::path::{Path, PathBuf};
use std::process::{Command, Stdio};

use crate::builder::crate_description;
use crate::builder::{Builder, Compiler, Kind, RunConfig, ShouldRun, Step};
use crate::cache::Interned;
use crate::compile;
use crate::config::TargetSelection;
use crate::dist;
use crate::doc::DocumentationFormat;
use crate::flags::Subcommand;
<<<<<<< HEAD
use crate::llvm;
=======
use crate::native;
use crate::render_tests::add_flags_and_try_run_tests;
>>>>>>> 1d582078
use crate::tool::{self, SourceType, Tool};
use crate::toolstate::ToolState;
use crate::util::up_to_date;
use crate::util::{self, add_link_lib_path, dylib_path, dylib_path_var, output, t};
use crate::{envify, CLang, DocTests, GitRepo, Mode};

const ADB_TEST_DIR: &str = "/data/local/tmp/work";

/// The two modes of the test runner; tests or benchmarks.
#[derive(Debug, PartialEq, Eq, Hash, Copy, Clone, PartialOrd, Ord)]
pub enum TestKind {
    /// Run `cargo test`.
    Test,
    /// Run `cargo bench`.
    Bench,
}

impl From<Kind> for TestKind {
    fn from(kind: Kind) -> Self {
        match kind {
            Kind::Test => TestKind::Test,
            Kind::Bench => TestKind::Bench,
            _ => panic!("unexpected kind in crate: {:?}", kind),
        }
    }
}

impl TestKind {
    // Return the cargo subcommand for this test kind
    fn subcommand(self) -> &'static str {
        match self {
            TestKind::Test => "test",
            TestKind::Bench => "bench",
        }
    }
}

impl fmt::Display for TestKind {
    fn fmt(&self, f: &mut fmt::Formatter<'_>) -> fmt::Result {
        f.write_str(match *self {
            TestKind::Test => "Testing",
            TestKind::Bench => "Benchmarking",
        })
    }
}

fn try_run(builder: &Builder<'_>, cmd: &mut Command) -> bool {
    if !builder.fail_fast {
        if !builder.try_run(cmd) {
            let mut failures = builder.delayed_failures.borrow_mut();
            failures.push(format!("{:?}", cmd));
            return false;
        }
    } else {
        builder.run(cmd);
    }
    true
}

fn try_run_quiet(builder: &Builder<'_>, cmd: &mut Command) -> bool {
    if !builder.fail_fast {
        if !builder.try_run_quiet(cmd) {
            let mut failures = builder.delayed_failures.borrow_mut();
            failures.push(format!("{:?}", cmd));
            return false;
        }
    } else {
        builder.run_quiet(cmd);
    }
    true
}

#[derive(Debug, Copy, Clone, PartialEq, Eq, Hash)]
pub struct CrateJsonDocLint {
    host: TargetSelection,
}

impl Step for CrateJsonDocLint {
    type Output = ();
    const ONLY_HOSTS: bool = true;
    const DEFAULT: bool = true;

    fn should_run(run: ShouldRun<'_>) -> ShouldRun<'_> {
        run.path("src/tools/jsondoclint")
    }

    fn make_run(run: RunConfig<'_>) {
        run.builder.ensure(CrateJsonDocLint { host: run.target });
    }

    fn run(self, builder: &Builder<'_>) {
        let bootstrap_host = builder.config.build;
        let compiler = builder.compiler(0, bootstrap_host);

        let cargo = tool::prepare_tool_cargo(
            builder,
            compiler,
            Mode::ToolBootstrap,
            bootstrap_host,
            "test",
            "src/tools/jsondoclint",
            SourceType::InTree,
            &[],
        );
        add_flags_and_try_run_tests(builder, &mut cargo.into());
    }
}

#[derive(Debug, Copy, Clone, PartialEq, Eq, Hash)]
pub struct Linkcheck {
    host: TargetSelection,
}

impl Step for Linkcheck {
    type Output = ();
    const ONLY_HOSTS: bool = true;
    const DEFAULT: bool = true;

    /// Runs the `linkchecker` tool as compiled in `stage` by the `host` compiler.
    ///
    /// This tool in `src/tools` will verify the validity of all our links in the
    /// documentation to ensure we don't have a bunch of dead ones.
    fn run(self, builder: &Builder<'_>) {
        let host = self.host;
        let hosts = &builder.hosts;
        let targets = &builder.targets;

        // if we have different hosts and targets, some things may be built for
        // the host (e.g. rustc) and others for the target (e.g. std). The
        // documentation built for each will contain broken links to
        // docs built for the other platform (e.g. rustc linking to cargo)
        if (hosts != targets) && !hosts.is_empty() && !targets.is_empty() {
            panic!(
                "Linkcheck currently does not support builds with different hosts and targets.
You can skip linkcheck with --exclude src/tools/linkchecker"
            );
        }

        builder.info(&format!("Linkcheck ({})", host));

        // Test the linkchecker itself.
        let bootstrap_host = builder.config.build;
        let compiler = builder.compiler(0, bootstrap_host);
        let cargo = tool::prepare_tool_cargo(
            builder,
            compiler,
            Mode::ToolBootstrap,
            bootstrap_host,
            "test",
            "src/tools/linkchecker",
            SourceType::InTree,
            &[],
        );
        add_flags_and_try_run_tests(builder, &mut cargo.into());

        // Build all the default documentation.
        builder.default_doc(&[]);

        // Run the linkchecker.
        let _time = util::timeit(&builder);
        try_run(
            builder,
            builder.tool_cmd(Tool::Linkchecker).arg(builder.out.join(host.triple).join("doc")),
        );
    }

    fn should_run(run: ShouldRun<'_>) -> ShouldRun<'_> {
        let builder = run.builder;
        let run = run.path("src/tools/linkchecker");
        run.default_condition(builder.config.docs)
    }

    fn make_run(run: RunConfig<'_>) {
        run.builder.ensure(Linkcheck { host: run.target });
    }
}

fn check_if_tidy_is_installed() -> bool {
    Command::new("tidy")
        .arg("--version")
        .stdout(Stdio::null())
        .status()
        .map_or(false, |status| status.success())
}

#[derive(Debug, Copy, Clone, PartialEq, Eq, Hash)]
pub struct HtmlCheck {
    target: TargetSelection,
}

impl Step for HtmlCheck {
    type Output = ();
    const DEFAULT: bool = true;
    const ONLY_HOSTS: bool = true;

    fn should_run(run: ShouldRun<'_>) -> ShouldRun<'_> {
        let run = run.path("src/tools/html-checker");
        run.lazy_default_condition(Box::new(check_if_tidy_is_installed))
    }

    fn make_run(run: RunConfig<'_>) {
        run.builder.ensure(HtmlCheck { target: run.target });
    }

    fn run(self, builder: &Builder<'_>) {
        if !check_if_tidy_is_installed() {
            eprintln!("not running HTML-check tool because `tidy` is missing");
            eprintln!(
                "Note that `tidy` is not the in-tree `src/tools/tidy` but needs to be installed"
            );
            panic!("Cannot run html-check tests");
        }
        // Ensure that a few different kinds of documentation are available.
        builder.default_doc(&[]);
        builder.ensure(crate::doc::Rustc { target: self.target, stage: builder.top_stage });

        try_run(builder, builder.tool_cmd(Tool::HtmlChecker).arg(builder.doc_out(self.target)));
    }
}

#[derive(Debug, Copy, Clone, PartialEq, Eq, Hash)]
pub struct Cargotest {
    stage: u32,
    host: TargetSelection,
}

impl Step for Cargotest {
    type Output = ();
    const ONLY_HOSTS: bool = true;

    fn should_run(run: ShouldRun<'_>) -> ShouldRun<'_> {
        run.path("src/tools/cargotest")
    }

    fn make_run(run: RunConfig<'_>) {
        run.builder.ensure(Cargotest { stage: run.builder.top_stage, host: run.target });
    }

    /// Runs the `cargotest` tool as compiled in `stage` by the `host` compiler.
    ///
    /// This tool in `src/tools` will check out a few Rust projects and run `cargo
    /// test` to ensure that we don't regress the test suites there.
    fn run(self, builder: &Builder<'_>) {
        let compiler = builder.compiler(self.stage, self.host);
        builder.ensure(compile::Rustc::new(compiler, compiler.host));
        let cargo = builder.ensure(tool::Cargo { compiler, target: compiler.host });

        // Note that this is a short, cryptic, and not scoped directory name. This
        // is currently to minimize the length of path on Windows where we otherwise
        // quickly run into path name limit constraints.
        let out_dir = builder.out.join("ct");
        t!(fs::create_dir_all(&out_dir));

        let _time = util::timeit(&builder);
        let mut cmd = builder.tool_cmd(Tool::CargoTest);
        try_run(
            builder,
            cmd.arg(&cargo)
                .arg(&out_dir)
                .args(builder.config.cmd.test_args())
                .env("RUSTC", builder.rustc(compiler))
                .env("RUSTDOC", builder.rustdoc(compiler)),
        );
    }
}

#[derive(Debug, Copy, Clone, PartialEq, Eq, Hash)]
pub struct Cargo {
    stage: u32,
    host: TargetSelection,
}

impl Step for Cargo {
    type Output = ();
    const ONLY_HOSTS: bool = true;

    fn should_run(run: ShouldRun<'_>) -> ShouldRun<'_> {
        run.path("src/tools/cargo")
    }

    fn make_run(run: RunConfig<'_>) {
        run.builder.ensure(Cargo { stage: run.builder.top_stage, host: run.target });
    }

    /// Runs `cargo test` for `cargo` packaged with Rust.
    fn run(self, builder: &Builder<'_>) {
        let compiler = builder.compiler(self.stage, self.host);

        builder.ensure(tool::Cargo { compiler, target: self.host });
        let mut cargo = tool::prepare_tool_cargo(
            builder,
            compiler,
            Mode::ToolRustc,
            self.host,
            "test",
            "src/tools/cargo",
            SourceType::Submodule,
            &[],
        );

        if !builder.fail_fast {
            cargo.arg("--no-fail-fast");
        }
        cargo.arg("--").args(builder.config.cmd.test_args());

        // Don't run cross-compile tests, we may not have cross-compiled libstd libs
        // available.
        cargo.env("CFG_DISABLE_CROSS_TESTS", "1");
        // Forcibly disable tests using nightly features since any changes to
        // those features won't be able to land.
        cargo.env("CARGO_TEST_DISABLE_NIGHTLY", "1");

        cargo.env("PATH", &path_for_cargo(builder, compiler));

        add_flags_and_try_run_tests(builder, &mut cargo.into());
    }
}

#[derive(Debug, Copy, Clone, PartialEq, Eq, Hash)]
pub struct RustAnalyzer {
    stage: u32,
    host: TargetSelection,
}

impl Step for RustAnalyzer {
    type Output = ();
    const ONLY_HOSTS: bool = true;
    const DEFAULT: bool = true;

    fn should_run(run: ShouldRun<'_>) -> ShouldRun<'_> {
        run.path("src/tools/rust-analyzer")
    }

    fn make_run(run: RunConfig<'_>) {
        run.builder.ensure(Self { stage: run.builder.top_stage, host: run.target });
    }

    /// Runs `cargo test` for rust-analyzer
    fn run(self, builder: &Builder<'_>) {
        let stage = self.stage;
        let host = self.host;
        let compiler = builder.compiler(stage, host);

        builder.ensure(tool::RustAnalyzer { compiler, target: self.host }).expect("in-tree tool");

        let workspace_path = "src/tools/rust-analyzer";
        // until the whole RA test suite runs on `i686`, we only run
        // `proc-macro-srv` tests
        let crate_path = "src/tools/rust-analyzer/crates/proc-macro-srv";
        let mut cargo = tool::prepare_tool_cargo(
            builder,
            compiler,
            Mode::ToolStd,
            host,
            "test",
            crate_path,
            SourceType::InTree,
            &["sysroot-abi".to_owned()],
        );
        cargo.allow_features(tool::RustAnalyzer::ALLOW_FEATURES);

        let dir = builder.src.join(workspace_path);
        // needed by rust-analyzer to find its own text fixtures, cf.
        // https://github.com/rust-analyzer/expect-test/issues/33
        cargo.env("CARGO_WORKSPACE_DIR", &dir);

        // RA's test suite tries to write to the source directory, that can't
        // work in Rust CI
        cargo.env("SKIP_SLOW_TESTS", "1");

        cargo.add_rustc_lib_path(builder, compiler);
        cargo.arg("--").args(builder.config.cmd.test_args());

        add_flags_and_try_run_tests(builder, &mut cargo.into());
    }
}

#[derive(Debug, Copy, Clone, PartialEq, Eq, Hash)]
pub struct Rustfmt {
    stage: u32,
    host: TargetSelection,
}

impl Step for Rustfmt {
    type Output = ();
    const ONLY_HOSTS: bool = true;

    fn should_run(run: ShouldRun<'_>) -> ShouldRun<'_> {
        run.path("src/tools/rustfmt")
    }

    fn make_run(run: RunConfig<'_>) {
        run.builder.ensure(Rustfmt { stage: run.builder.top_stage, host: run.target });
    }

    /// Runs `cargo test` for rustfmt.
    fn run(self, builder: &Builder<'_>) {
        let stage = self.stage;
        let host = self.host;
        let compiler = builder.compiler(stage, host);

        builder
            .ensure(tool::Rustfmt { compiler, target: self.host, extra_features: Vec::new() })
            .expect("in-tree tool");

        let mut cargo = tool::prepare_tool_cargo(
            builder,
            compiler,
            Mode::ToolRustc,
            host,
            "test",
            "src/tools/rustfmt",
            SourceType::InTree,
            &[],
        );

        if !builder.fail_fast {
            cargo.arg("--no-fail-fast");
        }

        let dir = testdir(builder, compiler.host);
        t!(fs::create_dir_all(&dir));
        cargo.env("RUSTFMT_TEST_DIR", dir);

        cargo.add_rustc_lib_path(builder, compiler);

        add_flags_and_try_run_tests(builder, &mut cargo.into());
    }
}

#[derive(Debug, Copy, Clone, PartialEq, Eq, Hash)]
pub struct RustDemangler {
    stage: u32,
    host: TargetSelection,
}

impl Step for RustDemangler {
    type Output = ();
    const ONLY_HOSTS: bool = true;

    fn should_run(run: ShouldRun<'_>) -> ShouldRun<'_> {
        run.path("src/tools/rust-demangler")
    }

    fn make_run(run: RunConfig<'_>) {
        run.builder.ensure(RustDemangler { stage: run.builder.top_stage, host: run.target });
    }

    /// Runs `cargo test` for rust-demangler.
    fn run(self, builder: &Builder<'_>) {
        let stage = self.stage;
        let host = self.host;
        let compiler = builder.compiler(stage, host);

        let rust_demangler = builder
            .ensure(tool::RustDemangler { compiler, target: self.host, extra_features: Vec::new() })
            .expect("in-tree tool");
        let mut cargo = tool::prepare_tool_cargo(
            builder,
            compiler,
            Mode::ToolRustc,
            host,
            "test",
            "src/tools/rust-demangler",
            SourceType::InTree,
            &[],
        );

        let dir = testdir(builder, compiler.host);
        t!(fs::create_dir_all(&dir));

        cargo.env("RUST_DEMANGLER_DRIVER_PATH", rust_demangler);

        cargo.arg("--").args(builder.config.cmd.test_args());

        cargo.add_rustc_lib_path(builder, compiler);

        add_flags_and_try_run_tests(builder, &mut cargo.into());
    }
}

#[derive(Debug, Copy, Clone, PartialEq, Eq, Hash)]
pub struct Miri {
    stage: u32,
    host: TargetSelection,
    target: TargetSelection,
}

impl Miri {
    /// Run `cargo miri setup` for the given target, return where the Miri sysroot was put.
    pub fn build_miri_sysroot(
        builder: &Builder<'_>,
        compiler: Compiler,
        miri: &Path,
        target: TargetSelection,
    ) -> String {
        let miri_sysroot = builder.out.join(compiler.host.triple).join("miri-sysroot");
        let mut cargo = tool::prepare_tool_cargo(
            builder,
            compiler,
            Mode::ToolRustc,
            compiler.host,
            "run",
            "src/tools/miri/cargo-miri",
            SourceType::InTree,
            &[],
        );
        cargo.add_rustc_lib_path(builder, compiler);
        cargo.arg("--").arg("miri").arg("setup");
        cargo.arg("--target").arg(target.rustc_target_arg());

        // Tell `cargo miri setup` where to find the sources.
        cargo.env("MIRI_LIB_SRC", builder.src.join("library"));
        // Tell it where to find Miri.
        cargo.env("MIRI", &miri);
        // Tell it where to put the sysroot.
        cargo.env("MIRI_SYSROOT", &miri_sysroot);
        // Debug things.
        cargo.env("RUST_BACKTRACE", "1");

        let mut cargo = Command::from(cargo);
        builder.run(&mut cargo);

        // # Determine where Miri put its sysroot.
        // To this end, we run `cargo miri setup --print-sysroot` and capture the output.
        // (We do this separately from the above so that when the setup actually
        // happens we get some output.)
        // We re-use the `cargo` from above.
        cargo.arg("--print-sysroot");

        // FIXME: Is there a way in which we can re-use the usual `run` helpers?
        if builder.config.dry_run() {
            String::new()
        } else {
            builder.verbose(&format!("running: {:?}", cargo));
            let out =
                cargo.output().expect("We already ran `cargo miri setup` before and that worked");
            assert!(out.status.success(), "`cargo miri setup` returned with non-0 exit code");
            // Output is "<sysroot>\n".
            let stdout = String::from_utf8(out.stdout)
                .expect("`cargo miri setup` stdout is not valid UTF-8");
            let sysroot = stdout.trim_end();
            builder.verbose(&format!("`cargo miri setup --print-sysroot` said: {:?}", sysroot));
            sysroot.to_owned()
        }
    }
}

impl Step for Miri {
    type Output = ();
    const ONLY_HOSTS: bool = false;

    fn should_run(run: ShouldRun<'_>) -> ShouldRun<'_> {
        run.path("src/tools/miri")
    }

    fn make_run(run: RunConfig<'_>) {
        run.builder.ensure(Miri {
            stage: run.builder.top_stage,
            host: run.build_triple(),
            target: run.target,
        });
    }

    /// Runs `cargo test` for miri.
    fn run(self, builder: &Builder<'_>) {
        let stage = self.stage;
        let host = self.host;
        let target = self.target;
        let compiler = builder.compiler(stage, host);
        // We need the stdlib for the *next* stage, as it was built with this compiler that also built Miri.
        // Except if we are at stage 2, the bootstrap loop is complete and we can stick with our current stage.
        let compiler_std = builder.compiler(if stage < 2 { stage + 1 } else { stage }, host);

        let miri = builder
            .ensure(tool::Miri { compiler, target: self.host, extra_features: Vec::new() })
            .expect("in-tree tool");
        let _cargo_miri = builder
            .ensure(tool::CargoMiri { compiler, target: self.host, extra_features: Vec::new() })
            .expect("in-tree tool");
        // The stdlib we need might be at a different stage. And just asking for the
        // sysroot does not seem to populate it, so we do that first.
        builder.ensure(compile::Std::new(compiler_std, host));
        let sysroot = builder.sysroot(compiler_std);
        // We also need a Miri sysroot.
        let miri_sysroot = Miri::build_miri_sysroot(builder, compiler, &miri, target);

        // # Run `cargo test`.
        let mut cargo = tool::prepare_tool_cargo(
            builder,
            compiler,
            Mode::ToolRustc,
            host,
            "test",
            "src/tools/miri",
            SourceType::InTree,
            &[],
        );
        cargo.add_rustc_lib_path(builder, compiler);

        if !builder.fail_fast {
            cargo.arg("--no-fail-fast");
        }

        // miri tests need to know about the stage sysroot
        cargo.env("MIRI_SYSROOT", &miri_sysroot);
        cargo.env("MIRI_HOST_SYSROOT", sysroot);
        cargo.env("MIRI", &miri);
        // propagate --bless
        if builder.config.cmd.bless() {
            cargo.env("MIRI_BLESS", "Gesundheit");
        }

        // Set the target.
        cargo.env("MIRI_TEST_TARGET", target.rustc_target_arg());
        // Forward test filters.
        cargo.arg("--").args(builder.config.cmd.test_args());

        add_flags_and_try_run_tests(builder, &mut cargo.into());

        // # Run `cargo miri test`.
        // This is just a smoke test (Miri's own CI invokes this in a bunch of different ways and ensures
        // that we get the desired output), but that is sufficient to make sure that the libtest harness
        // itself executes properly under Miri.
        let mut cargo = tool::prepare_tool_cargo(
            builder,
            compiler,
            Mode::ToolRustc,
            host,
            "run",
            "src/tools/miri/cargo-miri",
            SourceType::Submodule,
            &[],
        );
        cargo.add_rustc_lib_path(builder, compiler);
        cargo.arg("--").arg("miri").arg("test");
        cargo
            .arg("--manifest-path")
            .arg(builder.src.join("src/tools/miri/test-cargo-miri/Cargo.toml"));
        cargo.arg("--target").arg(target.rustc_target_arg());
        cargo.arg("--tests"); // don't run doctests, they are too confused by the staging
        cargo.arg("--").args(builder.config.cmd.test_args());

        // Tell `cargo miri` where to find things.
        cargo.env("MIRI_SYSROOT", &miri_sysroot);
        cargo.env("MIRI_HOST_SYSROOT", sysroot);
        cargo.env("MIRI", &miri);
        // Debug things.
        cargo.env("RUST_BACKTRACE", "1");

        let mut cargo = Command::from(cargo);
        builder.run(&mut cargo);
    }
}

#[derive(Debug, Copy, Clone, PartialEq, Eq, Hash)]
pub struct CompiletestTest {
    host: TargetSelection,
}

impl Step for CompiletestTest {
    type Output = ();

    fn should_run(run: ShouldRun<'_>) -> ShouldRun<'_> {
        run.path("src/tools/compiletest")
    }

    fn make_run(run: RunConfig<'_>) {
        run.builder.ensure(CompiletestTest { host: run.target });
    }

    /// Runs `cargo test` for compiletest.
    fn run(self, builder: &Builder<'_>) {
        let host = self.host;
        let compiler = builder.compiler(0, host);

        // We need `ToolStd` for the locally-built sysroot because
        // compiletest uses unstable features of the `test` crate.
        builder.ensure(compile::Std::new(compiler, host));
        let mut cargo = tool::prepare_tool_cargo(
            builder,
            compiler,
            Mode::ToolStd,
            host,
            "test",
            "src/tools/compiletest",
            SourceType::InTree,
            &[],
        );
        cargo.allow_features("test");

        add_flags_and_try_run_tests(builder, &mut cargo.into());
    }
}

#[derive(Debug, Copy, Clone, PartialEq, Eq, Hash)]
pub struct Clippy {
    stage: u32,
    host: TargetSelection,
}

impl Step for Clippy {
    type Output = ();
    const ONLY_HOSTS: bool = true;
    const DEFAULT: bool = false;

    fn should_run(run: ShouldRun<'_>) -> ShouldRun<'_> {
        run.path("src/tools/clippy")
    }

    fn make_run(run: RunConfig<'_>) {
        run.builder.ensure(Clippy { stage: run.builder.top_stage, host: run.target });
    }

    /// Runs `cargo test` for clippy.
    fn run(self, builder: &Builder<'_>) {
        let stage = self.stage;
        let host = self.host;
        let compiler = builder.compiler(stage, host);

        builder
            .ensure(tool::Clippy { compiler, target: self.host, extra_features: Vec::new() })
            .expect("in-tree tool");
        let mut cargo = tool::prepare_tool_cargo(
            builder,
            compiler,
            Mode::ToolRustc,
            host,
            "test",
            "src/tools/clippy",
            SourceType::InTree,
            &[],
        );

        if !builder.fail_fast {
            cargo.arg("--no-fail-fast");
        }

        cargo.env("RUSTC_TEST_SUITE", builder.rustc(compiler));
        cargo.env("RUSTC_LIB_PATH", builder.rustc_libdir(compiler));
        let host_libs = builder.stage_out(compiler, Mode::ToolRustc).join(builder.cargo_dir());
        cargo.env("HOST_LIBS", host_libs);

        cargo.arg("--").args(builder.config.cmd.test_args());

        cargo.add_rustc_lib_path(builder, compiler);

        if builder.try_run(&mut cargo.into()) {
            // The tests succeeded; nothing to do.
            return;
        }

        if !builder.config.cmd.bless() {
            crate::detail_exit(1);
        }

        let mut cargo = builder.cargo(compiler, Mode::ToolRustc, SourceType::InTree, host, "run");
        cargo.arg("-p").arg("clippy_dev");
        // clippy_dev gets confused if it can't find `clippy/Cargo.toml`
        cargo.current_dir(&builder.src.join("src").join("tools").join("clippy"));
        if builder.config.rust_optimize {
            cargo.env("PROFILE", "release");
        } else {
            cargo.env("PROFILE", "debug");
        }
        cargo.arg("--");
        cargo.arg("bless");
        builder.run(&mut cargo.into());
    }
}

fn path_for_cargo(builder: &Builder<'_>, compiler: Compiler) -> OsString {
    // Configure PATH to find the right rustc. NB. we have to use PATH
    // and not RUSTC because the Cargo test suite has tests that will
    // fail if rustc is not spelled `rustc`.
    let path = builder.sysroot(compiler).join("bin");
    let old_path = env::var_os("PATH").unwrap_or_default();
    env::join_paths(iter::once(path).chain(env::split_paths(&old_path))).expect("")
}

#[derive(Debug, Copy, Clone, Hash, PartialEq, Eq)]
pub struct RustdocTheme {
    pub compiler: Compiler,
}

impl Step for RustdocTheme {
    type Output = ();
    const DEFAULT: bool = true;
    const ONLY_HOSTS: bool = true;

    fn should_run(run: ShouldRun<'_>) -> ShouldRun<'_> {
        run.path("src/tools/rustdoc-themes")
    }

    fn make_run(run: RunConfig<'_>) {
        let compiler = run.builder.compiler(run.builder.top_stage, run.target);

        run.builder.ensure(RustdocTheme { compiler });
    }

    fn run(self, builder: &Builder<'_>) {
        let rustdoc = builder.bootstrap_out.join("rustdoc");
        let mut cmd = builder.tool_cmd(Tool::RustdocTheme);
        cmd.arg(rustdoc.to_str().unwrap())
            .arg(builder.src.join("src/librustdoc/html/static/css/themes").to_str().unwrap())
            .env("RUSTC_STAGE", self.compiler.stage.to_string())
            .env("RUSTC_SYSROOT", builder.sysroot(self.compiler))
            .env("RUSTDOC_LIBDIR", builder.sysroot_libdir(self.compiler, self.compiler.host))
            .env("CFG_RELEASE_CHANNEL", &builder.config.channel)
            .env("RUSTDOC_REAL", builder.rustdoc(self.compiler))
            .env("RUSTC_BOOTSTRAP", "1");
        if let Some(linker) = builder.linker(self.compiler.host) {
            cmd.env("RUSTDOC_LINKER", linker);
        }
        if builder.is_fuse_ld_lld(self.compiler.host) {
            cmd.env(
                "RUSTDOC_LLD_NO_THREADS",
                util::lld_flag_no_threads(self.compiler.host.contains("windows")),
            );
        }
        try_run(builder, &mut cmd);
    }
}

#[derive(Debug, Copy, Clone, Hash, PartialEq, Eq)]
pub struct RustdocJSStd {
    pub target: TargetSelection,
}

impl Step for RustdocJSStd {
    type Output = ();
    const DEFAULT: bool = true;
    const ONLY_HOSTS: bool = true;

    fn should_run(run: ShouldRun<'_>) -> ShouldRun<'_> {
        run.suite_path("tests/rustdoc-js-std")
    }

    fn make_run(run: RunConfig<'_>) {
        run.builder.ensure(RustdocJSStd { target: run.target });
    }

    fn run(self, builder: &Builder<'_>) {
        if let Some(ref nodejs) = builder.config.nodejs {
            let mut command = Command::new(nodejs);
            command
                .arg(builder.src.join("src/tools/rustdoc-js/tester.js"))
                .arg("--crate-name")
                .arg("std")
                .arg("--resource-suffix")
                .arg(&builder.version)
                .arg("--doc-folder")
                .arg(builder.doc_out(self.target))
                .arg("--test-folder")
                .arg(builder.src.join("tests/rustdoc-js-std"));
            for path in &builder.paths {
                if let Some(p) =
                    util::is_valid_test_suite_arg(path, "tests/rustdoc-js-std", builder)
                {
                    if !p.ends_with(".js") {
                        eprintln!("A non-js file was given: `{}`", path.display());
                        panic!("Cannot run rustdoc-js-std tests");
                    }
                    command.arg("--test-file").arg(path);
                }
            }
            builder.ensure(crate::doc::Std {
                target: self.target,
                stage: builder.top_stage,
                format: DocumentationFormat::HTML,
            });
            builder.run(&mut command);
        } else {
            builder.info("No nodejs found, skipping \"tests/rustdoc-js-std\" tests");
        }
    }
}

#[derive(Debug, Copy, Clone, Hash, PartialEq, Eq)]
pub struct RustdocJSNotStd {
    pub target: TargetSelection,
    pub compiler: Compiler,
}

impl Step for RustdocJSNotStd {
    type Output = ();
    const DEFAULT: bool = true;
    const ONLY_HOSTS: bool = true;

    fn should_run(run: ShouldRun<'_>) -> ShouldRun<'_> {
        run.suite_path("tests/rustdoc-js")
    }

    fn make_run(run: RunConfig<'_>) {
        let compiler = run.builder.compiler(run.builder.top_stage, run.build_triple());
        run.builder.ensure(RustdocJSNotStd { target: run.target, compiler });
    }

    fn run(self, builder: &Builder<'_>) {
        if builder.config.nodejs.is_some() {
            builder.ensure(Compiletest {
                compiler: self.compiler,
                target: self.target,
                mode: "js-doc-test",
                suite: "rustdoc-js",
                path: "tests/rustdoc-js",
                compare_mode: None,
            });
        } else {
            builder.info("No nodejs found, skipping \"tests/rustdoc-js\" tests");
        }
    }
}

fn get_browser_ui_test_version_inner(npm: &Path, global: bool) -> Option<String> {
    let mut command = Command::new(&npm);
    command.arg("list").arg("--parseable").arg("--long").arg("--depth=0");
    if global {
        command.arg("--global");
    }
    let lines = command
        .output()
        .map(|output| String::from_utf8_lossy(&output.stdout).into_owned())
        .unwrap_or(String::new());
    lines
        .lines()
        .find_map(|l| l.split(':').nth(1)?.strip_prefix("browser-ui-test@"))
        .map(|v| v.to_owned())
}

fn get_browser_ui_test_version(npm: &Path) -> Option<String> {
    get_browser_ui_test_version_inner(npm, false)
        .or_else(|| get_browser_ui_test_version_inner(npm, true))
}

fn compare_browser_ui_test_version(installed_version: &str, src: &Path) {
    match fs::read_to_string(
        src.join("src/ci/docker/host-x86_64/x86_64-gnu-tools/browser-ui-test.version"),
    ) {
        Ok(v) => {
            if v.trim() != installed_version {
                eprintln!(
                    "⚠️ Installed version of browser-ui-test (`{}`) is different than the \
                     one used in the CI (`{}`)",
                    installed_version, v
                );
                eprintln!(
                    "You can install this version using `npm update browser-ui-test` or by using \
                     `npm install browser-ui-test@{}`",
                    v,
                );
            }
        }
        Err(e) => eprintln!("Couldn't find the CI browser-ui-test version: {:?}", e),
    }
}

#[derive(Debug, Copy, Clone, Hash, PartialEq, Eq)]
pub struct RustdocGUI {
    pub target: TargetSelection,
    pub compiler: Compiler,
}

impl Step for RustdocGUI {
    type Output = ();
    const DEFAULT: bool = true;
    const ONLY_HOSTS: bool = true;

    fn should_run(run: ShouldRun<'_>) -> ShouldRun<'_> {
        let builder = run.builder;
        let run = run.suite_path("tests/rustdoc-gui");
        run.lazy_default_condition(Box::new(move || {
            builder.config.nodejs.is_some()
                && builder
                    .config
                    .npm
                    .as_ref()
                    .map(|p| get_browser_ui_test_version(p).is_some())
                    .unwrap_or(false)
        }))
    }

    fn make_run(run: RunConfig<'_>) {
        let compiler = run.builder.compiler(run.builder.top_stage, run.build_triple());
        run.builder.ensure(RustdocGUI { target: run.target, compiler });
    }

    fn run(self, builder: &Builder<'_>) {
        let nodejs = builder.config.nodejs.as_ref().expect("nodejs isn't available");
        let npm = builder.config.npm.as_ref().expect("npm isn't available");

        builder.ensure(compile::Std::new(self.compiler, self.target));

        // The goal here is to check if the necessary packages are installed, and if not, we
        // panic.
        match get_browser_ui_test_version(&npm) {
            Some(version) => {
                // We also check the version currently used in CI and emit a warning if it's not the
                // same one.
                compare_browser_ui_test_version(&version, &builder.build.src);
            }
            None => {
                eprintln!(
                    "error: rustdoc-gui test suite cannot be run because npm `browser-ui-test` \
                     dependency is missing",
                );
                eprintln!(
                    "If you want to install the `{0}` dependency, run `npm install {0}`",
                    "browser-ui-test",
                );
                panic!("Cannot run rustdoc-gui tests");
            }
        }

        let out_dir = builder.test_out(self.target).join("rustdoc-gui");

        // We remove existing folder to be sure there won't be artifacts remaining.
        builder.clear_if_dirty(&out_dir, &builder.rustdoc(self.compiler));

        let src_path = builder.build.src.join("tests/rustdoc-gui/src");
        // We generate docs for the libraries present in the rustdoc-gui's src folder.
        for entry in src_path.read_dir().expect("read_dir call failed") {
            if let Ok(entry) = entry {
                let path = entry.path();

                if !path.is_dir() {
                    continue;
                }

                let mut cargo = Command::new(&builder.initial_cargo);
                cargo
                    .arg("doc")
                    .arg("--target-dir")
                    .arg(&out_dir)
                    .env("RUSTC_BOOTSTRAP", "1")
                    .env("RUSTDOC", builder.rustdoc(self.compiler))
                    .env("RUSTC", builder.rustc(self.compiler))
                    .current_dir(path);
                // FIXME: implement a `// compile-flags` command or similar
                //        instead of hard-coding this test
                if entry.file_name() == "link_to_definition" {
                    cargo.env("RUSTDOCFLAGS", "-Zunstable-options --generate-link-to-definition");
                } else if entry.file_name() == "scrape_examples" {
                    cargo.arg("-Zrustdoc-scrape-examples");
                }
                builder.run(&mut cargo);
            }
        }

        // We now run GUI tests.
        let mut command = Command::new(&nodejs);
        command
            .arg(builder.build.src.join("src/tools/rustdoc-gui/tester.js"))
            .arg("--jobs")
            .arg(&builder.jobs().to_string())
            .arg("--doc-folder")
            .arg(out_dir.join("doc"))
            .arg("--tests-folder")
            .arg(builder.build.src.join("tests/rustdoc-gui"));
        for path in &builder.paths {
            if let Some(p) = util::is_valid_test_suite_arg(path, "tests/rustdoc-gui", builder) {
                if !p.ends_with(".goml") {
                    eprintln!("A non-goml file was given: `{}`", path.display());
                    panic!("Cannot run rustdoc-gui tests");
                }
                if let Some(name) = path.file_name().and_then(|f| f.to_str()) {
                    command.arg("--file").arg(name);
                }
            }
        }
        for test_arg in builder.config.cmd.test_args() {
            command.arg(test_arg);
        }
        builder.run(&mut command);
    }
}

#[derive(Debug, Copy, Clone, PartialEq, Eq, Hash)]
pub struct Tidy;

impl Step for Tidy {
    type Output = ();
    const DEFAULT: bool = true;
    const ONLY_HOSTS: bool = true;

    /// Runs the `tidy` tool.
    ///
    /// This tool in `src/tools` checks up on various bits and pieces of style and
    /// otherwise just implements a few lint-like checks that are specific to the
    /// compiler itself.
    ///
    /// Once tidy passes, this step also runs `fmt --check` if tests are being run
    /// for the `dev` or `nightly` channels.
    fn run(self, builder: &Builder<'_>) {
        let mut cmd = builder.tool_cmd(Tool::Tidy);
        cmd.arg(&builder.src);
        cmd.arg(&builder.initial_cargo);
        cmd.arg(&builder.out);
        // Tidy is heavily IO constrained. Still respect `-j`, but use a higher limit if `jobs` hasn't been configured.
        let jobs = builder.config.jobs.unwrap_or_else(|| {
            8 * std::thread::available_parallelism().map_or(1, std::num::NonZeroUsize::get) as u32
        });
        cmd.arg(jobs.to_string());
        if builder.is_verbose() {
            cmd.arg("--verbose");
        }
        if builder.config.cmd.bless() {
            cmd.arg("--bless");
        }

        if builder.config.channel == "dev" || builder.config.channel == "nightly" {
            builder.info("fmt check");
            if builder.initial_rustfmt().is_none() {
                let inferred_rustfmt_dir = builder.config.initial_rustc.parent().unwrap();
                eprintln!(
                    "\
error: no `rustfmt` binary found in {PATH}
info: `rust.channel` is currently set to \"{CHAN}\"
help: if you are testing a beta branch, set `rust.channel` to \"beta\" in the `config.toml` file
help: to skip test's attempt to check tidiness, pass `--exclude src/tools/tidy` to `x.py test`",
                    PATH = inferred_rustfmt_dir.display(),
                    CHAN = builder.config.channel,
                );
                crate::detail_exit(1);
            }
            crate::format::format(&builder, !builder.config.cmd.bless(), &[]);
        }

        builder.info("tidy check");
        try_run(builder, &mut cmd);

        builder.ensure(ExpandYamlAnchors {});
    }

    fn should_run(run: ShouldRun<'_>) -> ShouldRun<'_> {
        run.path("src/tools/tidy")
    }

    fn make_run(run: RunConfig<'_>) {
        run.builder.ensure(Tidy);
    }
}

/// Runs tidy's own tests.
#[derive(Debug, Copy, Clone, PartialEq, Eq, Hash)]
pub struct TidySelfTest;

impl Step for TidySelfTest {
    type Output = ();
    const DEFAULT: bool = true;
    const ONLY_HOSTS: bool = true;

    fn should_run(run: ShouldRun<'_>) -> ShouldRun<'_> {
        run.alias("tidyselftest")
    }

    fn make_run(run: RunConfig<'_>) {
        run.builder.ensure(TidySelfTest);
    }

    fn run(self, builder: &Builder<'_>) {
        let bootstrap_host = builder.config.build;
        let compiler = builder.compiler(0, bootstrap_host);
        let cargo = tool::prepare_tool_cargo(
            builder,
            compiler,
            Mode::ToolBootstrap,
            bootstrap_host,
            "test",
            "src/tools/tidy",
            SourceType::InTree,
            &[],
        );
        add_flags_and_try_run_tests(builder, &mut cargo.into());
    }
}

#[derive(Debug, Copy, Clone, PartialEq, Eq, Hash)]
pub struct ExpandYamlAnchors;

impl Step for ExpandYamlAnchors {
    type Output = ();
    const ONLY_HOSTS: bool = true;

    /// Ensure the `generate-ci-config` tool was run locally.
    ///
    /// The tool in `src/tools` reads the CI definition in `src/ci/builders.yml` and generates the
    /// appropriate configuration for all our CI providers. This step ensures the tool was called
    /// by the user before committing CI changes.
    fn run(self, builder: &Builder<'_>) {
        builder.info("Ensuring the YAML anchors in the GitHub Actions config were expanded");
        try_run(
            builder,
            &mut builder.tool_cmd(Tool::ExpandYamlAnchors).arg("check").arg(&builder.src),
        );
    }

    fn should_run(run: ShouldRun<'_>) -> ShouldRun<'_> {
        run.path("src/tools/expand-yaml-anchors")
    }

    fn make_run(run: RunConfig<'_>) {
        run.builder.ensure(ExpandYamlAnchors);
    }
}

fn testdir(builder: &Builder<'_>, host: TargetSelection) -> PathBuf {
    builder.out.join(host.triple).join("test")
}

macro_rules! default_test {
    ($name:ident { path: $path:expr, mode: $mode:expr, suite: $suite:expr }) => {
        test!($name { path: $path, mode: $mode, suite: $suite, default: true, host: false });
    };
}

macro_rules! default_test_with_compare_mode {
    ($name:ident { path: $path:expr, mode: $mode:expr, suite: $suite:expr,
                   compare_mode: $compare_mode:expr }) => {
        test_with_compare_mode!($name {
            path: $path,
            mode: $mode,
            suite: $suite,
            default: true,
            host: false,
            compare_mode: $compare_mode
        });
    };
}

macro_rules! host_test {
    ($name:ident { path: $path:expr, mode: $mode:expr, suite: $suite:expr }) => {
        test!($name { path: $path, mode: $mode, suite: $suite, default: true, host: true });
    };
}

macro_rules! test {
    ($name:ident { path: $path:expr, mode: $mode:expr, suite: $suite:expr, default: $default:expr,
                   host: $host:expr }) => {
        test_definitions!($name {
            path: $path,
            mode: $mode,
            suite: $suite,
            default: $default,
            host: $host,
            compare_mode: None
        });
    };
}

macro_rules! test_with_compare_mode {
    ($name:ident { path: $path:expr, mode: $mode:expr, suite: $suite:expr, default: $default:expr,
                   host: $host:expr, compare_mode: $compare_mode:expr }) => {
        test_definitions!($name {
            path: $path,
            mode: $mode,
            suite: $suite,
            default: $default,
            host: $host,
            compare_mode: Some($compare_mode)
        });
    };
}

macro_rules! test_definitions {
    ($name:ident {
        path: $path:expr,
        mode: $mode:expr,
        suite: $suite:expr,
        default: $default:expr,
        host: $host:expr,
        compare_mode: $compare_mode:expr
    }) => {
        #[derive(Debug, Copy, Clone, PartialEq, Eq, Hash)]
        pub struct $name {
            pub compiler: Compiler,
            pub target: TargetSelection,
        }

        impl Step for $name {
            type Output = ();
            const DEFAULT: bool = $default;
            const ONLY_HOSTS: bool = $host;

            fn should_run(run: ShouldRun<'_>) -> ShouldRun<'_> {
                run.suite_path($path)
            }

            fn make_run(run: RunConfig<'_>) {
                let compiler = run.builder.compiler(run.builder.top_stage, run.build_triple());

                run.builder.ensure($name { compiler, target: run.target });
            }

            fn run(self, builder: &Builder<'_>) {
                builder.ensure(Compiletest {
                    compiler: self.compiler,
                    target: self.target,
                    mode: $mode,
                    suite: $suite,
                    path: $path,
                    compare_mode: $compare_mode,
                })
            }
        }
    };
}

default_test!(Ui { path: "tests/ui", mode: "ui", suite: "ui" });

default_test!(RunPassValgrind {
    path: "tests/run-pass-valgrind",
    mode: "run-pass-valgrind",
    suite: "run-pass-valgrind"
});

default_test!(MirOpt { path: "tests/mir-opt", mode: "mir-opt", suite: "mir-opt" });

default_test!(Codegen { path: "tests/codegen", mode: "codegen", suite: "codegen" });

default_test!(CodegenUnits {
    path: "tests/codegen-units",
    mode: "codegen-units",
    suite: "codegen-units"
});

default_test!(Incremental { path: "tests/incremental", mode: "incremental", suite: "incremental" });

default_test_with_compare_mode!(Debuginfo {
    path: "tests/debuginfo",
    mode: "debuginfo",
    suite: "debuginfo",
    compare_mode: "split-dwarf"
});

host_test!(UiFullDeps { path: "tests/ui-fulldeps", mode: "ui", suite: "ui-fulldeps" });

host_test!(Rustdoc { path: "tests/rustdoc", mode: "rustdoc", suite: "rustdoc" });
host_test!(RustdocUi { path: "tests/rustdoc-ui", mode: "ui", suite: "rustdoc-ui" });

host_test!(RustdocJson { path: "tests/rustdoc-json", mode: "rustdoc-json", suite: "rustdoc-json" });

host_test!(Pretty { path: "tests/pretty", mode: "pretty", suite: "pretty" });

default_test!(RunMake { path: "tests/run-make", mode: "run-make", suite: "run-make" });

host_test!(RunMakeFullDeps {
    path: "tests/run-make-fulldeps",
    mode: "run-make",
    suite: "run-make-fulldeps"
});

default_test!(Assembly { path: "tests/assembly", mode: "assembly", suite: "assembly" });

#[derive(Debug, Copy, Clone, PartialEq, Eq, Hash)]
struct Compiletest {
    compiler: Compiler,
    target: TargetSelection,
    mode: &'static str,
    suite: &'static str,
    path: &'static str,
    compare_mode: Option<&'static str>,
}

impl Step for Compiletest {
    type Output = ();

    fn should_run(run: ShouldRun<'_>) -> ShouldRun<'_> {
        run.never()
    }

    /// Executes the `compiletest` tool to run a suite of tests.
    ///
    /// Compiles all tests with `compiler` for `target` with the specified
    /// compiletest `mode` and `suite` arguments. For example `mode` can be
    /// "run-pass" or `suite` can be something like `debuginfo`.
    fn run(self, builder: &Builder<'_>) {
        if builder.top_stage == 0 && env::var("COMPILETEST_FORCE_STAGE0").is_err() {
            eprintln!("\
error: `--stage 0` runs compiletest on the beta compiler, not your local changes, and will almost always cause tests to fail
help: to test the compiler, use `--stage 1` instead
help: to test the standard library, use `--stage 0 library/std` instead
note: if you're sure you want to do this, please open an issue as to why. In the meantime, you can override this with `COMPILETEST_FORCE_STAGE0=1`."
            );
            crate::detail_exit(1);
        }

        let compiler = self.compiler;
        let target = self.target;
        let mode = self.mode;
        let suite = self.suite;

        // Path for test suite
        let suite_path = self.path;

        // Skip codegen tests if they aren't enabled in configuration.
        if !builder.config.codegen_tests && suite == "codegen" {
            return;
        }

        if suite == "debuginfo" {
            builder
                .ensure(dist::DebuggerScripts { sysroot: builder.sysroot(compiler), host: target });
        }

        if suite.ends_with("fulldeps") {
            builder.ensure(compile::Rustc::new(compiler, target));
        }

        builder.ensure(compile::Std::new(compiler, target));
        // ensure that `libproc_macro` is available on the host.
        builder.ensure(compile::Std::new(compiler, compiler.host));

        // Also provide `rust_test_helpers` for the host.
        builder.ensure(TestHelpers { target: compiler.host });

        // As well as the target, except for plain wasm32, which can't build it
        if !target.contains("wasm") || target.contains("emscripten") {
            builder.ensure(TestHelpers { target });
        }

        builder.ensure(RemoteCopyLibs { compiler, target });

        let mut cmd = builder.tool_cmd(Tool::Compiletest);

        // compiletest currently has... a lot of arguments, so let's just pass all
        // of them!

        cmd.arg("--compile-lib-path").arg(builder.rustc_libdir(compiler));
        cmd.arg("--run-lib-path").arg(builder.sysroot_libdir(compiler, target));
        cmd.arg("--rustc-path").arg(builder.rustc(compiler));

        let is_rustdoc = suite.ends_with("rustdoc-ui") || suite.ends_with("rustdoc-js");

        // Avoid depending on rustdoc when we don't need it.
        if mode == "rustdoc"
            || mode == "run-make"
            || (mode == "ui" && is_rustdoc)
            || mode == "js-doc-test"
            || mode == "rustdoc-json"
        {
            cmd.arg("--rustdoc-path").arg(builder.rustdoc(compiler));
        }

        if mode == "rustdoc-json" {
            // Use the beta compiler for jsondocck
            let json_compiler = compiler.with_stage(0);
            cmd.arg("--jsondocck-path")
                .arg(builder.ensure(tool::JsonDocCk { compiler: json_compiler, target }));
            cmd.arg("--jsondoclint-path")
                .arg(builder.ensure(tool::JsonDocLint { compiler: json_compiler, target }));
        }

        if mode == "run-make" {
            let rust_demangler = builder
                .ensure(tool::RustDemangler {
                    compiler,
                    target: compiler.host,
                    extra_features: Vec::new(),
                })
                .expect("in-tree tool");
            cmd.arg("--rust-demangler-path").arg(rust_demangler);
        }

        cmd.arg("--src-base").arg(builder.src.join("tests").join(suite));
        cmd.arg("--build-base").arg(testdir(builder, compiler.host).join(suite));
        cmd.arg("--sysroot-base").arg(builder.sysroot(compiler));
        cmd.arg("--stage-id").arg(format!("stage{}-{}", compiler.stage, target));
        cmd.arg("--suite").arg(suite);
        cmd.arg("--mode").arg(mode);
        cmd.arg("--target").arg(target.rustc_target_arg());
        cmd.arg("--host").arg(&*compiler.host.triple);
        cmd.arg("--llvm-filecheck").arg(builder.llvm_filecheck(builder.config.build));

        if builder.config.cmd.bless() {
            cmd.arg("--bless");
        }

        if builder.config.cmd.force_rerun() {
            cmd.arg("--force-rerun");
        }

        let compare_mode =
            builder.config.cmd.compare_mode().or_else(|| {
                if builder.config.test_compare_mode { self.compare_mode } else { None }
            });

        if let Some(ref pass) = builder.config.cmd.pass() {
            cmd.arg("--pass");
            cmd.arg(pass);
        }

        if let Some(ref run) = builder.config.cmd.run() {
            cmd.arg("--run");
            cmd.arg(run);
        }

        if let Some(ref nodejs) = builder.config.nodejs {
            cmd.arg("--nodejs").arg(nodejs);
        }
        if let Some(ref npm) = builder.config.npm {
            cmd.arg("--npm").arg(npm);
        }
        if builder.config.rust_optimize_tests {
            cmd.arg("--optimize-tests");
        }
        if builder.config.cmd.only_modified() {
            cmd.arg("--only-modified");
        }

        let mut flags = if is_rustdoc { Vec::new() } else { vec!["-Crpath".to_string()] };
        flags.push(format!("-Cdebuginfo={}", builder.config.rust_debuginfo_level_tests));
        flags.extend(builder.config.cmd.rustc_args().iter().map(|s| s.to_string()));

        if let Some(linker) = builder.linker(target) {
            cmd.arg("--linker").arg(linker);
        }

        let mut hostflags = flags.clone();
        hostflags.push(format!("-Lnative={}", builder.test_helpers_out(compiler.host).display()));
        hostflags.extend(builder.lld_flags(compiler.host));
        for flag in hostflags {
            cmd.arg("--host-rustcflags").arg(flag);
        }

        let mut targetflags = flags;
        targetflags.push(format!("-Lnative={}", builder.test_helpers_out(target).display()));
        targetflags.extend(builder.lld_flags(target));
        for flag in targetflags {
            cmd.arg("--target-rustcflags").arg(flag);
        }

        cmd.arg("--python").arg(builder.python());

        if let Some(ref gdb) = builder.config.gdb {
            cmd.arg("--gdb").arg(gdb);
        }

        let run = |cmd: &mut Command| {
            cmd.output().map(|output| {
                String::from_utf8_lossy(&output.stdout)
                    .lines()
                    .next()
                    .unwrap_or_else(|| panic!("{:?} failed {:?}", cmd, output))
                    .to_string()
            })
        };
        let lldb_exe = "lldb";
        let lldb_version = Command::new(lldb_exe)
            .arg("--version")
            .output()
            .map(|output| String::from_utf8_lossy(&output.stdout).to_string())
            .ok();
        if let Some(ref vers) = lldb_version {
            cmd.arg("--lldb-version").arg(vers);
            let lldb_python_dir = run(Command::new(lldb_exe).arg("-P")).ok();
            if let Some(ref dir) = lldb_python_dir {
                cmd.arg("--lldb-python-dir").arg(dir);
            }
        }

        if util::forcing_clang_based_tests() {
            let clang_exe = builder.llvm_out(target).join("bin").join("clang");
            cmd.arg("--run-clang-based-tests-with").arg(clang_exe);
        }

        for exclude in &builder.config.exclude {
            cmd.arg("--skip");
            cmd.arg(&exclude.path);
        }

        // Get paths from cmd args
        let paths = match &builder.config.cmd {
            Subcommand::Test { ref paths, .. } => &paths[..],
            _ => &[],
        };

        // Get test-args by striping suite path
        let mut test_args: Vec<&str> = paths
            .iter()
            .filter_map(|p| util::is_valid_test_suite_arg(p, suite_path, builder))
            .collect();

        test_args.append(&mut builder.config.cmd.test_args());
        test_args.extend(builder.config.free_args.iter().map(|s| s.as_str()));

        // On Windows, replace forward slashes in test-args by backslashes
        // so the correct filters are passed to libtest
        if cfg!(windows) {
            let test_args_win: Vec<String> =
                test_args.iter().map(|s| s.replace("/", "\\")).collect();
            cmd.args(&test_args_win);
        } else {
            cmd.args(&test_args);
        }

        if builder.is_verbose() {
            cmd.arg("--verbose");
        }

        cmd.arg("--json");

        let mut llvm_components_passed = false;
        let mut copts_passed = false;
        if builder.config.llvm_enabled() {
            let llvm::LlvmResult { llvm_config, .. } =
                builder.ensure(llvm::Llvm { target: builder.config.build });
            if !builder.config.dry_run() {
                let llvm_version = output(Command::new(&llvm_config).arg("--version"));
                let llvm_components = output(Command::new(&llvm_config).arg("--components"));
                // Remove trailing newline from llvm-config output.
                cmd.arg("--llvm-version")
                    .arg(llvm_version.trim())
                    .arg("--llvm-components")
                    .arg(llvm_components.trim());
                llvm_components_passed = true;
            }
            if !builder.is_rust_llvm(target) {
                cmd.arg("--system-llvm");
            }

            // Tests that use compiler libraries may inherit the `-lLLVM` link
            // requirement, but the `-L` library path is not propagated across
            // separate compilations. We can add LLVM's library path to the
            // platform-specific environment variable as a workaround.
            if !builder.config.dry_run() && suite.ends_with("fulldeps") {
                let llvm_libdir = output(Command::new(&llvm_config).arg("--libdir"));
                add_link_lib_path(vec![llvm_libdir.trim().into()], &mut cmd);
            }

            // Only pass correct values for these flags for the `run-make` suite as it
            // requires that a C++ compiler was configured which isn't always the case.
            if !builder.config.dry_run() && matches!(suite, "run-make" | "run-make-fulldeps") {
                // The llvm/bin directory contains many useful cross-platform
                // tools. Pass the path to run-make tests so they can use them.
                let llvm_bin_path = llvm_config
                    .parent()
                    .expect("Expected llvm-config to be contained in directory");
                assert!(llvm_bin_path.is_dir());
                cmd.arg("--llvm-bin-dir").arg(llvm_bin_path);

                // If LLD is available, add it to the PATH
                if builder.config.lld_enabled {
                    let lld_install_root =
                        builder.ensure(llvm::Lld { target: builder.config.build });

                    let lld_bin_path = lld_install_root.join("bin");

                    let old_path = env::var_os("PATH").unwrap_or_default();
                    let new_path = env::join_paths(
                        std::iter::once(lld_bin_path).chain(env::split_paths(&old_path)),
                    )
                    .expect("Could not add LLD bin path to PATH");
                    cmd.env("PATH", new_path);
                }
            }
        }

        // Only pass correct values for these flags for the `run-make` suite as it
        // requires that a C++ compiler was configured which isn't always the case.
        if !builder.config.dry_run() && matches!(suite, "run-make" | "run-make-fulldeps") {
            cmd.arg("--cc")
                .arg(builder.cc(target))
                .arg("--cxx")
                .arg(builder.cxx(target).unwrap())
                .arg("--cflags")
                .arg(builder.cflags(target, GitRepo::Rustc, CLang::C).join(" "))
                .arg("--cxxflags")
                .arg(builder.cflags(target, GitRepo::Rustc, CLang::Cxx).join(" "));
            copts_passed = true;
            if let Some(ar) = builder.ar(target) {
                cmd.arg("--ar").arg(ar);
            }
        }

        if !llvm_components_passed {
            cmd.arg("--llvm-components").arg("");
        }
        if !copts_passed {
            cmd.arg("--cc")
                .arg("")
                .arg("--cxx")
                .arg("")
                .arg("--cflags")
                .arg("")
                .arg("--cxxflags")
                .arg("");
        }

        if builder.remote_tested(target) {
            cmd.arg("--remote-test-client").arg(builder.tool_exe(Tool::RemoteTestClient));
        }

        // Running a C compiler on MSVC requires a few env vars to be set, to be
        // sure to set them here.
        //
        // Note that if we encounter `PATH` we make sure to append to our own `PATH`
        // rather than stomp over it.
        if target.contains("msvc") {
            for &(ref k, ref v) in builder.cc[&target].env() {
                if k != "PATH" {
                    cmd.env(k, v);
                }
            }
        }
        cmd.env("RUSTC_BOOTSTRAP", "1");
        // Override the rustc version used in symbol hashes to reduce the amount of normalization
        // needed when diffing test output.
        cmd.env("RUSTC_FORCE_RUSTC_VERSION", "compiletest");
        cmd.env("DOC_RUST_LANG_ORG_CHANNEL", builder.doc_rust_lang_org_channel());
        builder.add_rust_test_threads(&mut cmd);

        if builder.config.sanitizers_enabled(target) {
            cmd.env("RUSTC_SANITIZER_SUPPORT", "1");
        }

        if builder.config.profiler_enabled(target) {
            cmd.env("RUSTC_PROFILER_SUPPORT", "1");
        }

        cmd.env("RUST_TEST_TMPDIR", builder.tempdir());

        cmd.arg("--adb-path").arg("adb");
        cmd.arg("--adb-test-dir").arg(ADB_TEST_DIR);
        if target.contains("android") {
            // Assume that cc for this target comes from the android sysroot
            cmd.arg("--android-cross-path")
                .arg(builder.cc(target).parent().unwrap().parent().unwrap());
        } else {
            cmd.arg("--android-cross-path").arg("");
        }

        if builder.config.cmd.rustfix_coverage() {
            cmd.arg("--rustfix-coverage");
        }

        cmd.env("BOOTSTRAP_CARGO", &builder.initial_cargo);

        cmd.arg("--channel").arg(&builder.config.channel);

        if let Some(commit) = builder.config.download_rustc_commit() {
            cmd.env("FAKE_DOWNLOAD_RUSTC_PREFIX", format!("/rustc/{commit}"));
        }

        builder.ci_env.force_coloring_in_ci(&mut cmd);

        builder.info(&format!(
            "Check compiletest suite={} mode={} ({} -> {})",
            suite, mode, &compiler.host, target
        ));
        let _time = util::timeit(&builder);
        crate::render_tests::try_run_tests(builder, &mut cmd);

        if let Some(compare_mode) = compare_mode {
            cmd.arg("--compare-mode").arg(compare_mode);
            builder.info(&format!(
                "Check compiletest suite={} mode={} compare_mode={} ({} -> {})",
                suite, mode, compare_mode, &compiler.host, target
            ));
            let _time = util::timeit(&builder);
            crate::render_tests::try_run_tests(builder, &mut cmd);
        }
    }
}

#[derive(Debug, Clone, PartialEq, Eq, Hash)]
struct BookTest {
    compiler: Compiler,
    path: PathBuf,
    name: &'static str,
    is_ext_doc: bool,
}

impl Step for BookTest {
    type Output = ();
    const ONLY_HOSTS: bool = true;

    fn should_run(run: ShouldRun<'_>) -> ShouldRun<'_> {
        run.never()
    }

    /// Runs the documentation tests for a book in `src/doc`.
    ///
    /// This uses the `rustdoc` that sits next to `compiler`.
    fn run(self, builder: &Builder<'_>) {
        // External docs are different from local because:
        // - Some books need pre-processing by mdbook before being tested.
        // - They need to save their state to toolstate.
        // - They are only tested on the "checktools" builders.
        //
        // The local docs are tested by default, and we don't want to pay the
        // cost of building mdbook, so they use `rustdoc --test` directly.
        // Also, the unstable book is special because SUMMARY.md is generated,
        // so it is easier to just run `rustdoc` on its files.
        if self.is_ext_doc {
            self.run_ext_doc(builder);
        } else {
            self.run_local_doc(builder);
        }
    }
}

impl BookTest {
    /// This runs the equivalent of `mdbook test` (via the rustbook wrapper)
    /// which in turn runs `rustdoc --test` on each file in the book.
    fn run_ext_doc(self, builder: &Builder<'_>) {
        let compiler = self.compiler;

        builder.ensure(compile::Std::new(compiler, compiler.host));

        // mdbook just executes a binary named "rustdoc", so we need to update
        // PATH so that it points to our rustdoc.
        let mut rustdoc_path = builder.rustdoc(compiler);
        rustdoc_path.pop();
        let old_path = env::var_os("PATH").unwrap_or_default();
        let new_path = env::join_paths(iter::once(rustdoc_path).chain(env::split_paths(&old_path)))
            .expect("could not add rustdoc to PATH");

        let mut rustbook_cmd = builder.tool_cmd(Tool::Rustbook);
        let path = builder.src.join(&self.path);
        // Books often have feature-gated example text.
        rustbook_cmd.env("RUSTC_BOOTSTRAP", "1");
        rustbook_cmd.env("PATH", new_path).arg("test").arg(path);
        builder.add_rust_test_threads(&mut rustbook_cmd);
        builder.info(&format!("Testing rustbook {}", self.path.display()));
        let _time = util::timeit(&builder);
        let toolstate = if try_run(builder, &mut rustbook_cmd) {
            ToolState::TestPass
        } else {
            ToolState::TestFail
        };
        builder.save_toolstate(self.name, toolstate);
    }

    /// This runs `rustdoc --test` on all `.md` files in the path.
    fn run_local_doc(self, builder: &Builder<'_>) {
        let compiler = self.compiler;

        builder.ensure(compile::Std::new(compiler, compiler.host));

        // Do a breadth-first traversal of the `src/doc` directory and just run
        // tests for all files that end in `*.md`
        let mut stack = vec![builder.src.join(self.path)];
        let _time = util::timeit(&builder);
        let mut files = Vec::new();
        while let Some(p) = stack.pop() {
            if p.is_dir() {
                stack.extend(t!(p.read_dir()).map(|p| t!(p).path()));
                continue;
            }

            if p.extension().and_then(|s| s.to_str()) != Some("md") {
                continue;
            }

            files.push(p);
        }

        files.sort();

        for file in files {
            markdown_test(builder, compiler, &file);
        }
    }
}

macro_rules! test_book {
    ($($name:ident, $path:expr, $book_name:expr, default=$default:expr;)+) => {
        $(
            #[derive(Debug, Copy, Clone, PartialEq, Eq, Hash)]
            pub struct $name {
                compiler: Compiler,
            }

            impl Step for $name {
                type Output = ();
                const DEFAULT: bool = $default;
                const ONLY_HOSTS: bool = true;

                fn should_run(run: ShouldRun<'_>) -> ShouldRun<'_> {
                    run.path($path)
                }

                fn make_run(run: RunConfig<'_>) {
                    run.builder.ensure($name {
                        compiler: run.builder.compiler(run.builder.top_stage, run.target),
                    });
                }

                fn run(self, builder: &Builder<'_>) {
                    builder.ensure(BookTest {
                        compiler: self.compiler,
                        path: PathBuf::from($path),
                        name: $book_name,
                        is_ext_doc: !$default,
                    });
                }
            }
        )+
    }
}

test_book!(
    Nomicon, "src/doc/nomicon", "nomicon", default=false;
    Reference, "src/doc/reference", "reference", default=false;
    RustdocBook, "src/doc/rustdoc", "rustdoc", default=true;
    RustcBook, "src/doc/rustc", "rustc", default=true;
    RustByExample, "src/doc/rust-by-example", "rust-by-example", default=false;
    EmbeddedBook, "src/doc/embedded-book", "embedded-book", default=false;
    TheBook, "src/doc/book", "book", default=false;
    UnstableBook, "src/doc/unstable-book", "unstable-book", default=true;
    EditionGuide, "src/doc/edition-guide", "edition-guide", default=false;
);

#[derive(Debug, Copy, Clone, PartialEq, Eq, Hash)]
pub struct ErrorIndex {
    compiler: Compiler,
}

impl Step for ErrorIndex {
    type Output = ();
    const DEFAULT: bool = true;
    const ONLY_HOSTS: bool = true;

    fn should_run(run: ShouldRun<'_>) -> ShouldRun<'_> {
        run.path("src/tools/error_index_generator")
    }

    fn make_run(run: RunConfig<'_>) {
        // error_index_generator depends on librustdoc. Use the compiler that
        // is normally used to build rustdoc for other tests (like compiletest
        // tests in tests/rustdoc) so that it shares the same artifacts.
        let compiler = run.builder.compiler(run.builder.top_stage, run.builder.config.build);
        run.builder.ensure(ErrorIndex { compiler });
    }

    /// Runs the error index generator tool to execute the tests located in the error
    /// index.
    ///
    /// The `error_index_generator` tool lives in `src/tools` and is used to
    /// generate a markdown file from the error indexes of the code base which is
    /// then passed to `rustdoc --test`.
    fn run(self, builder: &Builder<'_>) {
        let compiler = self.compiler;

        let dir = testdir(builder, compiler.host);
        t!(fs::create_dir_all(&dir));
        let output = dir.join("error-index.md");

        let mut tool = tool::ErrorIndex::command(builder);
        tool.arg("markdown").arg(&output);

        builder.info(&format!("Testing error-index stage{}", compiler.stage));
        let _time = util::timeit(&builder);
        builder.run_quiet(&mut tool);
        // The tests themselves need to link to std, so make sure it is
        // available.
        builder.ensure(compile::Std::new(compiler, compiler.host));
        markdown_test(builder, compiler, &output);
    }
}

fn markdown_test(builder: &Builder<'_>, compiler: Compiler, markdown: &Path) -> bool {
    if let Ok(contents) = fs::read_to_string(markdown) {
        if !contents.contains("```") {
            return true;
        }
    }

    builder.info(&format!("doc tests for: {}", markdown.display()));
    let mut cmd = builder.rustdoc_cmd(compiler);
    builder.add_rust_test_threads(&mut cmd);
    // allow for unstable options such as new editions
    cmd.arg("-Z");
    cmd.arg("unstable-options");
    cmd.arg("--test");
    cmd.arg(markdown);
    cmd.env("RUSTC_BOOTSTRAP", "1");

    let test_args = builder.config.cmd.test_args().join(" ");
    cmd.arg("--test-args").arg(test_args);

    if builder.config.verbose_tests {
        try_run(builder, &mut cmd)
    } else {
        try_run_quiet(builder, &mut cmd)
    }
}

#[derive(Debug, Copy, Clone, PartialEq, Eq, Hash)]
pub struct RustcGuide;

impl Step for RustcGuide {
    type Output = ();
    const DEFAULT: bool = false;
    const ONLY_HOSTS: bool = true;

    fn should_run(run: ShouldRun<'_>) -> ShouldRun<'_> {
        run.path("src/doc/rustc-dev-guide")
    }

    fn make_run(run: RunConfig<'_>) {
        run.builder.ensure(RustcGuide);
    }

    fn run(self, builder: &Builder<'_>) {
        let relative_path = Path::new("src").join("doc").join("rustc-dev-guide");
        builder.update_submodule(&relative_path);

        let src = builder.src.join(relative_path);
        let mut rustbook_cmd = builder.tool_cmd(Tool::Rustbook);
        let toolstate = if try_run(builder, rustbook_cmd.arg("linkcheck").arg(&src)) {
            ToolState::TestPass
        } else {
            ToolState::TestFail
        };
        builder.save_toolstate("rustc-dev-guide", toolstate);
    }
}

#[derive(Debug, Clone, PartialEq, Eq, Hash)]
pub struct CrateLibrustc {
    compiler: Compiler,
    target: TargetSelection,
    test_kind: TestKind,
    crates: Vec<Interned<String>>,
}

impl Step for CrateLibrustc {
    type Output = ();
    const DEFAULT: bool = true;
    const ONLY_HOSTS: bool = true;

    fn should_run(run: ShouldRun<'_>) -> ShouldRun<'_> {
        run.crate_or_deps("rustc-main")
    }

    fn make_run(run: RunConfig<'_>) {
        let builder = run.builder;
        let host = run.build_triple();
        let compiler = builder.compiler_for(builder.top_stage, host, host);
        let crates = run
            .paths
            .iter()
            .map(|p| builder.crate_paths[&p.assert_single_path().path].clone())
            .collect();
        let test_kind = builder.kind.into();

        builder.ensure(CrateLibrustc { compiler, target: run.target, test_kind, crates });
    }

    fn run(self, builder: &Builder<'_>) {
        builder.ensure(Crate {
            compiler: self.compiler,
            target: self.target,
            mode: Mode::Rustc,
            test_kind: self.test_kind,
            crates: self.crates,
        });
    }
}

#[derive(Debug, Clone, PartialEq, Eq, PartialOrd, Ord, Hash)]
pub struct Crate {
    pub compiler: Compiler,
    pub target: TargetSelection,
    pub mode: Mode,
    pub test_kind: TestKind,
    pub crates: Vec<Interned<String>>,
}

impl Step for Crate {
    type Output = ();
    const DEFAULT: bool = true;

    fn should_run(run: ShouldRun<'_>) -> ShouldRun<'_> {
        run.crate_or_deps("test")
    }

    fn make_run(run: RunConfig<'_>) {
        let builder = run.builder;
        let host = run.build_triple();
        let compiler = builder.compiler_for(builder.top_stage, host, host);
        let test_kind = builder.kind.into();
        let crates = run
            .paths
            .iter()
            .map(|p| builder.crate_paths[&p.assert_single_path().path].clone())
            .collect();

        builder.ensure(Crate { compiler, target: run.target, mode: Mode::Std, test_kind, crates });
    }

    /// Runs all unit tests plus documentation tests for a given crate defined
    /// by a `Cargo.toml` (single manifest)
    ///
    /// This is what runs tests for crates like the standard library, compiler, etc.
    /// It essentially is the driver for running `cargo test`.
    ///
    /// Currently this runs all tests for a DAG by passing a bunch of `-p foo`
    /// arguments, and those arguments are discovered from `cargo metadata`.
    fn run(self, builder: &Builder<'_>) {
        let compiler = self.compiler;
        let target = self.target;
        let mode = self.mode;
        let test_kind = self.test_kind;

        builder.ensure(compile::Std::new(compiler, target));
        builder.ensure(RemoteCopyLibs { compiler, target });

        // If we're not doing a full bootstrap but we're testing a stage2
        // version of libstd, then what we're actually testing is the libstd
        // produced in stage1. Reflect that here by updating the compiler that
        // we're working with automatically.
        let compiler = builder.compiler_for(compiler.stage, compiler.host, target);

        let mut cargo =
            builder.cargo(compiler, mode, SourceType::InTree, target, test_kind.subcommand());
        match mode {
            Mode::Std => {
                compile::std_cargo(builder, target, compiler.stage, &mut cargo);
            }
            Mode::Rustc => {
                compile::rustc_cargo(builder, &mut cargo, target);
            }
            _ => panic!("can only test libraries"),
        };

        // Build up the base `cargo test` command.
        //
        // Pass in some standard flags then iterate over the graph we've discovered
        // in `cargo metadata` with the maps above and figure out what `-p`
        // arguments need to get passed.
        if test_kind.subcommand() == "test" && !builder.fail_fast {
            cargo.arg("--no-fail-fast");
        }
        match builder.doc_tests {
            DocTests::Only => {
                cargo.arg("--doc");
            }
            DocTests::No => {
                cargo.args(&["--lib", "--bins", "--examples", "--tests", "--benches"]);
            }
            DocTests::Yes => {}
        }

        for krate in &self.crates {
            cargo.arg("-p").arg(krate);
        }

        // The tests are going to run with the *target* libraries, so we need to
        // ensure that those libraries show up in the LD_LIBRARY_PATH equivalent.
        //
        // Note that to run the compiler we need to run with the *host* libraries,
        // but our wrapper scripts arrange for that to be the case anyway.
        let mut dylib_path = dylib_path();
        dylib_path.insert(0, PathBuf::from(&*builder.sysroot_libdir(compiler, target)));
        cargo.env(dylib_path_var(), env::join_paths(&dylib_path).unwrap());

        cargo.arg("--");
        cargo.args(&builder.config.cmd.test_args());

        cargo.arg("-Z").arg("unstable-options");
        cargo.arg("--format").arg("json");

        if target.contains("emscripten") {
            cargo.env(
                format!("CARGO_TARGET_{}_RUNNER", envify(&target.triple)),
                builder.config.nodejs.as_ref().expect("nodejs not configured"),
            );
        } else if target.starts_with("wasm32") {
            let node = builder.config.nodejs.as_ref().expect("nodejs not configured");
            let runner =
                format!("{} {}/src/etc/wasm32-shim.js", node.display(), builder.src.display());
            cargo.env(format!("CARGO_TARGET_{}_RUNNER", envify(&target.triple)), &runner);
        } else if builder.remote_tested(target) {
            cargo.env(
                format!("CARGO_TARGET_{}_RUNNER", envify(&target.triple)),
                format!("{} run 0", builder.tool_exe(Tool::RemoteTestClient).display()),
            );
        }

        builder.info(&format!(
            "{}{} stage{} ({} -> {})",
            test_kind,
            crate_description(&self.crates),
            compiler.stage,
            &compiler.host,
            target
        ));
        let _time = util::timeit(&builder);
        crate::render_tests::try_run_tests(builder, &mut cargo.into());
    }
}

/// Rustdoc is special in various ways, which is why this step is different from `Crate`.
#[derive(Debug, Copy, Clone, PartialEq, Eq, Hash)]
pub struct CrateRustdoc {
    host: TargetSelection,
    test_kind: TestKind,
}

impl Step for CrateRustdoc {
    type Output = ();
    const DEFAULT: bool = true;
    const ONLY_HOSTS: bool = true;

    fn should_run(run: ShouldRun<'_>) -> ShouldRun<'_> {
        run.paths(&["src/librustdoc", "src/tools/rustdoc"])
    }

    fn make_run(run: RunConfig<'_>) {
        let builder = run.builder;

        let test_kind = builder.kind.into();

        builder.ensure(CrateRustdoc { host: run.target, test_kind });
    }

    fn run(self, builder: &Builder<'_>) {
        let test_kind = self.test_kind;
        let target = self.host;

        let compiler = if builder.download_rustc() {
            builder.compiler(builder.top_stage, target)
        } else {
            // Use the previous stage compiler to reuse the artifacts that are
            // created when running compiletest for tests/rustdoc. If this used
            // `compiler`, then it would cause rustdoc to be built *again*, which
            // isn't really necessary.
            builder.compiler_for(builder.top_stage, target, target)
        };
        builder.ensure(compile::Rustc::new(compiler, target));

        let mut cargo = tool::prepare_tool_cargo(
            builder,
            compiler,
            Mode::ToolRustc,
            target,
            test_kind.subcommand(),
            "src/tools/rustdoc",
            SourceType::InTree,
            &[],
        );
        if test_kind.subcommand() == "test" && !builder.fail_fast {
            cargo.arg("--no-fail-fast");
        }
        match builder.doc_tests {
            DocTests::Only => {
                cargo.arg("--doc");
            }
            DocTests::No => {
                cargo.args(&["--lib", "--bins", "--examples", "--tests", "--benches"]);
            }
            DocTests::Yes => {}
        }

        cargo.arg("-p").arg("rustdoc:0.0.0");

        cargo.arg("--");
        cargo.args(&builder.config.cmd.test_args());

        if self.host.contains("musl") {
            cargo.arg("'-Ctarget-feature=-crt-static'");
        }

        // This is needed for running doctests on librustdoc. This is a bit of
        // an unfortunate interaction with how bootstrap works and how cargo
        // sets up the dylib path, and the fact that the doctest (in
        // html/markdown.rs) links to rustc-private libs. For stage1, the
        // compiler host dylibs (in stage1/lib) are not the same as the target
        // dylibs (in stage1/lib/rustlib/...). This is different from a normal
        // rust distribution where they are the same.
        //
        // On the cargo side, normal tests use `target_process` which handles
        // setting up the dylib for a *target* (stage1/lib/rustlib/... in this
        // case). However, for doctests it uses `rustdoc_process` which only
        // sets up the dylib path for the *host* (stage1/lib), which is the
        // wrong directory.
        //
        // Recall that we special-cased `compiler_for(top_stage)` above, so we always use stage1.
        //
        // It should be considered to just stop running doctests on
        // librustdoc. There is only one test, and it doesn't look too
        // important. There might be other ways to avoid this, but it seems
        // pretty convoluted.
        //
        // See also https://github.com/rust-lang/rust/issues/13983 where the
        // host vs target dylibs for rustdoc are consistently tricky to deal
        // with.
        //
        // Note that this set the host libdir for `download_rustc`, which uses a normal rust distribution.
        let libdir = if builder.download_rustc() {
            builder.rustc_libdir(compiler)
        } else {
            builder.sysroot_libdir(compiler, target).to_path_buf()
        };
        let mut dylib_path = dylib_path();
        dylib_path.insert(0, PathBuf::from(&*libdir));
        cargo.env(dylib_path_var(), env::join_paths(&dylib_path).unwrap());

        if !builder.config.verbose_tests {
            cargo.arg("--quiet");
        }

        builder.info(&format!(
            "{} rustdoc stage{} ({} -> {})",
            test_kind, compiler.stage, &compiler.host, target
        ));
        let _time = util::timeit(&builder);

        add_flags_and_try_run_tests(builder, &mut cargo.into());
    }
}

#[derive(Debug, Copy, Clone, PartialEq, Eq, Hash)]
pub struct CrateRustdocJsonTypes {
    host: TargetSelection,
    test_kind: TestKind,
}

impl Step for CrateRustdocJsonTypes {
    type Output = ();
    const DEFAULT: bool = true;
    const ONLY_HOSTS: bool = true;

    fn should_run(run: ShouldRun<'_>) -> ShouldRun<'_> {
        run.path("src/rustdoc-json-types")
    }

    fn make_run(run: RunConfig<'_>) {
        let builder = run.builder;

        let test_kind = builder.kind.into();

        builder.ensure(CrateRustdocJsonTypes { host: run.target, test_kind });
    }

    fn run(self, builder: &Builder<'_>) {
        let test_kind = self.test_kind;
        let target = self.host;

        // Use the previous stage compiler to reuse the artifacts that are
        // created when running compiletest for tests/rustdoc. If this used
        // `compiler`, then it would cause rustdoc to be built *again*, which
        // isn't really necessary.
        let compiler = builder.compiler_for(builder.top_stage, target, target);
        builder.ensure(compile::Rustc::new(compiler, target));

        let mut cargo = tool::prepare_tool_cargo(
            builder,
            compiler,
            Mode::ToolRustc,
            target,
            test_kind.subcommand(),
            "src/rustdoc-json-types",
            SourceType::InTree,
            &[],
        );
        if test_kind.subcommand() == "test" && !builder.fail_fast {
            cargo.arg("--no-fail-fast");
        }

        cargo.arg("-p").arg("rustdoc-json-types");

        cargo.arg("--");
        cargo.args(&builder.config.cmd.test_args());

        if self.host.contains("musl") {
            cargo.arg("'-Ctarget-feature=-crt-static'");
        }

        builder.info(&format!(
            "{} rustdoc-json-types stage{} ({} -> {})",
            test_kind, compiler.stage, &compiler.host, target
        ));
        let _time = util::timeit(&builder);

        add_flags_and_try_run_tests(builder, &mut cargo.into());
    }
}

/// Some test suites are run inside emulators or on remote devices, and most
/// of our test binaries are linked dynamically which means we need to ship
/// the standard library and such to the emulator ahead of time. This step
/// represents this and is a dependency of all test suites.
///
/// Most of the time this is a no-op. For some steps such as shipping data to
/// QEMU we have to build our own tools so we've got conditional dependencies
/// on those programs as well. Note that the remote test client is built for
/// the build target (us) and the server is built for the target.
#[derive(Debug, Copy, Clone, PartialEq, Eq, Hash)]
pub struct RemoteCopyLibs {
    compiler: Compiler,
    target: TargetSelection,
}

impl Step for RemoteCopyLibs {
    type Output = ();

    fn should_run(run: ShouldRun<'_>) -> ShouldRun<'_> {
        run.never()
    }

    fn run(self, builder: &Builder<'_>) {
        let compiler = self.compiler;
        let target = self.target;
        if !builder.remote_tested(target) {
            return;
        }

        builder.ensure(compile::Std::new(compiler, target));

        builder.info(&format!("REMOTE copy libs to emulator ({})", target));

        let server = builder.ensure(tool::RemoteTestServer { compiler, target });

        // Spawn the emulator and wait for it to come online
        let tool = builder.tool_exe(Tool::RemoteTestClient);
        let mut cmd = Command::new(&tool);
        cmd.arg("spawn-emulator").arg(target.triple).arg(&server).arg(builder.tempdir());
        if let Some(rootfs) = builder.qemu_rootfs(target) {
            cmd.arg(rootfs);
        }
        builder.run(&mut cmd);

        // Push all our dylibs to the emulator
        for f in t!(builder.sysroot_libdir(compiler, target).read_dir()) {
            let f = t!(f);
            let name = f.file_name().into_string().unwrap();
            if util::is_dylib(&name) {
                builder.run(Command::new(&tool).arg("push").arg(f.path()));
            }
        }
    }
}

#[derive(Debug, Copy, Clone, PartialEq, Eq, Hash)]
pub struct Distcheck;

impl Step for Distcheck {
    type Output = ();

    fn should_run(run: ShouldRun<'_>) -> ShouldRun<'_> {
        run.alias("distcheck")
    }

    fn make_run(run: RunConfig<'_>) {
        run.builder.ensure(Distcheck);
    }

    /// Runs "distcheck", a 'make check' from a tarball
    fn run(self, builder: &Builder<'_>) {
        builder.info("Distcheck");
        let dir = builder.tempdir().join("distcheck");
        let _ = fs::remove_dir_all(&dir);
        t!(fs::create_dir_all(&dir));

        // Guarantee that these are built before we begin running.
        builder.ensure(dist::PlainSourceTarball);
        builder.ensure(dist::Src);

        let mut cmd = Command::new("tar");
        cmd.arg("-xf")
            .arg(builder.ensure(dist::PlainSourceTarball).tarball())
            .arg("--strip-components=1")
            .current_dir(&dir);
        builder.run(&mut cmd);
        builder.run(
            Command::new("./configure")
                .args(&builder.config.configure_args)
                .arg("--enable-vendor")
                .current_dir(&dir),
        );
        builder.run(
            Command::new(util::make(&builder.config.build.triple)).arg("check").current_dir(&dir),
        );

        // Now make sure that rust-src has all of libstd's dependencies
        builder.info("Distcheck rust-src");
        let dir = builder.tempdir().join("distcheck-src");
        let _ = fs::remove_dir_all(&dir);
        t!(fs::create_dir_all(&dir));

        let mut cmd = Command::new("tar");
        cmd.arg("-xf")
            .arg(builder.ensure(dist::Src).tarball())
            .arg("--strip-components=1")
            .current_dir(&dir);
        builder.run(&mut cmd);

        let toml = dir.join("rust-src/lib/rustlib/src/rust/library/std/Cargo.toml");
        builder.run(
            Command::new(&builder.initial_cargo)
                .arg("generate-lockfile")
                .arg("--manifest-path")
                .arg(&toml)
                .current_dir(&dir),
        );
    }
}

#[derive(Debug, Copy, Clone, PartialEq, Eq, Hash)]
pub struct Bootstrap;

impl Step for Bootstrap {
    type Output = ();
    const DEFAULT: bool = true;
    const ONLY_HOSTS: bool = true;

    /// Tests the build system itself.
    fn run(self, builder: &Builder<'_>) {
        let mut check_bootstrap = Command::new(&builder.python());
        check_bootstrap.arg("bootstrap_test.py").current_dir(builder.src.join("src/bootstrap/"));
        try_run(builder, &mut check_bootstrap);

        let mut cmd = Command::new(&builder.initial_cargo);
        cmd.arg("test")
            .current_dir(builder.src.join("src/bootstrap"))
            .env("RUSTFLAGS", "-Cdebuginfo=2")
            .env("CARGO_TARGET_DIR", builder.out.join("bootstrap"))
            .env("RUSTC_BOOTSTRAP", "1")
            .env("RUSTDOC", builder.rustdoc(builder.compiler(0, builder.build.build)))
            .env("RUSTC", &builder.initial_rustc);
        if let Some(flags) = option_env!("RUSTFLAGS") {
            // Use the same rustc flags for testing as for "normal" compilation,
            // so that Cargo doesn’t recompile the entire dependency graph every time:
            // https://github.com/rust-lang/rust/issues/49215
            cmd.env("RUSTFLAGS", flags);
        }
        if !builder.fail_fast {
            cmd.arg("--no-fail-fast");
        }
        match builder.doc_tests {
            DocTests::Only => {
                cmd.arg("--doc");
            }
            DocTests::No => {
                cmd.args(&["--lib", "--bins", "--examples", "--tests", "--benches"]);
            }
            DocTests::Yes => {}
        }

        cmd.arg("--").args(&builder.config.cmd.test_args());
        // rustbuild tests are racy on directory creation so just run them one at a time.
        // Since there's not many this shouldn't be a problem.
        cmd.arg("--test-threads=1");
        add_flags_and_try_run_tests(builder, &mut cmd);
    }

    fn should_run(run: ShouldRun<'_>) -> ShouldRun<'_> {
        run.path("src/bootstrap")
    }

    fn make_run(run: RunConfig<'_>) {
        run.builder.ensure(Bootstrap);
    }
}

#[derive(Debug, Copy, Clone, PartialEq, Eq, Hash)]
pub struct TierCheck {
    pub compiler: Compiler,
}

impl Step for TierCheck {
    type Output = ();
    const DEFAULT: bool = true;
    const ONLY_HOSTS: bool = true;

    fn should_run(run: ShouldRun<'_>) -> ShouldRun<'_> {
        run.path("src/tools/tier-check")
    }

    fn make_run(run: RunConfig<'_>) {
        let compiler =
            run.builder.compiler_for(run.builder.top_stage, run.builder.build.build, run.target);
        run.builder.ensure(TierCheck { compiler });
    }

    /// Tests the Platform Support page in the rustc book.
    fn run(self, builder: &Builder<'_>) {
        builder.ensure(compile::Std::new(self.compiler, self.compiler.host));
        let mut cargo = tool::prepare_tool_cargo(
            builder,
            self.compiler,
            Mode::ToolStd,
            self.compiler.host,
            "run",
            "src/tools/tier-check",
            SourceType::InTree,
            &[],
        );
        cargo.arg(builder.src.join("src/doc/rustc/src/platform-support.md"));
        cargo.arg(&builder.rustc(self.compiler));
        if builder.is_verbose() {
            cargo.arg("--verbose");
        }

        builder.info("platform support check");
        try_run(builder, &mut cargo.into());
    }
}

#[derive(Debug, Copy, Clone, PartialEq, Eq, Hash)]
pub struct ReplacePlaceholderTest;

impl Step for ReplacePlaceholderTest {
    type Output = ();
    const ONLY_HOSTS: bool = true;
    const DEFAULT: bool = true;

    /// Ensure the version placeholder replacement tool builds
    fn run(self, builder: &Builder<'_>) {
        builder.info("build check for version replacement placeholder");

        // Test the version placeholder replacement tool itself.
        let bootstrap_host = builder.config.build;
        let compiler = builder.compiler(0, bootstrap_host);
        let cargo = tool::prepare_tool_cargo(
            builder,
            compiler,
            Mode::ToolBootstrap,
            bootstrap_host,
            "test",
            "src/tools/replace-version-placeholder",
            SourceType::InTree,
            &[],
        );
        add_flags_and_try_run_tests(builder, &mut cargo.into());
    }

    fn should_run(run: ShouldRun<'_>) -> ShouldRun<'_> {
        run.path("src/tools/replace-version-placeholder")
    }

    fn make_run(run: RunConfig<'_>) {
        run.builder.ensure(Self);
    }
}

#[derive(Debug, Copy, Clone, PartialEq, Eq, Hash)]
pub struct LintDocs {
    pub compiler: Compiler,
    pub target: TargetSelection,
}

impl Step for LintDocs {
    type Output = ();
    const DEFAULT: bool = true;
    const ONLY_HOSTS: bool = true;

    fn should_run(run: ShouldRun<'_>) -> ShouldRun<'_> {
        run.path("src/tools/lint-docs")
    }

    fn make_run(run: RunConfig<'_>) {
        run.builder.ensure(LintDocs {
            compiler: run.builder.compiler(run.builder.top_stage, run.builder.config.build),
            target: run.target,
        });
    }

    /// Tests that the lint examples in the rustc book generate the correct
    /// lints and have the expected format.
    fn run(self, builder: &Builder<'_>) {
        builder.ensure(crate::doc::RustcBook {
            compiler: self.compiler,
            target: self.target,
            validate: true,
        });
    }
}

#[derive(Debug, Copy, Clone, PartialEq, Eq, Hash)]
<<<<<<< HEAD
pub struct TestHelpers {
    pub target: TargetSelection,
}

impl Step for TestHelpers {
    type Output = ();

    fn should_run(run: ShouldRun<'_>) -> ShouldRun<'_> {
        run.path("tests/auxiliary/rust_test_helpers.c")
    }

    fn make_run(run: RunConfig<'_>) {
        run.builder.ensure(TestHelpers { target: run.target })
    }

    /// Compiles the `rust_test_helpers.c` library which we used in various
    /// `run-pass` tests for ABI testing.
    fn run(self, builder: &Builder<'_>) {
        if builder.config.dry_run() {
            return;
        }
        // The x86_64-fortanix-unknown-sgx target doesn't have a working C
        // toolchain. However, some x86_64 ELF objects can be linked
        // without issues. Use this hack to compile the test helpers.
        let target = if self.target == "x86_64-fortanix-unknown-sgx" {
            TargetSelection::from_user("x86_64-unknown-linux-gnu")
        } else {
            self.target
        };
        let dst = builder.test_helpers_out(target);
        let src = builder.src.join("tests/auxiliary/rust_test_helpers.c");
        if up_to_date(&src, &dst.join("librust_test_helpers.a")) {
            return;
        }

        builder.info("Building test helpers");
        t!(fs::create_dir_all(&dst));
        let mut cfg = cc::Build::new();
        // FIXME: Workaround for https://github.com/emscripten-core/emscripten/issues/9013
        if target.contains("emscripten") {
            cfg.pic(false);
        }

        // We may have found various cross-compilers a little differently due to our
        // extra configuration, so inform cc of these compilers. Note, though, that
        // on MSVC we still need cc's detection of env vars (ugh).
        if !target.contains("msvc") {
            if let Some(ar) = builder.ar(target) {
                cfg.archiver(ar);
            }
            cfg.compiler(builder.cc(target));
        }
        cfg.cargo_metadata(false)
            .out_dir(&dst)
            .target(&target.triple)
            .host(&builder.config.build.triple)
            .opt_level(0)
            .warnings(false)
            .debug(false)
            .file(builder.src.join("tests/auxiliary/rust_test_helpers.c"))
            .compile("rust_test_helpers");
=======
pub struct RustInstaller;

impl Step for RustInstaller {
    type Output = ();
    const ONLY_HOSTS: bool = true;
    const DEFAULT: bool = true;

    /// Ensure the version placeholder replacement tool builds
    fn run(self, builder: &Builder<'_>) {
        builder.info("test rust-installer");

        let bootstrap_host = builder.config.build;
        let compiler = builder.compiler(0, bootstrap_host);
        let cargo = tool::prepare_tool_cargo(
            builder,
            compiler,
            Mode::ToolBootstrap,
            bootstrap_host,
            "test",
            "src/tools/rust-installer",
            SourceType::InTree,
            &[],
        );
        try_run(builder, &mut cargo.into());

        // We currently don't support running the test.sh script outside linux(?) environments.
        // Eventually this should likely migrate to #[test]s in rust-installer proper rather than a
        // set of scripts, which will likely allow dropping this if.
        if bootstrap_host != "x86_64-unknown-linux-gnu" {
            return;
        }

        let mut cmd =
            std::process::Command::new(builder.src.join("src/tools/rust-installer/test.sh"));
        let tmpdir = testdir(builder, compiler.host).join("rust-installer");
        let _ = std::fs::remove_dir_all(&tmpdir);
        let _ = std::fs::create_dir_all(&tmpdir);
        cmd.current_dir(&tmpdir);
        cmd.env("CARGO_TARGET_DIR", tmpdir.join("cargo-target"));
        cmd.env("CARGO", &builder.initial_cargo);
        cmd.env("RUSTC", &builder.initial_rustc);
        cmd.env("TMP_DIR", &tmpdir);
        try_run(builder, &mut cmd);
    }

    fn should_run(run: ShouldRun<'_>) -> ShouldRun<'_> {
        run.path("src/tools/rust-installer")
    }

    fn make_run(run: RunConfig<'_>) {
        run.builder.ensure(Self);
>>>>>>> 1d582078
    }
}<|MERGE_RESOLUTION|>--- conflicted
+++ resolved
@@ -19,12 +19,8 @@
 use crate::dist;
 use crate::doc::DocumentationFormat;
 use crate::flags::Subcommand;
-<<<<<<< HEAD
 use crate::llvm;
-=======
-use crate::native;
 use crate::render_tests::add_flags_and_try_run_tests;
->>>>>>> 1d582078
 use crate::tool::{self, SourceType, Tool};
 use crate::toolstate::ToolState;
 use crate::util::up_to_date;
@@ -2699,69 +2695,6 @@
 }
 
 #[derive(Debug, Copy, Clone, PartialEq, Eq, Hash)]
-<<<<<<< HEAD
-pub struct TestHelpers {
-    pub target: TargetSelection,
-}
-
-impl Step for TestHelpers {
-    type Output = ();
-
-    fn should_run(run: ShouldRun<'_>) -> ShouldRun<'_> {
-        run.path("tests/auxiliary/rust_test_helpers.c")
-    }
-
-    fn make_run(run: RunConfig<'_>) {
-        run.builder.ensure(TestHelpers { target: run.target })
-    }
-
-    /// Compiles the `rust_test_helpers.c` library which we used in various
-    /// `run-pass` tests for ABI testing.
-    fn run(self, builder: &Builder<'_>) {
-        if builder.config.dry_run() {
-            return;
-        }
-        // The x86_64-fortanix-unknown-sgx target doesn't have a working C
-        // toolchain. However, some x86_64 ELF objects can be linked
-        // without issues. Use this hack to compile the test helpers.
-        let target = if self.target == "x86_64-fortanix-unknown-sgx" {
-            TargetSelection::from_user("x86_64-unknown-linux-gnu")
-        } else {
-            self.target
-        };
-        let dst = builder.test_helpers_out(target);
-        let src = builder.src.join("tests/auxiliary/rust_test_helpers.c");
-        if up_to_date(&src, &dst.join("librust_test_helpers.a")) {
-            return;
-        }
-
-        builder.info("Building test helpers");
-        t!(fs::create_dir_all(&dst));
-        let mut cfg = cc::Build::new();
-        // FIXME: Workaround for https://github.com/emscripten-core/emscripten/issues/9013
-        if target.contains("emscripten") {
-            cfg.pic(false);
-        }
-
-        // We may have found various cross-compilers a little differently due to our
-        // extra configuration, so inform cc of these compilers. Note, though, that
-        // on MSVC we still need cc's detection of env vars (ugh).
-        if !target.contains("msvc") {
-            if let Some(ar) = builder.ar(target) {
-                cfg.archiver(ar);
-            }
-            cfg.compiler(builder.cc(target));
-        }
-        cfg.cargo_metadata(false)
-            .out_dir(&dst)
-            .target(&target.triple)
-            .host(&builder.config.build.triple)
-            .opt_level(0)
-            .warnings(false)
-            .debug(false)
-            .file(builder.src.join("tests/auxiliary/rust_test_helpers.c"))
-            .compile("rust_test_helpers");
-=======
 pub struct RustInstaller;
 
 impl Step for RustInstaller {
@@ -2813,6 +2746,5 @@
 
     fn make_run(run: RunConfig<'_>) {
         run.builder.ensure(Self);
->>>>>>> 1d582078
     }
 }