--- conflicted
+++ resolved
@@ -1,23 +1,14 @@
 #[doc = "
 String manipulation
 
-<<<<<<< HEAD
-Strings are a packed UTF-8 representation of text, stored as null terminated
-buffers of u8 bytes.  Strings should be considered by character,
-for correctness, but some UTF-8 unsafe functions are also provided.
-For some heavy-duty uses, we recommend trying std::rope.
-*/
-
-import option::{some, none};
-import iter::iterable;
-import str::chars::iterable;
-=======
 Strings are a packed UTF-8 representation of text, stored as null
 terminated buffers of u8 bytes.  Strings should be indexed in bytes,
 for efficiency, but UTF-8 unsafe operations should be avoided.  For
 some heavy-duty uses, try std::rope.
 "];
->>>>>>> 0af08e8d
+
+import iter::iterable;
+import str::chars::iterable;
 
 export
    // Creating a string
@@ -60,8 +51,6 @@
    le,
    hash,
 
-<<<<<<< HEAD
-=======
    // Iterating through strings
    all, any,
    all_between, any_between,
@@ -73,7 +62,6 @@
    words_iter,
    lines_iter,
 
->>>>>>> 0af08e8d
    // Searching
    find, find_from, find_between,
    rfind, rfind_from, rfind_between,
@@ -110,10 +98,6 @@
 
    unsafe;
 
-<<<<<<< HEAD
-=======
-
->>>>>>> 0af08e8d
 #[abi = "cdecl"]
 native mod rustrt {
     fn rust_str_push(&s: str, ch: u8);
@@ -359,37 +343,9 @@
     split_char_inner(s, sep, len(s), true)
 }
 
-<<<<<<< HEAD
-FIXME: make faster by avoiding char conversion
-*/
-fn slice(s: str, begin: uint, end: uint) -> str {
-    from_chars(vec::slice(chars(s), begin, end))
-}
-
-// Function: split_byte
-//
-// Splits a string into substrings at each occurrence of a given byte
-//
-// The byte must be a valid UTF-8/ASCII byte
-fn split_byte(ss: str, sep: u8) -> [str] unsafe {
-    // still safe if we only split on an ASCII byte
-    assert u8::is_ascii(sep);
-
-    let vv = [];
-    let start = 0u, current = 0u;
-
-    bytes_iter(ss) {|cc|
-        if sep == cc {
-            vec::push(vv, str::unsafe::slice_bytes(ss, start, current));
-            start = current + 1u;
-        }
-        current += 1u;
-    }
-=======
 #[doc = "
 Splits a string into substrings at each occurrence of a given
 character up to 'count' times
->>>>>>> 0af08e8d
 
 The byte must be a valid UTF-8/ASCII byte
 "]
@@ -435,14 +391,6 @@
     split_inner(s, sepfn, len(s), true)
 }
 
-<<<<<<< HEAD
-    bytes_iter(ss) {|cc|
-        if sep[matching] == cc {
-            matching += 1u;
-        } else {
-            start_match += 1u;
-        }
-=======
 #[doc = "
 Splits a string into substrings using a character function, cutting at
 most `count` times.
@@ -450,7 +398,6 @@
 fn splitn(s: str, sepfn: fn(char) -> bool, count: uint) -> [str] {
     split_inner(s, sepfn, count, true)
 }
->>>>>>> 0af08e8d
 
 #[doc = "Like `split`, but omits empty strings from the returned vector"]
 fn split_nonempty(s: str, sepfn: fn(char) -> bool) -> [str] {
@@ -598,21 +545,7 @@
         if first { first = false; } else { result += to; }
         unsafe { result += unsafe::slice_bytes(s, start, end); }
     }
-<<<<<<< HEAD
-}
-
-/*
-Function: escape
-
-Escapes special characters inside the string, making it safe for transfer.
-*/
-fn escape(s: str) -> str {
-    let r = "";
-    iter::all(s, { |c| r += escape_char(c); true });
-    r
-=======
     result
->>>>>>> 0af08e8d
 }
 
 /*
@@ -638,13 +571,6 @@
 Section: Iterating through strings
 */
 
-<<<<<<< HEAD
-/*
-Function: map
-
-Apply a function to each character
-*/
-=======
 #[doc = "
 Return true if a predicate matches all characters or if the string
 contains no characters
@@ -662,7 +588,6 @@
 }
 
 #[doc = "Apply a function to each character"]
->>>>>>> 0af08e8d
 fn map(ss: str, ff: fn(char) -> char) -> str {
     let mut result = "";
     reserve(result, len(ss));
@@ -670,21 +595,10 @@
     result
 }
 
-<<<<<<< HEAD
-/*
-Function: bytes_iter
-
-Iterate over the bytes in a string
-*/
-fn bytes_iter(ss: str, it: fn(&&u8)) {
-    let pos = 0u;
-    let len = len_bytes(ss);
-=======
 #[doc = "Iterate over the bytes in a string"]
 fn bytes_iter(ss: str, it: fn(u8)) {
     let mut pos = 0u;
     let len = len(ss);
->>>>>>> 0af08e8d
 
     while (pos < len) {
         it(ss[pos]);
@@ -692,20 +606,11 @@
     }
 }
 
-<<<<<<< HEAD
-/*
-Function: chars_iter
-
-Iterate over the characters in a string
-*/
-fn chars_iter(s: str, it: fn(&&char)) {
-    let pos = 0u, len = len_bytes(s);
-=======
 #[doc = "Iterate over the characters in a string"]
 fn chars_iter(s: str, it: fn(char)) {
     let mut pos = 0u;
     let len = len(s);
->>>>>>> 0af08e8d
+
     while (pos < len) {
         let {ch, next} = char_range_at(s, pos);
         pos = next;
@@ -713,8 +618,6 @@
     }
 }
 
-<<<<<<< HEAD
-=======
 #[doc = "
 Apply a function to each substring after splitting by character
 "]
@@ -740,7 +643,6 @@
     vec::iter(lines(ss), ff)
 }
 
->>>>>>> 0af08e8d
 /*
 Section: Searching
 */
@@ -1275,29 +1177,7 @@
 * This function fails if `byte_offset` or `byte_len` do not
   represent valid positions inside `s`
 
-<<<<<<< HEAD
-`true` If execution proceeded correctly, `false` if it was interrupted,
-that is if `it` returned `false` at any point.
-
-Safety note:
-- This function does not check whether the substring is valid.
-- This function fails if `byte_offset` or `byte_len` do not
- represent valid positions inside `s`
- */
-fn substr_all(s: str, byte_offset: uint, byte_len: uint,
-              it: fn(&&char) -> bool) -> bool {
-   let i = byte_offset;
-   let result = true;
-   while i < byte_len {
-      let {ch, next} = char_range_at(s, i);
-      if !it(ch) {result = false; break;}
-      i = next;
-   }
-   ret result;
-}
-=======
 # Arguments
->>>>>>> 0af08e8d
 
 * s - A string to traverse. It may be empty.
 * start - The byte offset at which to start in the string.
@@ -1480,9 +1360,8 @@
     export iterable;
     impl iterable of iterable<u8> for str {
         fn iter(blk: fn(&&u8)) {
-            let pos = 0u;
-            let len = str::len_bytes(self);
-
+            let mut pos = 0u;
+            let len = str::len(self);
             while (pos < len) {
                 blk(self[pos]);
                 pos += 1u;
@@ -1516,7 +1395,7 @@
     export iterable;
     impl iterable of iterable<char> for str {
         fn iter(blk: fn(&&char)) {
-            let pos = 0u, len = str::len_bytes(self);
+            let mut pos = 0u, len = str::len(self);
             while (pos < len) {
                 let {ch, next} = str::char_range_at(self, pos);
                 pos = next;
@@ -1596,7 +1475,10 @@
     export iterable;
     impl iterable of iterable<str> for str {
         fn iter(blk: fn(&&str)) {
-            let buf = "", buflen = 0u, pos = 0u, len = str::len_bytes(self);
+            let mut buf = "",
+                    buflen = 0u,
+                    pos = 0u,
+                    len = str::len(self);
             while (pos < len) {
                 let {ch, next} = str::char_range_at(self, pos);
                 if (!char::is_whitespace(ch)) {
@@ -1638,7 +1520,10 @@
     export iterable;
     impl iterable of iterable<str> for str {
         fn iter(blk: fn(&&str)) {
-            let buf = "", buflen = 0u, pos = 0u, len = str::len_bytes(self);
+            let mut buf = "",
+                    buflen = 0u,
+                    pos = 0u,
+                    len = str::len(self);
             while (pos < len) {
                 let {ch, next} = str::char_range_at(self, pos);
                 if (ch != '\n') {
@@ -2375,13 +2260,6 @@
     }
 
     #[test]
-<<<<<<< HEAD
-    fn test_escape() {
-        assert(escape("abcdef") == "abcdef");
-        assert(escape("abc\\def") == "abc\\\\def");
-        assert(escape("abc\ndef") == "abc\\ndef");
-        assert(escape("abc\"def") == "abc\\\"def");
-=======
     fn test_split_char_iter() {
         let data = "\nMary had a little lamb\nLittle lamb\n";
 
@@ -2452,7 +2330,6 @@
             }
             ii += 1;
         }
->>>>>>> 0af08e8d
     }
 
     #[test]
