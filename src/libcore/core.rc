--- conflicted
+++ resolved
@@ -28,16 +28,11 @@
 
 )];
 
-<<<<<<< HEAD
-export box, char, float, bessel, f32, f64, int, ptr;
-export str_bytes, str_chars, str_words, str_lines, str;
-export uint, u8, u32, u64, vec, bool;
-=======
 export int, i8, i16, i32, i64;
 export uint, u8, u16, u32, u64;
 export float, f32, f64;
-export box, char, str, ptr, vec, bool;
->>>>>>> 010f2abc
+export box, char, ptr, vec, bool;
+export str_bytes, str_chars, str_words, str_lines, str;
 export either, option, result, iter;
 export ctypes, sys, unsafe, comm, task, logging;
 export extfmt;
@@ -53,17 +48,14 @@
 mod f32;
 mod f64;
 mod int;
-<<<<<<< HEAD
 mod str_bytes;
 mod str_chars;
 mod str_words;
 mod str_lines;
-=======
 mod i8;
 mod i16;
 mod i32;
 mod i64;
->>>>>>> 010f2abc
 mod str;
 mod ptr;
 mod uint;
