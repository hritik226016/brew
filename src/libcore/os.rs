--- conflicted
+++ resolved
@@ -378,12 +378,8 @@
 
 
 pub fn dll_filename(base: &str) -> ~str {
-<<<<<<< HEAD
     return str::from_slice(DLL_PREFIX) + str::from_slice(base)
          + str::from_slice(DLL_SUFFIX);
-=======
-    return dll_prefix() + str::from_slice(base) + dll_suffix();
->>>>>>> 658420aa
 }
 
 
@@ -874,7 +870,6 @@
 }
 
 
-<<<<<<< HEAD
 mod consts {
 
     #[cfg(unix)]
@@ -914,55 +909,6 @@
     pub mod windows {
         pub const FAMILY: &str = "windows";
     }
-
-=======
-#[cfg(windows)]
-pub fn family() -> ~str { ~"windows" }
-
-
-mod consts {
-
-    #[cfg(target_os = "macos")]
-    use os::consts::macos::*;
-
-    #[cfg(target_os = "freebsd")]
-    use os::consts::freebsd::*;
-
-    #[cfg(target_os = "linux")]
-    use os::consts::linux::*;
-
-    #[cfg(target_os = "win32")]
-    use os::consts::win32::*;
-
-    pub mod macos {
-        pub fn sysname() -> ~str { ~"macos" }
-        pub fn dll_prefix() -> ~str { ~"lib" }
-        pub fn dll_suffix() -> ~str { ~".dylib" }
-        pub fn exe_suffix() -> ~str { ~"" }
-    }
-
-    pub mod freebsd {
-        pub fn sysname() -> ~str { ~"freebsd" }
-        pub fn dll_prefix() -> ~str { ~"lib" }
-        pub fn dll_suffix() -> ~str { ~".so" }
-        pub fn exe_suffix() -> ~str { ~"" }
-    }
-
-    pub mod linux {
-        pub fn sysname() -> ~str { ~"linux" }
-        pub fn dll_prefix() -> ~str { ~"lib" }
-        pub fn dll_suffix() -> ~str { ~".so" }
-        pub fn exe_suffix() -> ~str { ~"" }
-    }
-
-    pub mod win32 {
-        pub fn sysname() -> ~str { ~"win32" }
-        pub fn dll_prefix() -> ~str { ~"" }
-        pub fn dll_suffix() -> ~str { ~".dll" }
-        pub fn exe_suffix() -> ~str { ~".exe" }
-    }
-}
->>>>>>> 658420aa
 
     pub mod macos {
         pub const SYSNAME: &str = "macos";
