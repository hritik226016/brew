--- conflicted
+++ resolved
@@ -27,10 +27,7 @@
 use mem;
 use rt;
 use sync::{StaticMutex, StaticCondvar};
-<<<<<<< HEAD
-=======
 use sync::mpsc::{channel, Sender, Receiver};
->>>>>>> d2599d32
 use sys::helper_signal;
 
 use thread::Thread;
