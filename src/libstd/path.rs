// Copyright 2015 The Rust Project Developers. See the COPYRIGHT
// file at the top-level directory of this distribution and at
// http://rust-lang.org/COPYRIGHT.
//
// Licensed under the Apache License, Version 2.0 <LICENSE-APACHE or
// http://www.apache.org/licenses/LICENSE-2.0> or the MIT license
// <LICENSE-MIT or http://opensource.org/licenses/MIT>, at your
// option. This file may not be copied, modified, or distributed
// except according to those terms.

//! Cross-platform path manipulation.
//!
//! This module provides two types, [`PathBuf`] and [`Path`][`Path`] (akin to [`String`]
//! and [`str`]), for working with paths abstractly. These types are thin wrappers
//! around [`OsString`] and [`OsStr`] respectively, meaning that they work directly
//! on strings according to the local platform's path syntax.
//!
//! Paths can be parsed into [`Component`]s by iterating over the structure
//! returned by the [`components`] method on [`Path`]. [`Component`]s roughly
//! correspond to the substrings between path separators (`/` or `\`). You can
//! reconstruct an equivalent path from components with the [`push`] method on
//! [`PathBuf`]; note that the paths may differ syntactically by the
//! normalization described in the documentation for the [`components`] method.
//!
//! ## Simple usage
//!
//! Path manipulation includes both parsing components from slices and building
//! new owned paths.
//!
//! To parse a path, you can create a [`Path`] slice from a [`str`]
//! slice and start asking questions:
//!
//! ```
//! use std::path::Path;
//! use std::ffi::OsStr;
//!
//! let path = Path::new("/tmp/foo/bar.txt");
//!
//! let parent = path.parent();
//! assert_eq!(parent, Some(Path::new("/tmp/foo")));
//!
//! let file_stem = path.file_stem();
//! assert_eq!(file_stem, Some(OsStr::new("bar")));
//!
//! let extension = path.extension();
//! assert_eq!(extension, Some(OsStr::new("txt")));
//! ```
//!
//! To build or modify paths, use [`PathBuf`]:
//!
//! ```
//! use std::path::PathBuf;
//!
//! // This way works...
//! let mut path = PathBuf::from("c:\\");
//!
//! path.push("windows");
//! path.push("system32");
//!
//! path.set_extension("dll");
//!
//! // ... but push is best used if you don't know everything up
//! // front. If you do, this way is better:
//! let path: PathBuf = ["c:\\", "windows", "system32.dll"].iter().collect();
//! ```
//!
//! [`Component`]: ../../std/path/enum.Component.html
//! [`components`]: ../../std/path/struct.Path.html#method.components
//! [`PathBuf`]: ../../std/path/struct.PathBuf.html
//! [`Path`]: ../../std/path/struct.Path.html
//! [`push`]: ../../std/path/struct.PathBuf.html#method.push
//! [`String`]: ../../std/string/struct.String.html
//!
//! [`str`]: ../../std/primitive.str.html
//! [`OsString`]: ../../std/ffi/struct.OsString.html
//! [`OsStr`]: ../../std/ffi/struct.OsStr.html

#![stable(feature = "rust1", since = "1.0.0")]

use borrow::{Borrow, Cow};
use cmp;
use error::Error;
use fmt;
use fs;
use hash::{Hash, Hasher};
use io;
use iter::{self, FusedIterator};
use ops::{self, Deref};
use rc::Rc;
use sync::Arc;

use ffi::{OsStr, OsString};

use sys::path::{is_sep_byte, is_verbatim_sep, MAIN_SEP_STR, parse_prefix};

////////////////////////////////////////////////////////////////////////////////
// GENERAL NOTES
////////////////////////////////////////////////////////////////////////////////
//
// Parsing in this module is done by directly transmuting OsStr to [u8] slices,
// taking advantage of the fact that OsStr always encodes ASCII characters
// as-is.  Eventually, this transmutation should be replaced by direct uses of
// OsStr APIs for parsing, but it will take a while for those to become
// available.

////////////////////////////////////////////////////////////////////////////////
// Windows Prefixes
////////////////////////////////////////////////////////////////////////////////

/// Windows path prefixes, e.g. `C:` or `\\server\share`.
///
/// Windows uses a variety of path prefix styles, including references to drive
/// volumes (like `C:`), network shared folders (like `\\server\share`), and
/// others. In addition, some path prefixes are "verbatim" (i.e. prefixed with
/// `\\?\`), in which case `/` is *not* treated as a separator and essentially
/// no normalization is performed.
///
/// # Examples
///
/// ```
/// use std::path::{Component, Path, Prefix};
/// use std::path::Prefix::*;
/// use std::ffi::OsStr;
///
/// fn get_path_prefix(s: &str) -> Prefix {
///     let path = Path::new(s);
///     match path.components().next().unwrap() {
///         Component::Prefix(prefix_component) => prefix_component.kind(),
///         _ => panic!(),
///     }
/// }
///
/// # if cfg!(windows) {
/// assert_eq!(Verbatim(OsStr::new("pictures")),
///            get_path_prefix(r"\\?\pictures\kittens"));
/// assert_eq!(VerbatimUNC(OsStr::new("server"), OsStr::new("share")),
///            get_path_prefix(r"\\?\UNC\server\share"));
/// assert_eq!(VerbatimDisk(b'C'), get_path_prefix(r"\\?\c:\"));
/// assert_eq!(DeviceNS(OsStr::new("BrainInterface")),
///            get_path_prefix(r"\\.\BrainInterface"));
/// assert_eq!(UNC(OsStr::new("server"), OsStr::new("share")),
///            get_path_prefix(r"\\server\share"));
/// assert_eq!(Disk(b'C'), get_path_prefix(r"C:\Users\Rust\Pictures\Ferris"));
/// # }
/// ```
#[derive(Copy, Clone, Debug, Hash, PartialOrd, Ord, PartialEq, Eq)]
#[stable(feature = "rust1", since = "1.0.0")]
pub enum Prefix<'a> {
    /// Verbatim prefix, e.g. `\\?\cat_pics`.
    ///
    /// Verbatim prefixes consist of `\\?\` immediately followed by the given
    /// component.
    #[stable(feature = "rust1", since = "1.0.0")]
    Verbatim(#[stable(feature = "rust1", since = "1.0.0")] &'a OsStr),

    /// Verbatim prefix using Windows' _**U**niform **N**aming **C**onvention_,
    /// e.g. `\\?\UNC\server\share`.
    ///
    /// Verbatim UNC prefixes consist of `\\?\UNC\` immediately followed by the
    /// server's hostname and a share name.
    #[stable(feature = "rust1", since = "1.0.0")]
    VerbatimUNC(
        #[stable(feature = "rust1", since = "1.0.0")] &'a OsStr,
        #[stable(feature = "rust1", since = "1.0.0")] &'a OsStr,
    ),

    /// Verbatim disk prefix, e.g. `\\?\C:\`.
    ///
    /// Verbatim disk prefixes consist of `\\?\` immediately followed by the
    /// drive letter and `:\`.
    #[stable(feature = "rust1", since = "1.0.0")]
    VerbatimDisk(#[stable(feature = "rust1", since = "1.0.0")] u8),

    /// Device namespace prefix, e.g. `\\.\COM42`.
    ///
    /// Device namespace prefixes consist of `\\.\` immediately followed by the
    /// device name.
    #[stable(feature = "rust1", since = "1.0.0")]
    DeviceNS(#[stable(feature = "rust1", since = "1.0.0")] &'a OsStr),

    /// Prefix using Windows' _**U**niform **N**aming **C**onvention_, e.g.
    /// `\\server\share`.
    ///
    /// UNC prefixes consist of the server's hostname and a share name.
    #[stable(feature = "rust1", since = "1.0.0")]
    UNC(
        #[stable(feature = "rust1", since = "1.0.0")] &'a OsStr,
        #[stable(feature = "rust1", since = "1.0.0")] &'a OsStr,
    ),

    /// Prefix `C:` for the given disk drive.
    #[stable(feature = "rust1", since = "1.0.0")]
    Disk(#[stable(feature = "rust1", since = "1.0.0")] u8),
}

impl<'a> Prefix<'a> {
    #[inline]
    fn len(&self) -> usize {
        use self::Prefix::*;
        fn os_str_len(s: &OsStr) -> usize {
            os_str_as_u8_slice(s).len()
        }
        match *self {
            Verbatim(x) => 4 + os_str_len(x),
            VerbatimUNC(x, y) => {
                8 + os_str_len(x) +
                if os_str_len(y) > 0 {
                    1 + os_str_len(y)
                } else {
                    0
                }
            },
            VerbatimDisk(_) => 6,
            UNC(x, y) => {
                2 + os_str_len(x) +
                if os_str_len(y) > 0 {
                    1 + os_str_len(y)
                } else {
                    0
                }
            },
            DeviceNS(x) => 4 + os_str_len(x),
            Disk(_) => 2,
        }

    }

    /// Determines if the prefix is verbatim, i.e. begins with `\\?\`.
    ///
    /// # Examples
    ///
    /// ```
    /// use std::path::Prefix::*;
    /// use std::ffi::OsStr;
    ///
    /// assert!(Verbatim(OsStr::new("pictures")).is_verbatim());
    /// assert!(VerbatimUNC(OsStr::new("server"), OsStr::new("share")).is_verbatim());
    /// assert!(VerbatimDisk(b'C').is_verbatim());
    /// assert!(!DeviceNS(OsStr::new("BrainInterface")).is_verbatim());
    /// assert!(!UNC(OsStr::new("server"), OsStr::new("share")).is_verbatim());
    /// assert!(!Disk(b'C').is_verbatim());
    /// ```
    #[inline]
    #[stable(feature = "rust1", since = "1.0.0")]
    pub fn is_verbatim(&self) -> bool {
        use self::Prefix::*;
        match *self {
            Verbatim(_) | VerbatimDisk(_) | VerbatimUNC(..) => true,
            _ => false,
        }
    }

    #[inline]
    fn is_drive(&self) -> bool {
        match *self {
            Prefix::Disk(_) => true,
            _ => false,
        }
    }

    #[inline]
    fn has_implicit_root(&self) -> bool {
        !self.is_drive()
    }
}

////////////////////////////////////////////////////////////////////////////////
// Exposed parsing helpers
////////////////////////////////////////////////////////////////////////////////

/// Determines whether the character is one of the permitted path
/// separators for the current platform.
///
/// # Examples
///
/// ```
/// use std::path;
///
/// assert!(path::is_separator('/')); // '/' works for both Unix and Windows
/// assert!(!path::is_separator('❤'));
/// ```
#[stable(feature = "rust1", since = "1.0.0")]
pub fn is_separator(c: char) -> bool {
    c.is_ascii() && is_sep_byte(c as u8)
}

/// The primary separator of path components for the current platform.
///
/// For example, `/` on Unix and `\` on Windows.
#[stable(feature = "rust1", since = "1.0.0")]
pub const MAIN_SEPARATOR: char = ::sys::path::MAIN_SEP;

////////////////////////////////////////////////////////////////////////////////
// Misc helpers
////////////////////////////////////////////////////////////////////////////////

// Iterate through `iter` while it matches `prefix`; return `None` if `prefix`
// is not a prefix of `iter`, otherwise return `Some(iter_after_prefix)` giving
// `iter` after having exhausted `prefix`.
fn iter_after<A, I, J>(mut iter: I, mut prefix: J) -> Option<I>
    where I: Iterator<Item = A> + Clone,
          J: Iterator<Item = A>,
          A: PartialEq
{
    loop {
        let mut iter_next = iter.clone();
        match (iter_next.next(), prefix.next()) {
            (Some(ref x), Some(ref y)) if x == y => (),
            (Some(_), Some(_)) => return None,
            (Some(_), None) => return Some(iter),
            (None, None) => return Some(iter),
            (None, Some(_)) => return None,
        }
        iter = iter_next;
    }
}

// See note at the top of this module to understand why these are used:
fn os_str_as_u8_slice(s: &OsStr) -> &[u8] {
    unsafe { &*(s as *const OsStr as *const [u8]) }
}
unsafe fn u8_slice_as_os_str(s: &[u8]) -> &OsStr {
    &*(s as *const [u8] as *const OsStr)
}

// Detect scheme on Redox
fn has_redox_scheme(s: &[u8]) -> bool {
    cfg!(target_os = "redox") && s.split(|b| *b == b'/').next().unwrap_or(b"").contains(&b':')
}

////////////////////////////////////////////////////////////////////////////////
// Cross-platform, iterator-independent parsing
////////////////////////////////////////////////////////////////////////////////

/// Says whether the first byte after the prefix is a separator.
fn has_physical_root(s: &[u8], prefix: Option<Prefix>) -> bool {
    let path = if let Some(p) = prefix {
        &s[p.len()..]
    } else {
        s
    };
    !path.is_empty() && is_sep_byte(path[0])
}

// basic workhorse for splitting stem and extension
fn split_file_at_dot(file: &OsStr) -> (Option<&OsStr>, Option<&OsStr>) {
    unsafe {
        if os_str_as_u8_slice(file) == b".." {
            return (Some(file), None);
        }

        // The unsafety here stems from converting between &OsStr and &[u8]
        // and back. This is safe to do because (1) we only look at ASCII
        // contents of the encoding and (2) new &OsStr values are produced
        // only from ASCII-bounded slices of existing &OsStr values.

        let mut iter = os_str_as_u8_slice(file).rsplitn(2, |b| *b == b'.');
        let after = iter.next();
        let before = iter.next();
        if before == Some(b"") {
            (Some(file), None)
        } else {
            (before.map(|s| u8_slice_as_os_str(s)),
             after.map(|s| u8_slice_as_os_str(s)))
        }
    }
}

////////////////////////////////////////////////////////////////////////////////
// The core iterators
////////////////////////////////////////////////////////////////////////////////

/// Component parsing works by a double-ended state machine; the cursors at the
/// front and back of the path each keep track of what parts of the path have
/// been consumed so far.
///
/// Going front to back, a path is made up of a prefix, a starting
/// directory component, and a body (of normal components)
#[derive(Copy, Clone, PartialEq, PartialOrd, Debug)]
enum State {
    Prefix = 0,         // c:
    StartDir = 1,       // / or . or nothing
    Body = 2,           // foo/bar/baz
    Done = 3,
}

/// A structure wrapping a Windows path prefix as well as its unparsed string
/// representation.
///
/// In addition to the parsed [`Prefix`] information returned by [`kind`],
/// `PrefixComponent` also holds the raw and unparsed [`OsStr`] slice,
/// returned by [`as_os_str`].
///
/// Instances of this `struct` can be obtained by matching against the
/// [`Prefix` variant] on [`Component`].
///
/// Does not occur on Unix.
///
/// # Examples
///
/// ```
/// # if cfg!(windows) {
/// use std::path::{Component, Path, Prefix};
/// use std::ffi::OsStr;
///
/// let path = Path::new(r"c:\you\later\");
/// match path.components().next().unwrap() {
///     Component::Prefix(prefix_component) => {
///         assert_eq!(Prefix::Disk(b'C'), prefix_component.kind());
///         assert_eq!(OsStr::new("c:"), prefix_component.as_os_str());
///     }
///     _ => unreachable!(),
/// }
/// # }
/// ```
///
/// [`as_os_str`]: #method.as_os_str
/// [`Component`]: enum.Component.html
/// [`kind`]: #method.kind
/// [`OsStr`]: ../../std/ffi/struct.OsStr.html
/// [`Prefix` variant]: enum.Component.html#variant.Prefix
/// [`Prefix`]: enum.Prefix.html
#[stable(feature = "rust1", since = "1.0.0")]
#[derive(Copy, Clone, Eq, Debug)]
pub struct PrefixComponent<'a> {
    /// The prefix as an unparsed `OsStr` slice.
    raw: &'a OsStr,

    /// The parsed prefix data.
    parsed: Prefix<'a>,
}

impl<'a> PrefixComponent<'a> {
    /// Returns the parsed prefix data.
    ///
    /// See [`Prefix`]'s documentation for more information on the different
    /// kinds of prefixes.
    ///
    /// [`Prefix`]: enum.Prefix.html
    #[stable(feature = "rust1", since = "1.0.0")]
    pub fn kind(&self) -> Prefix<'a> {
        self.parsed
    }

    /// Returns the raw [`OsStr`] slice for this prefix.
    ///
    /// [`OsStr`]: ../../std/ffi/struct.OsStr.html
    #[stable(feature = "rust1", since = "1.0.0")]
    pub fn as_os_str(&self) -> &'a OsStr {
        self.raw
    }
}

#[stable(feature = "rust1", since = "1.0.0")]
impl<'a> cmp::PartialEq for PrefixComponent<'a> {
    fn eq(&self, other: &PrefixComponent<'a>) -> bool {
        cmp::PartialEq::eq(&self.parsed, &other.parsed)
    }
}

#[stable(feature = "rust1", since = "1.0.0")]
impl<'a> cmp::PartialOrd for PrefixComponent<'a> {
    fn partial_cmp(&self, other: &PrefixComponent<'a>) -> Option<cmp::Ordering> {
        cmp::PartialOrd::partial_cmp(&self.parsed, &other.parsed)
    }
}

#[stable(feature = "rust1", since = "1.0.0")]
impl<'a> cmp::Ord for PrefixComponent<'a> {
    fn cmp(&self, other: &PrefixComponent<'a>) -> cmp::Ordering {
        cmp::Ord::cmp(&self.parsed, &other.parsed)
    }
}

#[stable(feature = "rust1", since = "1.0.0")]
impl<'a> Hash for PrefixComponent<'a> {
    fn hash<H: Hasher>(&self, h: &mut H) {
        self.parsed.hash(h);
    }
}

/// A single component of a path.
///
/// A `Component` roughly corresponds to a substring between path separators
/// (`/` or `\`).
///
/// This `enum` is created by iterating over [`Components`], which in turn is
/// created by the [`components`][`Path::components`] method on [`Path`].
///
/// # Examples
///
/// ```rust
/// use std::path::{Component, Path};
///
/// let path = Path::new("/tmp/foo/bar.txt");
/// let components = path.components().collect::<Vec<_>>();
/// assert_eq!(&components, &[
///     Component::RootDir,
///     Component::Normal("tmp".as_ref()),
///     Component::Normal("foo".as_ref()),
///     Component::Normal("bar.txt".as_ref()),
/// ]);
/// ```
///
/// [`Components`]: struct.Components.html
/// [`Path`]: struct.Path.html
/// [`Path::components`]: struct.Path.html#method.components
#[derive(Copy, Clone, PartialEq, Eq, PartialOrd, Ord, Hash, Debug)]
#[stable(feature = "rust1", since = "1.0.0")]
pub enum Component<'a> {
    /// A Windows path prefix, e.g. `C:` or `\\server\share`.
    ///
    /// There is a large variety of prefix types, see [`Prefix`]'s documentation
    /// for more.
    ///
    /// Does not occur on Unix.
    ///
    /// [`Prefix`]: enum.Prefix.html
    #[stable(feature = "rust1", since = "1.0.0")]
    Prefix(
        #[stable(feature = "rust1", since = "1.0.0")] PrefixComponent<'a>
    ),

    /// The root directory component, appears after any prefix and before anything else.
    ///
    /// It represents a separator that designates that a path starts from root.
    #[stable(feature = "rust1", since = "1.0.0")]
    RootDir,

    /// A reference to the current directory, i.e. `.`.
    #[stable(feature = "rust1", since = "1.0.0")]
    CurDir,

    /// A reference to the parent directory, i.e. `..`.
    #[stable(feature = "rust1", since = "1.0.0")]
    ParentDir,

    /// A normal component, e.g. `a` and `b` in `a/b`.
    ///
    /// This variant is the most common one, it represents references to files
    /// or directories.
    #[stable(feature = "rust1", since = "1.0.0")]
    Normal(#[stable(feature = "rust1", since = "1.0.0")] &'a OsStr),
}

impl<'a> Component<'a> {
    /// Extracts the underlying [`OsStr`] slice.
    ///
    /// # Examples
    ///
    /// ```
    /// use std::path::Path;
    ///
    /// let path = Path::new("./tmp/foo/bar.txt");
    /// let components: Vec<_> = path.components().map(|comp| comp.as_os_str()).collect();
    /// assert_eq!(&components, &[".", "tmp", "foo", "bar.txt"]);
    /// ```
    ///
    /// [`OsStr`]: ../../std/ffi/struct.OsStr.html
    #[stable(feature = "rust1", since = "1.0.0")]
    pub fn as_os_str(self) -> &'a OsStr {
        match self {
            Component::Prefix(p) => p.as_os_str(),
            Component::RootDir => OsStr::new(MAIN_SEP_STR),
            Component::CurDir => OsStr::new("."),
            Component::ParentDir => OsStr::new(".."),
            Component::Normal(path) => path,
        }
    }
}

#[stable(feature = "rust1", since = "1.0.0")]
impl<'a> AsRef<OsStr> for Component<'a> {
    fn as_ref(&self) -> &OsStr {
        self.as_os_str()
    }
}

/// An iterator over the [`Component`]s of a [`Path`].
///
/// This `struct` is created by the [`components`] method on [`Path`].
/// See its documentation for more.
///
/// # Examples
///
/// ```
/// use std::path::Path;
///
/// let path = Path::new("/tmp/foo/bar.txt");
///
/// for component in path.components() {
///     println!("{:?}", component);
/// }
/// ```
///
/// [`Component`]: enum.Component.html
/// [`components`]: struct.Path.html#method.components
/// [`Path`]: struct.Path.html
#[derive(Clone)]
#[stable(feature = "rust1", since = "1.0.0")]
pub struct Components<'a> {
    // The path left to parse components from
    path: &'a [u8],

    // The prefix as it was originally parsed, if any
    prefix: Option<Prefix<'a>>,

    // true if path *physically* has a root separator; for most Windows
    // prefixes, it may have a "logical" rootseparator for the purposes of
    // normalization, e.g.  \\server\share == \\server\share\.
    has_physical_root: bool,

    // The iterator is double-ended, and these two states keep track of what has
    // been produced from either end
    front: State,
    back: State,
}

/// An iterator over the [`Component`]s of a [`Path`], as [`OsStr`] slices.
///
/// This `struct` is created by the [`iter`] method on [`Path`].
/// See its documentation for more.
///
/// [`Component`]: enum.Component.html
/// [`iter`]: struct.Path.html#method.iter
/// [`OsStr`]: ../../std/ffi/struct.OsStr.html
/// [`Path`]: struct.Path.html
#[derive(Clone)]
#[stable(feature = "rust1", since = "1.0.0")]
pub struct Iter<'a> {
    inner: Components<'a>,
}

#[stable(feature = "path_components_debug", since = "1.13.0")]
impl<'a> fmt::Debug for Components<'a> {
    fn fmt(&self, f: &mut fmt::Formatter) -> fmt::Result {
        struct DebugHelper<'a>(&'a Path);

        impl<'a> fmt::Debug for DebugHelper<'a> {
            fn fmt(&self, f: &mut fmt::Formatter) -> fmt::Result {
                f.debug_list()
                    .entries(self.0.components())
                    .finish()
            }
        }

        f.debug_tuple("Components")
            .field(&DebugHelper(self.as_path()))
            .finish()
    }
}

impl<'a> Components<'a> {
    // how long is the prefix, if any?
    #[inline]
    fn prefix_len(&self) -> usize {
        self.prefix.as_ref().map(Prefix::len).unwrap_or(0)
    }

    #[inline]
    fn prefix_verbatim(&self) -> bool {
        self.prefix.as_ref().map(Prefix::is_verbatim).unwrap_or(false)
    }

    /// how much of the prefix is left from the point of view of iteration?
    #[inline]
    fn prefix_remaining(&self) -> usize {
        if self.front == State::Prefix {
            self.prefix_len()
        } else {
            0
        }
    }

    // Given the iteration so far, how much of the pre-State::Body path is left?
    #[inline]
    fn len_before_body(&self) -> usize {
        let root = if self.front <= State::StartDir && self.has_physical_root {
            1
        } else {
            0
        };
        let cur_dir = if self.front <= State::StartDir && self.include_cur_dir() {
            1
        } else {
            0
        };
        self.prefix_remaining() + root + cur_dir
    }

    // is the iteration complete?
    #[inline]
    fn finished(&self) -> bool {
        self.front == State::Done || self.back == State::Done || self.front > self.back
    }

    #[inline]
    fn is_sep_byte(&self, b: u8) -> bool {
        if self.prefix_verbatim() {
            is_verbatim_sep(b)
        } else {
            is_sep_byte(b)
        }
    }

    /// Extracts a slice corresponding to the portion of the path remaining for iteration.
    ///
    /// # Examples
    ///
    /// ```
    /// use std::path::Path;
    ///
    /// let mut components = Path::new("/tmp/foo/bar.txt").components();
    /// components.next();
    /// components.next();
    ///
    /// assert_eq!(Path::new("foo/bar.txt"), components.as_path());
    /// ```
    #[stable(feature = "rust1", since = "1.0.0")]
    pub fn as_path(&self) -> &'a Path {
        let mut comps = self.clone();
        if comps.front == State::Body {
            comps.trim_left();
        }
        if comps.back == State::Body {
            comps.trim_right();
        }
        unsafe { Path::from_u8_slice(comps.path) }
    }

    /// Is the *original* path rooted?
    fn has_root(&self) -> bool {
        if self.has_physical_root {
            return true;
        }
        if let Some(p) = self.prefix {
            if p.has_implicit_root() {
                return true;
            }
        }
        false
    }

    /// Should the normalized path include a leading . ?
    fn include_cur_dir(&self) -> bool {
        if self.has_root() {
            return false;
        }
        let mut iter = self.path[self.prefix_len()..].iter();
        match (iter.next(), iter.next()) {
            (Some(&b'.'), None) => true,
            (Some(&b'.'), Some(&b)) => self.is_sep_byte(b),
            _ => false,
        }
    }

    // parse a given byte sequence into the corresponding path component
    fn parse_single_component<'b>(&self, comp: &'b [u8]) -> Option<Component<'b>> {
        match comp {
            b"." if self.prefix_verbatim() => Some(Component::CurDir),
            b"." => None, // . components are normalized away, except at
                          // the beginning of a path, which is treated
                          // separately via `include_cur_dir`
            b".." => Some(Component::ParentDir),
            b"" => None,
            _ => Some(Component::Normal(unsafe { u8_slice_as_os_str(comp) })),
        }
    }

    // parse a component from the left, saying how many bytes to consume to
    // remove the component
    fn parse_next_component(&self) -> (usize, Option<Component<'a>>) {
        debug_assert!(self.front == State::Body);
        let (extra, comp) = match self.path.iter().position(|b| self.is_sep_byte(*b)) {
            None => (0, self.path),
            Some(i) => (1, &self.path[..i]),
        };
        (comp.len() + extra, self.parse_single_component(comp))
    }

    // parse a component from the right, saying how many bytes to consume to
    // remove the component
    fn parse_next_component_back(&self) -> (usize, Option<Component<'a>>) {
        debug_assert!(self.back == State::Body);
        let start = self.len_before_body();
        let (extra, comp) = match self.path[start..].iter().rposition(|b| self.is_sep_byte(*b)) {
            None => (0, &self.path[start..]),
            Some(i) => (1, &self.path[start + i + 1..]),
        };
        (comp.len() + extra, self.parse_single_component(comp))
    }

    // trim away repeated separators (i.e. empty components) on the left
    fn trim_left(&mut self) {
        while !self.path.is_empty() {
            let (size, comp) = self.parse_next_component();
            if comp.is_some() {
                return;
            } else {
                self.path = &self.path[size..];
            }
        }
    }

    // trim away repeated separators (i.e. empty components) on the right
    fn trim_right(&mut self) {
        while self.path.len() > self.len_before_body() {
            let (size, comp) = self.parse_next_component_back();
            if comp.is_some() {
                return;
            } else {
                self.path = &self.path[..self.path.len() - size];
            }
        }
    }
}

#[stable(feature = "rust1", since = "1.0.0")]
impl<'a> AsRef<Path> for Components<'a> {
    fn as_ref(&self) -> &Path {
        self.as_path()
    }
}

#[stable(feature = "rust1", since = "1.0.0")]
impl<'a> AsRef<OsStr> for Components<'a> {
    fn as_ref(&self) -> &OsStr {
        self.as_path().as_os_str()
    }
}

#[stable(feature = "path_iter_debug", since = "1.13.0")]
impl<'a> fmt::Debug for Iter<'a> {
    fn fmt(&self, f: &mut fmt::Formatter) -> fmt::Result {
        struct DebugHelper<'a>(&'a Path);

        impl<'a> fmt::Debug for DebugHelper<'a> {
            fn fmt(&self, f: &mut fmt::Formatter) -> fmt::Result {
                f.debug_list()
                    .entries(self.0.iter())
                    .finish()
            }
        }

        f.debug_tuple("Iter")
            .field(&DebugHelper(self.as_path()))
            .finish()
    }
}

impl<'a> Iter<'a> {
    /// Extracts a slice corresponding to the portion of the path remaining for iteration.
    ///
    /// # Examples
    ///
    /// ```
    /// use std::path::Path;
    ///
    /// let mut iter = Path::new("/tmp/foo/bar.txt").iter();
    /// iter.next();
    /// iter.next();
    ///
    /// assert_eq!(Path::new("foo/bar.txt"), iter.as_path());
    /// ```
    #[stable(feature = "rust1", since = "1.0.0")]
    pub fn as_path(&self) -> &'a Path {
        self.inner.as_path()
    }
}

#[stable(feature = "rust1", since = "1.0.0")]
impl<'a> AsRef<Path> for Iter<'a> {
    fn as_ref(&self) -> &Path {
        self.as_path()
    }
}

#[stable(feature = "rust1", since = "1.0.0")]
impl<'a> AsRef<OsStr> for Iter<'a> {
    fn as_ref(&self) -> &OsStr {
        self.as_path().as_os_str()
    }
}

#[stable(feature = "rust1", since = "1.0.0")]
impl<'a> Iterator for Iter<'a> {
    type Item = &'a OsStr;

    fn next(&mut self) -> Option<&'a OsStr> {
        self.inner.next().map(Component::as_os_str)
    }
}

#[stable(feature = "rust1", since = "1.0.0")]
impl<'a> DoubleEndedIterator for Iter<'a> {
    fn next_back(&mut self) -> Option<&'a OsStr> {
        self.inner.next_back().map(Component::as_os_str)
    }
}

#[unstable(feature = "fused", issue = "35602")]
impl<'a> FusedIterator for Iter<'a> {}

#[stable(feature = "rust1", since = "1.0.0")]
impl<'a> Iterator for Components<'a> {
    type Item = Component<'a>;

    fn next(&mut self) -> Option<Component<'a>> {
        while !self.finished() {
            match self.front {
                State::Prefix if self.prefix_len() > 0 => {
                    self.front = State::StartDir;
                    debug_assert!(self.prefix_len() <= self.path.len());
                    let raw = &self.path[..self.prefix_len()];
                    self.path = &self.path[self.prefix_len()..];
                    return Some(Component::Prefix(PrefixComponent {
                        raw: unsafe { u8_slice_as_os_str(raw) },
                        parsed: self.prefix.unwrap(),
                    }));
                }
                State::Prefix => {
                    self.front = State::StartDir;
                }
                State::StartDir => {
                    self.front = State::Body;
                    if self.has_physical_root {
                        debug_assert!(!self.path.is_empty());
                        self.path = &self.path[1..];
                        return Some(Component::RootDir);
                    } else if let Some(p) = self.prefix {
                        if p.has_implicit_root() && !p.is_verbatim() {
                            return Some(Component::RootDir);
                        }
                    } else if self.include_cur_dir() {
                        debug_assert!(!self.path.is_empty());
                        self.path = &self.path[1..];
                        return Some(Component::CurDir);
                    }
                }
                State::Body if !self.path.is_empty() => {
                    let (size, comp) = self.parse_next_component();
                    self.path = &self.path[size..];
                    if comp.is_some() {
                        return comp;
                    }
                }
                State::Body => {
                    self.front = State::Done;
                }
                State::Done => unreachable!(),
            }
        }
        None
    }
}

#[stable(feature = "rust1", since = "1.0.0")]
impl<'a> DoubleEndedIterator for Components<'a> {
    fn next_back(&mut self) -> Option<Component<'a>> {
        while !self.finished() {
            match self.back {
                State::Body if self.path.len() > self.len_before_body() => {
                    let (size, comp) = self.parse_next_component_back();
                    self.path = &self.path[..self.path.len() - size];
                    if comp.is_some() {
                        return comp;
                    }
                }
                State::Body => {
                    self.back = State::StartDir;
                }
                State::StartDir => {
                    self.back = State::Prefix;
                    if self.has_physical_root {
                        self.path = &self.path[..self.path.len() - 1];
                        return Some(Component::RootDir);
                    } else if let Some(p) = self.prefix {
                        if p.has_implicit_root() && !p.is_verbatim() {
                            return Some(Component::RootDir);
                        }
                    } else if self.include_cur_dir() {
                        self.path = &self.path[..self.path.len() - 1];
                        return Some(Component::CurDir);
                    }
                }
                State::Prefix if self.prefix_len() > 0 => {
                    self.back = State::Done;
                    return Some(Component::Prefix(PrefixComponent {
                        raw: unsafe { u8_slice_as_os_str(self.path) },
                        parsed: self.prefix.unwrap(),
                    }));
                }
                State::Prefix => {
                    self.back = State::Done;
                    return None;
                }
                State::Done => unreachable!(),
            }
        }
        None
    }
}

#[unstable(feature = "fused", issue = "35602")]
impl<'a> FusedIterator for Components<'a> {}

#[stable(feature = "rust1", since = "1.0.0")]
impl<'a> cmp::PartialEq for Components<'a> {
    fn eq(&self, other: &Components<'a>) -> bool {
        Iterator::eq(self.clone(), other.clone())
    }
}

#[stable(feature = "rust1", since = "1.0.0")]
impl<'a> cmp::Eq for Components<'a> {}

#[stable(feature = "rust1", since = "1.0.0")]
impl<'a> cmp::PartialOrd for Components<'a> {
    fn partial_cmp(&self, other: &Components<'a>) -> Option<cmp::Ordering> {
        Iterator::partial_cmp(self.clone(), other.clone())
    }
}

#[stable(feature = "rust1", since = "1.0.0")]
impl<'a> cmp::Ord for Components<'a> {
    fn cmp(&self, other: &Components<'a>) -> cmp::Ordering {
        Iterator::cmp(self.clone(), other.clone())
    }
}

////////////////////////////////////////////////////////////////////////////////
// Basic types and traits
////////////////////////////////////////////////////////////////////////////////

/// An owned, mutable path (akin to [`String`]).
///
/// This type provides methods like [`push`] and [`set_extension`] that mutate
/// the path in place. It also implements [`Deref`] to [`Path`], meaning that
/// all methods on [`Path`] slices are available on `PathBuf` values as well.
///
/// [`String`]: ../string/struct.String.html
/// [`Path`]: struct.Path.html
/// [`push`]: struct.PathBuf.html#method.push
/// [`set_extension`]: struct.PathBuf.html#method.set_extension
/// [`Deref`]: ../ops/trait.Deref.html
///
/// More details about the overall approach can be found in
/// the [module documentation](index.html).
///
/// # Examples
///
/// You can use [`push`] to build up a `PathBuf` from
/// components:
///
/// ```
/// use std::path::PathBuf;
///
/// let mut path = PathBuf::new();
///
/// path.push(r"C:\");
/// path.push("windows");
/// path.push("system32");
///
/// path.set_extension("dll");
/// ```
///
/// However, [`push`] is best used for dynamic situations. This is a better way
/// to do this when you know all of the components ahead of time:
///
/// ```
/// use std::path::PathBuf;
///
/// let path: PathBuf = [r"C:\", "windows", "system32.dll"].iter().collect();
/// ```
///
/// We can still do better than this! Since these are all strings, we can use
/// `From::from`:
///
/// ```
/// use std::path::PathBuf;
///
/// let path = PathBuf::from(r"C:\windows\system32.dll");
/// ```
///
/// Which method works best depends on what kind of situation you're in.
#[derive(Clone)]
#[stable(feature = "rust1", since = "1.0.0")]
pub struct PathBuf {
    inner: OsString,
}

impl PathBuf {
    fn as_mut_vec(&mut self) -> &mut Vec<u8> {
        unsafe { &mut *(self as *mut PathBuf as *mut Vec<u8>) }
    }

    /// Allocates an empty `PathBuf`.
    ///
    /// # Examples
    ///
    /// ```
    /// use std::path::PathBuf;
    ///
    /// let path = PathBuf::new();
    /// ```
    #[stable(feature = "rust1", since = "1.0.0")]
    pub fn new() -> PathBuf {
        PathBuf { inner: OsString::new() }
    }

    /// Coerces to a [`Path`] slice.
    ///
    /// [`Path`]: struct.Path.html
    ///
    /// # Examples
    ///
    /// ```
    /// use std::path::{Path, PathBuf};
    ///
    /// let p = PathBuf::from("/test");
    /// assert_eq!(Path::new("/test"), p.as_path());
    /// ```
    #[stable(feature = "rust1", since = "1.0.0")]
    pub fn as_path(&self) -> &Path {
        self
    }

    /// Extends `self` with `path`.
    ///
    /// If `path` is absolute, it replaces the current path.
    ///
    /// On Windows:
    ///
    /// * if `path` has a root but no prefix (e.g. `\windows`), it
    ///   replaces everything except for the prefix (if any) of `self`.
    /// * if `path` has a prefix but no root, it replaces `self`.
    ///
    /// # Examples
    ///
    /// Pushing a relative path extends the existing path:
    ///
    /// ```
    /// use std::path::PathBuf;
    ///
    /// let mut path = PathBuf::from("/tmp");
    /// path.push("file.bk");
    /// assert_eq!(path, PathBuf::from("/tmp/file.bk"));
    /// ```
    ///
    /// Pushing an absolute path replaces the existing path:
    ///
    /// ```
    /// use std::path::PathBuf;
    ///
    /// let mut path = PathBuf::from("/tmp");
    /// path.push("/etc");
    /// assert_eq!(path, PathBuf::from("/etc"));
    /// ```
    #[stable(feature = "rust1", since = "1.0.0")]
    pub fn push<P: AsRef<Path>>(&mut self, path: P) {
        self._push(path.as_ref())
    }

    fn _push(&mut self, path: &Path) {
        // in general, a separator is needed if the rightmost byte is not a separator
        let mut need_sep = self.as_mut_vec().last().map(|c| !is_sep_byte(*c)).unwrap_or(false);

        // in the special case of `C:` on Windows, do *not* add a separator
        {
            let comps = self.components();
            if comps.prefix_len() > 0 && comps.prefix_len() == comps.path.len() &&
               comps.prefix.unwrap().is_drive() {
                need_sep = false
            }
        }

        // absolute `path` replaces `self`
        if path.is_absolute() || path.prefix().is_some() {
            self.as_mut_vec().truncate(0);

        // `path` has a root but no prefix, e.g. `\windows` (Windows only)
        } else if path.has_root() {
            let prefix_len = self.components().prefix_remaining();
            self.as_mut_vec().truncate(prefix_len);

        // `path` is a pure relative path
        } else if need_sep {
            self.inner.push(MAIN_SEP_STR);
        }

        self.inner.push(path);
    }

    /// Truncates `self` to [`self.parent`].
    ///
    /// Returns `false` and does nothing if [`self.file_name`] is [`None`].
    /// Otherwise, returns `true`.
    ///
    /// [`None`]: ../../std/option/enum.Option.html#variant.None
    /// [`self.parent`]: struct.PathBuf.html#method.parent
    /// [`self.file_name`]: struct.PathBuf.html#method.file_name
    ///
    /// # Examples
    ///
    /// ```
    /// use std::path::{Path, PathBuf};
    ///
    /// let mut p = PathBuf::from("/test/test.rs");
    ///
    /// p.pop();
    /// assert_eq!(Path::new("/test"), p);
    /// p.pop();
    /// assert_eq!(Path::new("/"), p);
    /// ```
    #[stable(feature = "rust1", since = "1.0.0")]
    pub fn pop(&mut self) -> bool {
        match self.parent().map(|p| p.as_u8_slice().len()) {
            Some(len) => {
                self.as_mut_vec().truncate(len);
                true
            }
            None => false,
        }
    }

    /// Updates [`self.file_name`] to `file_name`.
    ///
    /// If [`self.file_name`] was [`None`], this is equivalent to pushing
    /// `file_name`.
    ///
    /// Otherwise it is equivalent to calling [`pop`] and then pushing
    /// `file_name`. The new path will be a sibling of the original path.
    /// (That is, it will have the same parent.)
    ///
    /// [`self.file_name`]: struct.PathBuf.html#method.file_name
    /// [`None`]: ../../std/option/enum.Option.html#variant.None
    /// [`pop`]: struct.PathBuf.html#method.pop
    ///
    /// # Examples
    ///
    /// ```
    /// use std::path::PathBuf;
    ///
    /// let mut buf = PathBuf::from("/");
    /// assert!(buf.file_name() == None);
    /// buf.set_file_name("bar");
    /// assert!(buf == PathBuf::from("/bar"));
    /// assert!(buf.file_name().is_some());
    /// buf.set_file_name("baz.txt");
    /// assert!(buf == PathBuf::from("/baz.txt"));
    /// ```
    #[stable(feature = "rust1", since = "1.0.0")]
    pub fn set_file_name<S: AsRef<OsStr>>(&mut self, file_name: S) {
        self._set_file_name(file_name.as_ref())
    }

    fn _set_file_name(&mut self, file_name: &OsStr) {
        if self.file_name().is_some() {
            let popped = self.pop();
            debug_assert!(popped);
        }
        self.push(file_name);
    }

    /// Updates [`self.extension`] to `extension`.
    ///
    /// Returns `false` and does nothing if [`self.file_name`] is [`None`],
    /// returns `true` and updates the extension otherwise.
    ///
    /// If [`self.extension`] is [`None`], the extension is added; otherwise
    /// it is replaced.
    ///
    /// [`self.file_name`]: struct.PathBuf.html#method.file_name
    /// [`self.extension`]: struct.PathBuf.html#method.extension
    /// [`None`]: ../../std/option/enum.Option.html#variant.None
    ///
    /// # Examples
    ///
    /// ```
    /// use std::path::{Path, PathBuf};
    ///
    /// let mut p = PathBuf::from("/feel/the");
    ///
    /// p.set_extension("force");
    /// assert_eq!(Path::new("/feel/the.force"), p.as_path());
    ///
    /// p.set_extension("dark_side");
    /// assert_eq!(Path::new("/feel/the.dark_side"), p.as_path());
    /// ```
    #[stable(feature = "rust1", since = "1.0.0")]
    pub fn set_extension<S: AsRef<OsStr>>(&mut self, extension: S) -> bool {
        self._set_extension(extension.as_ref())
    }

    fn _set_extension(&mut self, extension: &OsStr) -> bool {
        if self.file_name().is_none() {
            return false;
        }

        let mut stem = match self.file_stem() {
            Some(stem) => stem.to_os_string(),
            None => OsString::new(),
        };

        if !os_str_as_u8_slice(extension).is_empty() {
            stem.push(".");
            stem.push(extension);
        }
        self.set_file_name(&stem);

        true
    }

    /// Consumes the `PathBuf`, yielding its internal [`OsString`] storage.
    ///
    /// [`OsString`]: ../ffi/struct.OsString.html
    ///
    /// # Examples
    ///
    /// ```
    /// use std::path::PathBuf;
    ///
    /// let p = PathBuf::from("/the/head");
    /// let os_str = p.into_os_string();
    /// ```
    #[stable(feature = "rust1", since = "1.0.0")]
    pub fn into_os_string(self) -> OsString {
        self.inner
    }

    /// Converts this `PathBuf` into a [boxed][`Box`] [`Path`].
    ///
    /// [`Box`]: ../../std/boxed/struct.Box.html
    /// [`Path`]: struct.Path.html
    #[stable(feature = "into_boxed_path", since = "1.20.0")]
    pub fn into_boxed_path(self) -> Box<Path> {
        let rw = Box::into_raw(self.inner.into_boxed_os_str()) as *mut Path;
        unsafe { Box::from_raw(rw) }
    }
}

#[stable(feature = "box_from_path", since = "1.17.0")]
impl<'a> From<&'a Path> for Box<Path> {
    fn from(path: &'a Path) -> Box<Path> {
        let boxed: Box<OsStr> = path.inner.into();
        let rw = Box::into_raw(boxed) as *mut Path;
        unsafe { Box::from_raw(rw) }
    }
}

#[stable(feature = "path_buf_from_box", since = "1.18.0")]
impl From<Box<Path>> for PathBuf {
    fn from(boxed: Box<Path>) -> PathBuf {
        boxed.into_path_buf()
    }
}

#[stable(feature = "box_from_path_buf", since = "1.20.0")]
impl From<PathBuf> for Box<Path> {
    fn from(p: PathBuf) -> Box<Path> {
        p.into_boxed_path()
    }
}

#[stable(feature = "rust1", since = "1.0.0")]
impl<'a, T: ?Sized + AsRef<OsStr>> From<&'a T> for PathBuf {
    fn from(s: &'a T) -> PathBuf {
        PathBuf::from(s.as_ref().to_os_string())
    }
}

#[stable(feature = "rust1", since = "1.0.0")]
impl From<OsString> for PathBuf {
    fn from(s: OsString) -> PathBuf {
        PathBuf { inner: s }
    }
}

#[stable(feature = "from_path_buf_for_os_string", since = "1.14.0")]
impl From<PathBuf> for OsString {
    fn from(path_buf : PathBuf) -> OsString {
        path_buf.inner
    }
}

#[stable(feature = "rust1", since = "1.0.0")]
impl From<String> for PathBuf {
    fn from(s: String) -> PathBuf {
        PathBuf::from(OsString::from(s))
    }
}

#[stable(feature = "rust1", since = "1.0.0")]
impl<P: AsRef<Path>> iter::FromIterator<P> for PathBuf {
    fn from_iter<I: IntoIterator<Item = P>>(iter: I) -> PathBuf {
        let mut buf = PathBuf::new();
        buf.extend(iter);
        buf
    }
}

#[stable(feature = "rust1", since = "1.0.0")]
impl<P: AsRef<Path>> iter::Extend<P> for PathBuf {
    fn extend<I: IntoIterator<Item = P>>(&mut self, iter: I) {
        for p in iter {
            self.push(p.as_ref())
        }
    }
}

#[stable(feature = "rust1", since = "1.0.0")]
impl fmt::Debug for PathBuf {
    fn fmt(&self, formatter: &mut fmt::Formatter) -> Result<(), fmt::Error> {
        fmt::Debug::fmt(&**self, formatter)
    }
}

#[stable(feature = "rust1", since = "1.0.0")]
impl ops::Deref for PathBuf {
    type Target = Path;

    fn deref(&self) -> &Path {
        Path::new(&self.inner)
    }
}

#[stable(feature = "rust1", since = "1.0.0")]
impl Borrow<Path> for PathBuf {
    fn borrow(&self) -> &Path {
        self.deref()
    }
}

#[stable(feature = "default_for_pathbuf", since = "1.17.0")]
impl Default for PathBuf {
    fn default() -> Self {
        PathBuf::new()
    }
}

#[stable(feature = "cow_from_path", since = "1.6.0")]
impl<'a> From<&'a Path> for Cow<'a, Path> {
    #[inline]
    fn from(s: &'a Path) -> Cow<'a, Path> {
        Cow::Borrowed(s)
    }
}

#[stable(feature = "cow_from_path", since = "1.6.0")]
impl<'a> From<PathBuf> for Cow<'a, Path> {
    #[inline]
    fn from(s: PathBuf) -> Cow<'a, Path> {
        Cow::Owned(s)
    }
}

#[stable(feature = "shared_from_slice2", since = "1.24.0")]
impl From<PathBuf> for Arc<Path> {
    #[inline]
    fn from(s: PathBuf) -> Arc<Path> {
        let arc: Arc<OsStr> = Arc::from(s.into_os_string());
        unsafe { Arc::from_raw(Arc::into_raw(arc) as *const Path) }
    }
}

#[stable(feature = "shared_from_slice2", since = "1.24.0")]
impl<'a> From<&'a Path> for Arc<Path> {
    #[inline]
    fn from(s: &Path) -> Arc<Path> {
        let arc: Arc<OsStr> = Arc::from(s.as_os_str());
        unsafe { Arc::from_raw(Arc::into_raw(arc) as *const Path) }
    }
}

#[stable(feature = "shared_from_slice2", since = "1.24.0")]
impl From<PathBuf> for Rc<Path> {
    #[inline]
    fn from(s: PathBuf) -> Rc<Path> {
        let rc: Rc<OsStr> = Rc::from(s.into_os_string());
        unsafe { Rc::from_raw(Rc::into_raw(rc) as *const Path) }
    }
}

#[stable(feature = "shared_from_slice2", since = "1.24.0")]
impl<'a> From<&'a Path> for Rc<Path> {
    #[inline]
    fn from(s: &Path) -> Rc<Path> {
        let rc: Rc<OsStr> = Rc::from(s.as_os_str());
        unsafe { Rc::from_raw(Rc::into_raw(rc) as *const Path) }
    }
}

#[stable(feature = "rust1", since = "1.0.0")]
impl ToOwned for Path {
    type Owned = PathBuf;
    fn to_owned(&self) -> PathBuf {
        self.to_path_buf()
    }
    fn clone_into(&self, target: &mut PathBuf) {
        self.inner.clone_into(&mut target.inner);
    }
}

#[stable(feature = "rust1", since = "1.0.0")]
impl cmp::PartialEq for PathBuf {
    fn eq(&self, other: &PathBuf) -> bool {
        self.components() == other.components()
    }
}

#[stable(feature = "rust1", since = "1.0.0")]
impl Hash for PathBuf {
    fn hash<H: Hasher>(&self, h: &mut H) {
        self.as_path().hash(h)
    }
}

#[stable(feature = "rust1", since = "1.0.0")]
impl cmp::Eq for PathBuf {}

#[stable(feature = "rust1", since = "1.0.0")]
impl cmp::PartialOrd for PathBuf {
    fn partial_cmp(&self, other: &PathBuf) -> Option<cmp::Ordering> {
        self.components().partial_cmp(other.components())
    }
}

#[stable(feature = "rust1", since = "1.0.0")]
impl cmp::Ord for PathBuf {
    fn cmp(&self, other: &PathBuf) -> cmp::Ordering {
        self.components().cmp(other.components())
    }
}

#[stable(feature = "rust1", since = "1.0.0")]
impl AsRef<OsStr> for PathBuf {
    fn as_ref(&self) -> &OsStr {
        &self.inner[..]
    }
}

/// A slice of a path (akin to [`str`]).
///
/// This type supports a number of operations for inspecting a path, including
/// breaking the path into its components (separated by `/` on Unix and by either
/// `/` or `\` on Windows), extracting the file name, determining whether the path
/// is absolute, and so on.
///
/// This is an *unsized* type, meaning that it must always be used behind a
/// pointer like `&` or [`Box`]. For an owned version of this type,
/// see [`PathBuf`].
///
/// [`str`]: ../primitive.str.html
/// [`Box`]: ../boxed/struct.Box.html
/// [`PathBuf`]: struct.PathBuf.html
///
/// More details about the overall approach can be found in
/// the [module documentation](index.html).
///
/// # Examples
///
/// ```
/// use std::path::Path;
/// use std::ffi::OsStr;
///
/// // Note: this example does work on Windows
/// let path = Path::new("./foo/bar.txt");
///
/// let parent = path.parent();
/// assert_eq!(parent, Some(Path::new("./foo")));
///
/// let file_stem = path.file_stem();
/// assert_eq!(file_stem, Some(OsStr::new("bar")));
///
/// let extension = path.extension();
/// assert_eq!(extension, Some(OsStr::new("txt")));
/// ```
#[stable(feature = "rust1", since = "1.0.0")]
pub struct Path {
    inner: OsStr,
}

/// An error returned from [`Path::strip_prefix`][`strip_prefix`] if the prefix
/// was not found.
///
/// This `struct` is created by the [`strip_prefix`] method on [`Path`].
/// See its documentation for more.
///
/// [`strip_prefix`]: struct.Path.html#method.strip_prefix
/// [`Path`]: struct.Path.html
#[derive(Debug, Clone, PartialEq, Eq)]
#[stable(since = "1.7.0", feature = "strip_prefix")]
pub struct StripPrefixError(());

impl Path {
    // The following (private!) function allows construction of a path from a u8
    // slice, which is only safe when it is known to follow the OsStr encoding.
    unsafe fn from_u8_slice(s: &[u8]) -> &Path {
        Path::new(u8_slice_as_os_str(s))
    }
    // The following (private!) function reveals the byte encoding used for OsStr.
    fn as_u8_slice(&self) -> &[u8] {
        os_str_as_u8_slice(&self.inner)
    }

    /// Directly wraps a string slice as a `Path` slice.
    ///
    /// This is a cost-free conversion.
    ///
    /// # Examples
    ///
    /// ```
    /// use std::path::Path;
    ///
    /// Path::new("foo.txt");
    /// ```
    ///
    /// You can create `Path`s from `String`s, or even other `Path`s:
    ///
    /// ```
    /// use std::path::Path;
    ///
    /// let string = String::from("foo.txt");
    /// let from_string = Path::new(&string);
    /// let from_path = Path::new(&from_string);
    /// assert_eq!(from_string, from_path);
    /// ```
    #[stable(feature = "rust1", since = "1.0.0")]
    pub fn new<S: AsRef<OsStr> + ?Sized>(s: &S) -> &Path {
        unsafe { &*(s.as_ref() as *const OsStr as *const Path) }
    }

    /// Yields the underlying [`OsStr`] slice.
    ///
    /// [`OsStr`]: ../ffi/struct.OsStr.html
    ///
    /// # Examples
    ///
    /// ```
    /// use std::path::Path;
    ///
    /// let os_str = Path::new("foo.txt").as_os_str();
    /// assert_eq!(os_str, std::ffi::OsStr::new("foo.txt"));
    /// ```
    #[stable(feature = "rust1", since = "1.0.0")]
    pub fn as_os_str(&self) -> &OsStr {
        &self.inner
    }

    /// Yields a [`&str`] slice if the `Path` is valid unicode.
    ///
    /// This conversion may entail doing a check for UTF-8 validity.
    ///
    /// [`&str`]: ../primitive.str.html
    ///
    /// # Examples
    ///
    /// ```
    /// use std::path::Path;
    ///
    /// let path = Path::new("foo.txt");
    /// assert_eq!(path.to_str(), Some("foo.txt"));
    /// ```
    #[stable(feature = "rust1", since = "1.0.0")]
    pub fn to_str(&self) -> Option<&str> {
        self.inner.to_str()
    }

    /// Converts a `Path` to a [`Cow<str>`].
    ///
    /// Any non-Unicode sequences are replaced with U+FFFD REPLACEMENT CHARACTER.
    ///
    /// [`Cow<str>`]: ../borrow/enum.Cow.html
    ///
    /// # Examples
    ///
    /// Calling `to_string_lossy` on a `Path` with valid unicode:
    ///
    /// ```
    /// use std::path::Path;
    ///
    /// let path = Path::new("foo.txt");
    /// assert_eq!(path.to_string_lossy(), "foo.txt");
    /// ```
    ///
    /// Had `path` contained invalid unicode, the `to_string_lossy` call might
    /// have returned `"fo�.txt"`.
    #[stable(feature = "rust1", since = "1.0.0")]
    pub fn to_string_lossy(&self) -> Cow<str> {
        self.inner.to_string_lossy()
    }

    /// Converts a `Path` to an owned [`PathBuf`].
    ///
    /// [`PathBuf`]: struct.PathBuf.html
    ///
    /// # Examples
    ///
    /// ```
    /// use std::path::Path;
    ///
    /// let path_buf = Path::new("foo.txt").to_path_buf();
    /// assert_eq!(path_buf, std::path::PathBuf::from("foo.txt"));
    /// ```
    #[stable(feature = "rust1", since = "1.0.0")]
    pub fn to_path_buf(&self) -> PathBuf {
        PathBuf::from(self.inner.to_os_string())
    }

    /// Returns `true` if the `Path` is absolute, i.e. if it is independent of
    /// the current directory.
    ///
    /// * On Unix, a path is absolute if it starts with the root, so
    /// `is_absolute` and [`has_root`] are equivalent.
    ///
    /// * On Windows, a path is absolute if it has a prefix and starts with the
    /// root: `c:\windows` is absolute, while `c:temp` and `\temp` are not.
    ///
    /// # Examples
    ///
    /// ```
    /// use std::path::Path;
    ///
    /// assert!(!Path::new("foo.txt").is_absolute());
    /// ```
    ///
    /// [`has_root`]: #method.has_root
    #[stable(feature = "rust1", since = "1.0.0")]
    #[allow(deprecated)]
    pub fn is_absolute(&self) -> bool {
        if cfg!(target_os = "redox") {
            // FIXME: Allow Redox prefixes
            self.has_root() || has_redox_scheme(self.as_u8_slice())
        } else {
            self.has_root() && (cfg!(unix) || self.prefix().is_some())
        }
    }

    /// Returns `true` if the `Path` is relative, i.e. not absolute.
    ///
    /// See [`is_absolute`]'s documentation for more details.
    ///
    /// # Examples
    ///
    /// ```
    /// use std::path::Path;
    ///
    /// assert!(Path::new("foo.txt").is_relative());
    /// ```
    ///
    /// [`is_absolute`]: #method.is_absolute
    #[stable(feature = "rust1", since = "1.0.0")]
    pub fn is_relative(&self) -> bool {
        !self.is_absolute()
    }

    fn prefix(&self) -> Option<Prefix> {
        self.components().prefix
    }

    /// Returns `true` if the `Path` has a root.
    ///
    /// * On Unix, a path has a root if it begins with `/`.
    ///
    /// * On Windows, a path has a root if it:
    ///     * has no prefix and begins with a separator, e.g. `\\windows`
    ///     * has a prefix followed by a separator, e.g. `c:\windows` but not `c:windows`
    ///     * has any non-disk prefix, e.g. `\\server\share`
    ///
    /// # Examples
    ///
    /// ```
    /// use std::path::Path;
    ///
    /// assert!(Path::new("/etc/passwd").has_root());
    /// ```
    #[stable(feature = "rust1", since = "1.0.0")]
    pub fn has_root(&self) -> bool {
        self.components().has_root()
    }

    /// Returns the `Path` without its final component, if there is one.
    ///
    /// Returns [`None`] if the path terminates in a root or prefix.
    ///
    /// [`None`]: ../../std/option/enum.Option.html#variant.None
    ///
    /// # Examples
    ///
    /// ```
    /// use std::path::Path;
    ///
    /// let path = Path::new("/foo/bar");
    /// let parent = path.parent().unwrap();
    /// assert_eq!(parent, Path::new("/foo"));
    ///
    /// let grand_parent = parent.parent().unwrap();
    /// assert_eq!(grand_parent, Path::new("/"));
    /// assert_eq!(grand_parent.parent(), None);
    /// ```
    #[stable(feature = "rust1", since = "1.0.0")]
    pub fn parent(&self) -> Option<&Path> {
        let mut comps = self.components();
        let comp = comps.next_back();
        comp.and_then(|p| {
            match p {
                Component::Normal(_) |
                Component::CurDir |
                Component::ParentDir => Some(comps.as_path()),
                _ => None,
            }
        })
    }

    /// Returns the final component of the `Path`, if there is one.
    ///
    /// If the path is a normal file, this is the file name. If it's the path of a directory, this
    /// is the directory name.
    ///
    /// Returns [`None`] If the path terminates in `..`.
    ///
    /// [`None`]: ../../std/option/enum.Option.html#variant.None
    ///
    /// # Examples
    ///
    /// ```
    /// use std::path::Path;
    /// use std::ffi::OsStr;
    ///
    /// assert_eq!(Some(OsStr::new("bin")), Path::new("/usr/bin/").file_name());
    /// assert_eq!(Some(OsStr::new("foo.txt")), Path::new("tmp/foo.txt").file_name());
    /// assert_eq!(Some(OsStr::new("foo.txt")), Path::new("foo.txt/.").file_name());
    /// assert_eq!(Some(OsStr::new("foo.txt")), Path::new("foo.txt/.//").file_name());
    /// assert_eq!(None, Path::new("foo.txt/..").file_name());
    /// assert_eq!(None, Path::new("/").file_name());
    /// ```
    #[stable(feature = "rust1", since = "1.0.0")]
    pub fn file_name(&self) -> Option<&OsStr> {
        self.components().next_back().and_then(|p| {
            match p {
                Component::Normal(p) => Some(p.as_ref()),
                _ => None,
            }
        })
    }

    /// Returns a path that, when joined onto `base`, yields `self`.
    ///
    /// # Errors
    ///
    /// If `base` is not a prefix of `self` (i.e. [`starts_with`]
    /// returns `false`), returns [`Err`].
    ///
    /// [`starts_with`]: #method.starts_with
    /// [`Err`]: ../../std/result/enum.Result.html#variant.Err
    ///
    /// # Examples
    ///
    /// ```
    /// use std::path::Path;
    ///
    /// let path = Path::new("/test/haha/foo.txt");
    ///
    /// assert_eq!(path.strip_prefix("/test"), Ok(Path::new("haha/foo.txt")));
    /// assert_eq!(path.strip_prefix("test").is_ok(), false);
    /// assert_eq!(path.strip_prefix("/haha").is_ok(), false);
    /// ```
    #[stable(since = "1.7.0", feature = "path_strip_prefix")]
    pub fn strip_prefix<'a, P: ?Sized>(&'a self, base: &'a P)
                                       -> Result<&'a Path, StripPrefixError>
        where P: AsRef<Path>
    {
        self._strip_prefix(base.as_ref())
    }

    fn _strip_prefix<'a>(&'a self, base: &'a Path)
                         -> Result<&'a Path, StripPrefixError> {
        iter_after(self.components(), base.components())
            .map(|c| c.as_path())
            .ok_or(StripPrefixError(()))
    }

    /// Determines whether `base` is a prefix of `self`.
    ///
    /// Only considers whole path components to match.
    ///
    /// # Examples
    ///
    /// ```
    /// use std::path::Path;
    ///
    /// let path = Path::new("/etc/passwd");
    ///
    /// assert!(path.starts_with("/etc"));
    ///
    /// assert!(!path.starts_with("/e"));
    /// ```
    #[stable(feature = "rust1", since = "1.0.0")]
    pub fn starts_with<P: AsRef<Path>>(&self, base: P) -> bool {
        self._starts_with(base.as_ref())
    }

    fn _starts_with(&self, base: &Path) -> bool {
        iter_after(self.components(), base.components()).is_some()
    }

    /// Determines whether `child` is a suffix of `self`.
    ///
    /// Only considers whole path components to match.
    ///
    /// # Examples
    ///
    /// ```
    /// use std::path::Path;
    ///
    /// let path = Path::new("/etc/passwd");
    ///
    /// assert!(path.ends_with("passwd"));
    /// ```
    #[stable(feature = "rust1", since = "1.0.0")]
    pub fn ends_with<P: AsRef<Path>>(&self, child: P) -> bool {
        self._ends_with(child.as_ref())
    }

    fn _ends_with(&self, child: &Path) -> bool {
        iter_after(self.components().rev(), child.components().rev()).is_some()
    }

    /// Extracts the stem (non-extension) portion of [`self.file_name`].
    ///
    /// [`self.file_name`]: struct.Path.html#method.file_name
    ///
    /// The stem is:
    ///
    /// * [`None`], if there is no file name;
    /// * The entire file name if there is no embedded `.`;
    /// * The entire file name if the file name begins with `.` and has no other `.`s within;
    /// * Otherwise, the portion of the file name before the final `.`
    ///
    /// [`None`]: ../../std/option/enum.Option.html#variant.None
    ///
    /// # Examples
    ///
    /// ```
    /// use std::path::Path;
    ///
    /// let path = Path::new("foo.rs");
    ///
    /// assert_eq!("foo", path.file_stem().unwrap());
    /// ```
    #[stable(feature = "rust1", since = "1.0.0")]
    pub fn file_stem(&self) -> Option<&OsStr> {
        self.file_name().map(split_file_at_dot).and_then(|(before, after)| before.or(after))
    }

    /// Extracts the extension of [`self.file_name`], if possible.
    ///
    /// The extension is:
    ///
    /// * [`None`], if there is no file name;
    /// * [`None`], if there is no embedded `.`;
    /// * [`None`], if the file name begins with `.` and has no other `.`s within;
    /// * Otherwise, the portion of the file name after the final `.`
    ///
    /// [`self.file_name`]: struct.Path.html#method.file_name
    /// [`None`]: ../../std/option/enum.Option.html#variant.None
    ///
    /// # Examples
    ///
    /// ```
    /// use std::path::Path;
    ///
    /// let path = Path::new("foo.rs");
    ///
    /// assert_eq!("rs", path.extension().unwrap());
    /// ```
    #[stable(feature = "rust1", since = "1.0.0")]
    pub fn extension(&self) -> Option<&OsStr> {
        self.file_name().map(split_file_at_dot).and_then(|(before, after)| before.and(after))
    }

    /// Creates an owned [`PathBuf`] with `path` adjoined to `self`.
    ///
    /// See [`PathBuf::push`] for more details on what it means to adjoin a path.
    ///
    /// [`PathBuf`]: struct.PathBuf.html
    /// [`PathBuf::push`]: struct.PathBuf.html#method.push
    ///
    /// # Examples
    ///
    /// ```
    /// use std::path::{Path, PathBuf};
    ///
    /// assert_eq!(Path::new("/etc").join("passwd"), PathBuf::from("/etc/passwd"));
    /// ```
    #[stable(feature = "rust1", since = "1.0.0")]
    pub fn join<P: AsRef<Path>>(&self, path: P) -> PathBuf {
        self._join(path.as_ref())
    }

    fn _join(&self, path: &Path) -> PathBuf {
        let mut buf = self.to_path_buf();
        buf.push(path);
        buf
    }

    /// Creates an owned [`PathBuf`] like `self` but with the given file name.
    ///
    /// See [`PathBuf::set_file_name`] for more details.
    ///
    /// [`PathBuf`]: struct.PathBuf.html
    /// [`PathBuf::set_file_name`]: struct.PathBuf.html#method.set_file_name
    ///
    /// # Examples
    ///
    /// ```
    /// use std::path::{Path, PathBuf};
    ///
    /// let path = Path::new("/tmp/foo.txt");
    /// assert_eq!(path.with_file_name("bar.txt"), PathBuf::from("/tmp/bar.txt"));
    ///
    /// let path = Path::new("/tmp");
    /// assert_eq!(path.with_file_name("var"), PathBuf::from("/var"));
    /// ```
    #[stable(feature = "rust1", since = "1.0.0")]
    pub fn with_file_name<S: AsRef<OsStr>>(&self, file_name: S) -> PathBuf {
        self._with_file_name(file_name.as_ref())
    }

    fn _with_file_name(&self, file_name: &OsStr) -> PathBuf {
        let mut buf = self.to_path_buf();
        buf.set_file_name(file_name);
        buf
    }

    /// Creates an owned [`PathBuf`] like `self` but with the given extension.
    ///
    /// See [`PathBuf::set_extension`] for more details.
    ///
    /// [`PathBuf`]: struct.PathBuf.html
    /// [`PathBuf::set_extension`]: struct.PathBuf.html#method.set_extension
    ///
    /// # Examples
    ///
    /// ```
    /// use std::path::{Path, PathBuf};
    ///
    /// let path = Path::new("foo.rs");
    /// assert_eq!(path.with_extension("txt"), PathBuf::from("foo.txt"));
    /// ```
    #[stable(feature = "rust1", since = "1.0.0")]
    pub fn with_extension<S: AsRef<OsStr>>(&self, extension: S) -> PathBuf {
        self._with_extension(extension.as_ref())
    }

    fn _with_extension(&self, extension: &OsStr) -> PathBuf {
        let mut buf = self.to_path_buf();
        buf.set_extension(extension);
        buf
    }

    /// Produces an iterator over the [`Component`]s of the path.
    ///
    /// When parsing the path, there is a small amount of normalization:
    ///
    /// * Repeated separators are ignored, so `a/b` and `a//b` both have
    ///   `a` and `b` as components.
    ///
    /// * Occurrences of `.` are normalized away, except if they are at the
    ///   beginning of the path. For example, `a/./b`, `a/b/`, `a/b/.` and
    ///   `a/b` all have `a` and `b` as components, but `./a/b` starts with
    ///   an additional [`CurDir`] component.
    ///
    /// Note that no other normalization takes place; in particular, `a/c`
    /// and `a/b/../c` are distinct, to account for the possibility that `b`
    /// is a symbolic link (so its parent isn't `a`).
    ///
    /// # Examples
    ///
    /// ```
    /// use std::path::{Path, Component};
    /// use std::ffi::OsStr;
    ///
    /// let mut components = Path::new("/tmp/foo.txt").components();
    ///
    /// assert_eq!(components.next(), Some(Component::RootDir));
    /// assert_eq!(components.next(), Some(Component::Normal(OsStr::new("tmp"))));
    /// assert_eq!(components.next(), Some(Component::Normal(OsStr::new("foo.txt"))));
    /// assert_eq!(components.next(), None)
    /// ```
    ///
    /// [`Component`]: enum.Component.html
    /// [`CurDir`]: enum.Component.html#variant.CurDir
    #[stable(feature = "rust1", since = "1.0.0")]
    pub fn components(&self) -> Components {
        let prefix = parse_prefix(self.as_os_str());
        Components {
            path: self.as_u8_slice(),
            prefix,
            has_physical_root: has_physical_root(self.as_u8_slice(), prefix) ||
                               has_redox_scheme(self.as_u8_slice()),
            front: State::Prefix,
            back: State::Body,
        }
    }

    /// Produces an iterator over the path's components viewed as [`OsStr`]
    /// slices.
    ///
    /// For more information about the particulars of how the path is separated
    /// into components, see [`components`].
    ///
    /// [`components`]: #method.components
    /// [`OsStr`]: ../ffi/struct.OsStr.html
    ///
    /// # Examples
    ///
    /// ```
    /// use std::path::{self, Path};
    /// use std::ffi::OsStr;
    ///
    /// let mut it = Path::new("/tmp/foo.txt").iter();
    /// assert_eq!(it.next(), Some(OsStr::new(&path::MAIN_SEPARATOR.to_string())));
    /// assert_eq!(it.next(), Some(OsStr::new("tmp")));
    /// assert_eq!(it.next(), Some(OsStr::new("foo.txt")));
    /// assert_eq!(it.next(), None)
    /// ```
    #[stable(feature = "rust1", since = "1.0.0")]
    pub fn iter(&self) -> Iter {
        Iter { inner: self.components() }
    }

    /// Returns an object that implements [`Display`] for safely printing paths
    /// that may contain non-Unicode data.
    ///
    /// [`Display`]: ../fmt/trait.Display.html
    ///
    /// # Examples
    ///
    /// ```
    /// use std::path::Path;
    ///
    /// let path = Path::new("/tmp/foo.rs");
    ///
    /// println!("{}", path.display());
    /// ```
    #[stable(feature = "rust1", since = "1.0.0")]
    pub fn display(&self) -> Display {
        Display { path: self }
    }

    /// Queries the file system to get information about a file, directory, etc.
    ///
    /// This function will traverse symbolic links to query information about the
    /// destination file.
    ///
    /// This is an alias to [`fs::metadata`].
    ///
    /// [`fs::metadata`]: ../fs/fn.metadata.html
    ///
    /// # Examples
    ///
    /// ```no_run
    /// use std::path::Path;
    ///
    /// let path = Path::new("/Minas/tirith");
    /// let metadata = path.metadata().expect("metadata call failed");
    /// println!("{:?}", metadata.file_type());
    /// ```
    #[stable(feature = "path_ext", since = "1.5.0")]
    pub fn metadata(&self) -> io::Result<fs::Metadata> {
        fs::metadata(self)
    }

    /// Queries the metadata about a file without following symlinks.
    ///
    /// This is an alias to [`fs::symlink_metadata`].
    ///
    /// [`fs::symlink_metadata`]: ../fs/fn.symlink_metadata.html
    ///
    /// # Examples
    ///
    /// ```no_run
    /// use std::path::Path;
    ///
    /// let path = Path::new("/Minas/tirith");
    /// let metadata = path.symlink_metadata().expect("symlink_metadata call failed");
    /// println!("{:?}", metadata.file_type());
    /// ```
    #[stable(feature = "path_ext", since = "1.5.0")]
    pub fn symlink_metadata(&self) -> io::Result<fs::Metadata> {
        fs::symlink_metadata(self)
    }

    /// Returns the canonical form of the path with all intermediate components
    /// normalized and symbolic links resolved.
    ///
    /// This is an alias to [`fs::canonicalize`].
    ///
    /// [`fs::canonicalize`]: ../fs/fn.canonicalize.html
    ///
    /// # Examples
    ///
    /// ```no_run
    /// use std::path::{Path, PathBuf};
    ///
    /// let path = Path::new("/foo/test/../test/bar.rs");
    /// assert_eq!(path.canonicalize().unwrap(), PathBuf::from("/foo/test/bar.rs"));
    /// ```
    #[stable(feature = "path_ext", since = "1.5.0")]
    pub fn canonicalize(&self) -> io::Result<PathBuf> {
        fs::canonicalize(self)
    }

    /// Returns the normalized (or "cleaned") form of the path with all current
    /// directory (.) and parent directory (..) references resolved.
    ///
    /// This is a purely logical calculation; the file system is not accessed. Namely,
    /// this leaves symbolic links intact and does not validate that the target exists.
    ///
    /// This may change the meaning of a path involving symbolic links and parent directory
    /// references.
    ///
    /// # Examples
    ///
    /// ```no_run
    /// use std::path::{Path, PathBuf};
    ///
    /// let path = Path::new("/recipes/./snacks/../desserts/banana_creme_pie.txt");
    /// assert_eq!(path.normalize(), PathBuf::from("/recipes/desserts/banana_creme_pie.txt"));
    /// let path = Path::new("../.././lots///of////./separators/");
    /// assert_eq!(path.normalize(), PathBuf::from("../../lots/of/separators"));
    /// let path = Path::new("/../../../cannot_go_above_root");
    /// assert_eq!(path.normalize(), PathBuf::from("/cannot_go_above_root"));
    /// ```
    #[unstable]
    pub fn normalize(&self) -> PathBuf {
        let mut stack: Vec<Component> = vec![];

        // We assume .components() removes redundant consecutive path separators.
        // Note that .components() also does some normalization of '.' on its own anyways.
        // This '.' normalization happens to be compatible with the approach below.
        for component in self.components() {
            match component {
                // Drop CurDir components, do not even push onto the stack.
                Component::CurDir => {},

                // For ParentDir components, we need to use the contents of the stack.
                Component::ParentDir => {
                    // Look at the top element of stack, if any.
                    let top = stack.last().cloned();

                    match top {
                        // A component is on the stack, need more pattern matching.
                        Some(c) => {
                            match c {
                                // Push the ParentDir on the stack.
                                Component::Prefix(_) => { stack.push(component); },

                                // The parent of a RootDir is itself, so drop the ParentDir (no-op).
                                Component::RootDir => {},

                                // A CurDir should never be found on the stack, since they are dropped when seen.
                                Component::CurDir => { unreachable!(); },

                                // If a ParentDir is found, it must be due to it piling up at the start of a path.
                                // Push the new ParentDir onto the stack.
                                Component::ParentDir => { stack.push(component); },

                                // If a Normal is found, pop it off.
                                Component::Normal(_) => { let _ = stack.pop(); }
                            }
                        },

                        // Stack is empty, so path is empty, just push.
                        None => { stack.push(component); }
                    }
                },

                // All others, simply push onto the stack.
                _ => { stack.push(component); },
            }
        }

        // If an empty PathBuf would be returned, instead return CurDir ('.').
        if stack.is_empty() {
            return PathBuf::from(Component::CurDir.as_ref());
        }

        let mut norm_path = PathBuf::new();

        for item in &stack {
            norm_path.push(item.as_ref());
        }

        norm_path
    }

    /// Reads a symbolic link, returning the file that the link points to.
    ///
    /// This is an alias to [`fs::read_link`].
    ///
    /// [`fs::read_link`]: ../fs/fn.read_link.html
    ///
    /// # Examples
    ///
    /// ```no_run
    /// use std::path::Path;
    ///
    /// let path = Path::new("/laputa/sky_castle.rs");
    /// let path_link = path.read_link().expect("read_link call failed");
    /// ```
    #[stable(feature = "path_ext", since = "1.5.0")]
    pub fn read_link(&self) -> io::Result<PathBuf> {
        fs::read_link(self)
    }

    /// Returns an iterator over the entries within a directory.
    ///
    /// The iterator will yield instances of [`io::Result`]`<`[`DirEntry`]`>`. New
    /// errors may be encountered after an iterator is initially constructed.
    ///
    /// This is an alias to [`fs::read_dir`].
    ///
    /// [`io::Result`]: ../io/type.Result.html
    /// [`DirEntry`]: ../fs/struct.DirEntry.html
    /// [`fs::read_dir`]: ../fs/fn.read_dir.html
    ///
    /// # Examples
    ///
    /// ```no_run
    /// use std::path::Path;
    ///
    /// let path = Path::new("/laputa");
    /// for entry in path.read_dir().expect("read_dir call failed") {
    ///     if let Ok(entry) = entry {
    ///         println!("{:?}", entry.path());
    ///     }
    /// }
    /// ```
    #[stable(feature = "path_ext", since = "1.5.0")]
    pub fn read_dir(&self) -> io::Result<fs::ReadDir> {
        fs::read_dir(self)
    }

    /// Returns whether the path points at an existing entity.
    ///
    /// This function will traverse symbolic links to query information about the
    /// destination file. In case of broken symbolic links this will return `false`.
    ///
    /// If you cannot access the directory containing the file, e.g. because of a
    /// permission error, this will return `false`.
    ///
    /// # Examples
    ///
    /// ```no_run
    /// use std::path::Path;
    /// assert_eq!(Path::new("does_not_exist.txt").exists(), false);
    /// ```
    ///
    /// # See Also
    ///
    /// This is a convenience function that coerces errors to false. If you want to
    /// check errors, call [fs::metadata].
    ///
    /// [fs::metadata]: ../../std/fs/fn.metadata.html
    #[stable(feature = "path_ext", since = "1.5.0")]
    pub fn exists(&self) -> bool {
        fs::metadata(self).is_ok()
    }

    /// Returns whether the path exists on disk and is pointing at a regular file.
    ///
    /// This function will traverse symbolic links to query information about the
    /// destination file. In case of broken symbolic links this will return `false`.
    ///
    /// If you cannot access the directory containing the file, e.g. because of a
    /// permission error, this will return `false`.
    ///
    /// # Examples
    ///
    /// ```no_run
    /// use std::path::Path;
    /// assert_eq!(Path::new("./is_a_directory/").is_file(), false);
    /// assert_eq!(Path::new("a_file.txt").is_file(), true);
    /// ```
    ///
    /// # See Also
    ///
    /// This is a convenience function that coerces errors to false. If you want to
    /// check errors, call [fs::metadata] and handle its Result. Then call
    /// [fs::Metadata::is_file] if it was Ok.
    ///
    /// [fs::metadata]: ../../std/fs/fn.metadata.html
    /// [fs::Metadata::is_file]: ../../std/fs/struct.Metadata.html#method.is_file
    #[stable(feature = "path_ext", since = "1.5.0")]
    pub fn is_file(&self) -> bool {
        fs::metadata(self).map(|m| m.is_file()).unwrap_or(false)
    }

    /// Returns whether the path exists on disk and is pointing at a directory.
    ///
    /// This function will traverse symbolic links to query information about the
    /// destination file. In case of broken symbolic links this will return `false`.
    ///
    /// If you cannot access the directory containing the file, e.g. because of a
    /// permission error, this will return `false`.
    ///
    /// # Examples
    ///
    /// ```no_run
    /// use std::path::Path;
    /// assert_eq!(Path::new("./is_a_directory/").is_dir(), true);
    /// assert_eq!(Path::new("a_file.txt").is_dir(), false);
    /// ```
    ///
    /// # See Also
    ///
    /// This is a convenience function that coerces errors to false. If you want to
    /// check errors, call [fs::metadata] and handle its Result. Then call
    /// [fs::Metadata::is_dir] if it was Ok.
    ///
    /// [fs::metadata]: ../../std/fs/fn.metadata.html
    /// [fs::Metadata::is_dir]: ../../std/fs/struct.Metadata.html#method.is_dir
    #[stable(feature = "path_ext", since = "1.5.0")]
    pub fn is_dir(&self) -> bool {
        fs::metadata(self).map(|m| m.is_dir()).unwrap_or(false)
    }

    /// Converts a [`Box<Path>`][`Box`] into a [`PathBuf`] without copying or
    /// allocating.
    ///
    /// [`Box`]: ../../std/boxed/struct.Box.html
    /// [`PathBuf`]: struct.PathBuf.html
    #[stable(feature = "into_boxed_path", since = "1.20.0")]
    pub fn into_path_buf(self: Box<Path>) -> PathBuf {
        let rw = Box::into_raw(self) as *mut OsStr;
        let inner = unsafe { Box::from_raw(rw) };
        PathBuf { inner: OsString::from(inner) }
    }
}

#[stable(feature = "rust1", since = "1.0.0")]
impl AsRef<OsStr> for Path {
    fn as_ref(&self) -> &OsStr {
        &self.inner
    }
}

#[stable(feature = "rust1", since = "1.0.0")]
impl fmt::Debug for Path {
    fn fmt(&self, formatter: &mut fmt::Formatter) -> fmt::Result {
        fmt::Debug::fmt(&self.inner, formatter)
    }
}

/// Helper struct for safely printing paths with [`format!`] and `{}`.
///
/// A [`Path`] might contain non-Unicode data. This `struct` implements the
/// [`Display`] trait in a way that mitigates that. It is created by the
/// [`display`][`Path::display`] method on [`Path`].
///
/// # Examples
///
/// ```
/// use std::path::Path;
///
/// let path = Path::new("/tmp/foo.rs");
///
/// println!("{}", path.display());
/// ```
///
/// [`Display`]: ../../std/fmt/trait.Display.html
/// [`format!`]: ../../std/macro.format.html
/// [`Path`]: struct.Path.html
/// [`Path::display`]: struct.Path.html#method.display
#[stable(feature = "rust1", since = "1.0.0")]
pub struct Display<'a> {
    path: &'a Path,
}

#[stable(feature = "rust1", since = "1.0.0")]
impl<'a> fmt::Debug for Display<'a> {
    fn fmt(&self, f: &mut fmt::Formatter) -> fmt::Result {
        fmt::Debug::fmt(&self.path, f)
    }
}

#[stable(feature = "rust1", since = "1.0.0")]
impl<'a> fmt::Display for Display<'a> {
    fn fmt(&self, f: &mut fmt::Formatter) -> fmt::Result {
        self.path.inner.display(f)
    }
}

#[stable(feature = "rust1", since = "1.0.0")]
impl cmp::PartialEq for Path {
    fn eq(&self, other: &Path) -> bool {
        self.components().eq(other.components())
    }
}

#[stable(feature = "rust1", since = "1.0.0")]
impl Hash for Path {
    fn hash<H: Hasher>(&self, h: &mut H) {
        for component in self.components() {
            component.hash(h);
        }
    }
}

#[stable(feature = "rust1", since = "1.0.0")]
impl cmp::Eq for Path {}

#[stable(feature = "rust1", since = "1.0.0")]
impl cmp::PartialOrd for Path {
    fn partial_cmp(&self, other: &Path) -> Option<cmp::Ordering> {
        self.components().partial_cmp(other.components())
    }
}

#[stable(feature = "rust1", since = "1.0.0")]
impl cmp::Ord for Path {
    fn cmp(&self, other: &Path) -> cmp::Ordering {
        self.components().cmp(other.components())
    }
}

#[stable(feature = "rust1", since = "1.0.0")]
impl AsRef<Path> for Path {
    fn as_ref(&self) -> &Path {
        self
    }
}

#[stable(feature = "rust1", since = "1.0.0")]
impl AsRef<Path> for OsStr {
    fn as_ref(&self) -> &Path {
        Path::new(self)
    }
}

#[stable(feature = "cow_os_str_as_ref_path", since = "1.8.0")]
impl<'a> AsRef<Path> for Cow<'a, OsStr> {
    fn as_ref(&self) -> &Path {
        Path::new(self)
    }
}

#[stable(feature = "rust1", since = "1.0.0")]
impl AsRef<Path> for OsString {
    fn as_ref(&self) -> &Path {
        Path::new(self)
    }
}

#[stable(feature = "rust1", since = "1.0.0")]
impl AsRef<Path> for str {
    fn as_ref(&self) -> &Path {
        Path::new(self)
    }
}

#[stable(feature = "rust1", since = "1.0.0")]
impl AsRef<Path> for String {
    fn as_ref(&self) -> &Path {
        Path::new(self)
    }
}

#[stable(feature = "rust1", since = "1.0.0")]
impl AsRef<Path> for PathBuf {
    fn as_ref(&self) -> &Path {
        self
    }
}

#[stable(feature = "path_into_iter", since = "1.6.0")]
impl<'a> IntoIterator for &'a PathBuf {
    type Item = &'a OsStr;
    type IntoIter = Iter<'a>;
    fn into_iter(self) -> Iter<'a> { self.iter() }
}

#[stable(feature = "path_into_iter", since = "1.6.0")]
impl<'a> IntoIterator for &'a Path {
    type Item = &'a OsStr;
    type IntoIter = Iter<'a>;
    fn into_iter(self) -> Iter<'a> { self.iter() }
}

macro_rules! impl_cmp {
    ($lhs:ty, $rhs: ty) => {
        #[stable(feature = "partialeq_path", since = "1.6.0")]
        impl<'a, 'b> PartialEq<$rhs> for $lhs {
            #[inline]
            fn eq(&self, other: &$rhs) -> bool { <Path as PartialEq>::eq(self, other) }
        }

        #[stable(feature = "partialeq_path", since = "1.6.0")]
        impl<'a, 'b> PartialEq<$lhs> for $rhs {
            #[inline]
            fn eq(&self, other: &$lhs) -> bool { <Path as PartialEq>::eq(self, other) }
        }

        #[stable(feature = "cmp_path", since = "1.8.0")]
        impl<'a, 'b> PartialOrd<$rhs> for $lhs {
            #[inline]
            fn partial_cmp(&self, other: &$rhs) -> Option<cmp::Ordering> {
                <Path as PartialOrd>::partial_cmp(self, other)
            }
        }

        #[stable(feature = "cmp_path", since = "1.8.0")]
        impl<'a, 'b> PartialOrd<$lhs> for $rhs {
            #[inline]
            fn partial_cmp(&self, other: &$lhs) -> Option<cmp::Ordering> {
                <Path as PartialOrd>::partial_cmp(self, other)
            }
        }
    }
}

impl_cmp!(PathBuf, Path);
impl_cmp!(PathBuf, &'a Path);
impl_cmp!(Cow<'a, Path>, Path);
impl_cmp!(Cow<'a, Path>, &'b Path);
impl_cmp!(Cow<'a, Path>, PathBuf);

macro_rules! impl_cmp_os_str {
    ($lhs:ty, $rhs: ty) => {
        #[stable(feature = "cmp_path", since = "1.8.0")]
        impl<'a, 'b> PartialEq<$rhs> for $lhs {
            #[inline]
            fn eq(&self, other: &$rhs) -> bool { <Path as PartialEq>::eq(self, other.as_ref()) }
        }

        #[stable(feature = "cmp_path", since = "1.8.0")]
        impl<'a, 'b> PartialEq<$lhs> for $rhs {
            #[inline]
            fn eq(&self, other: &$lhs) -> bool { <Path as PartialEq>::eq(self.as_ref(), other) }
        }

        #[stable(feature = "cmp_path", since = "1.8.0")]
        impl<'a, 'b> PartialOrd<$rhs> for $lhs {
            #[inline]
            fn partial_cmp(&self, other: &$rhs) -> Option<cmp::Ordering> {
                <Path as PartialOrd>::partial_cmp(self, other.as_ref())
            }
        }

        #[stable(feature = "cmp_path", since = "1.8.0")]
        impl<'a, 'b> PartialOrd<$lhs> for $rhs {
            #[inline]
            fn partial_cmp(&self, other: &$lhs) -> Option<cmp::Ordering> {
                <Path as PartialOrd>::partial_cmp(self.as_ref(), other)
            }
        }
    }
}

impl_cmp_os_str!(PathBuf, OsStr);
impl_cmp_os_str!(PathBuf, &'a OsStr);
impl_cmp_os_str!(PathBuf, Cow<'a, OsStr>);
impl_cmp_os_str!(PathBuf, OsString);
impl_cmp_os_str!(Path, OsStr);
impl_cmp_os_str!(Path, &'a OsStr);
impl_cmp_os_str!(Path, Cow<'a, OsStr>);
impl_cmp_os_str!(Path, OsString);
impl_cmp_os_str!(&'a Path, OsStr);
impl_cmp_os_str!(&'a Path, Cow<'b, OsStr>);
impl_cmp_os_str!(&'a Path, OsString);
impl_cmp_os_str!(Cow<'a, Path>, OsStr);
impl_cmp_os_str!(Cow<'a, Path>, &'b OsStr);
impl_cmp_os_str!(Cow<'a, Path>, OsString);

#[stable(since = "1.7.0", feature = "strip_prefix")]
impl fmt::Display for StripPrefixError {
    fn fmt(&self, f: &mut fmt::Formatter) -> fmt::Result {
        self.description().fmt(f)
    }
}

#[stable(since = "1.7.0", feature = "strip_prefix")]
impl Error for StripPrefixError {
    fn description(&self) -> &str { "prefix not found" }
}

#[cfg(test)]
mod tests {
    use super::*;

    use rc::Rc;
    use sync::Arc;

    macro_rules! t(
        ($path:expr, iter: $iter:expr) => (
            {
                let path = Path::new($path);

                // Forward iteration
                let comps = path.iter()
                    .map(|p| p.to_string_lossy().into_owned())
                    .collect::<Vec<String>>();
                let exp: &[&str] = &$iter;
                let exps = exp.iter().map(|s| s.to_string()).collect::<Vec<String>>();
                assert!(comps == exps, "iter: Expected {:?}, found {:?}",
                        exps, comps);

                // Reverse iteration
                let comps = Path::new($path).iter().rev()
                    .map(|p| p.to_string_lossy().into_owned())
                    .collect::<Vec<String>>();
                let exps = exps.into_iter().rev().collect::<Vec<String>>();
                assert!(comps == exps, "iter().rev(): Expected {:?}, found {:?}",
                        exps, comps);
            }
        );

        ($path:expr, has_root: $has_root:expr, is_absolute: $is_absolute:expr) => (
            {
                let path = Path::new($path);

                let act_root = path.has_root();
                assert!(act_root == $has_root, "has_root: Expected {:?}, found {:?}",
                        $has_root, act_root);

                let act_abs = path.is_absolute();
                assert!(act_abs == $is_absolute, "is_absolute: Expected {:?}, found {:?}",
                        $is_absolute, act_abs);
            }
        );

        ($path:expr, parent: $parent:expr, file_name: $file:expr) => (
            {
                let path = Path::new($path);

                let parent = path.parent().map(|p| p.to_str().unwrap());
                let exp_parent: Option<&str> = $parent;
                assert!(parent == exp_parent, "parent: Expected {:?}, found {:?}",
                        exp_parent, parent);

                let file = path.file_name().map(|p| p.to_str().unwrap());
                let exp_file: Option<&str> = $file;
                assert!(file == exp_file, "file_name: Expected {:?}, found {:?}",
                        exp_file, file);
            }
        );

        ($path:expr, file_stem: $file_stem:expr, extension: $extension:expr) => (
            {
                let path = Path::new($path);

                let stem = path.file_stem().map(|p| p.to_str().unwrap());
                let exp_stem: Option<&str> = $file_stem;
                assert!(stem == exp_stem, "file_stem: Expected {:?}, found {:?}",
                        exp_stem, stem);

                let ext = path.extension().map(|p| p.to_str().unwrap());
                let exp_ext: Option<&str> = $extension;
                assert!(ext == exp_ext, "extension: Expected {:?}, found {:?}",
                        exp_ext, ext);
            }
        );

        ($path:expr, iter: $iter:expr,
                     has_root: $has_root:expr, is_absolute: $is_absolute:expr,
                     parent: $parent:expr, file_name: $file:expr,
                     file_stem: $file_stem:expr, extension: $extension:expr) => (
            {
                t!($path, iter: $iter);
                t!($path, has_root: $has_root, is_absolute: $is_absolute);
                t!($path, parent: $parent, file_name: $file);
                t!($path, file_stem: $file_stem, extension: $extension);
            }
        );
    );

    #[test]
    fn into() {
        use borrow::Cow;

        let static_path = Path::new("/home/foo");
        let static_cow_path: Cow<'static, Path> = static_path.into();
        let pathbuf = PathBuf::from("/home/foo");

        {
            let path: &Path = &pathbuf;
            let borrowed_cow_path: Cow<Path> = path.into();

            assert_eq!(static_cow_path, borrowed_cow_path);
        }

        let owned_cow_path: Cow<'static, Path> = pathbuf.into();

        assert_eq!(static_cow_path, owned_cow_path);
    }

    #[test]
    #[cfg(unix)]
    pub fn test_decompositions_unix() {
        t!("",
           iter: [],
           has_root: false,
           is_absolute: false,
           parent: None,
           file_name: None,
           file_stem: None,
           extension: None
           );

        t!("foo",
           iter: ["foo"],
           has_root: false,
           is_absolute: false,
           parent: Some(""),
           file_name: Some("foo"),
           file_stem: Some("foo"),
           extension: None
           );

        t!("/",
           iter: ["/"],
           has_root: true,
           is_absolute: true,
           parent: None,
           file_name: None,
           file_stem: None,
           extension: None
           );

        t!("/foo",
           iter: ["/", "foo"],
           has_root: true,
           is_absolute: true,
           parent: Some("/"),
           file_name: Some("foo"),
           file_stem: Some("foo"),
           extension: None
           );

        t!("foo/",
           iter: ["foo"],
           has_root: false,
           is_absolute: false,
           parent: Some(""),
           file_name: Some("foo"),
           file_stem: Some("foo"),
           extension: None
           );

        t!("/foo/",
           iter: ["/", "foo"],
           has_root: true,
           is_absolute: true,
           parent: Some("/"),
           file_name: Some("foo"),
           file_stem: Some("foo"),
           extension: None
           );

        t!("foo/bar",
           iter: ["foo", "bar"],
           has_root: false,
           is_absolute: false,
           parent: Some("foo"),
           file_name: Some("bar"),
           file_stem: Some("bar"),
           extension: None
           );

        t!("/foo/bar",
           iter: ["/", "foo", "bar"],
           has_root: true,
           is_absolute: true,
           parent: Some("/foo"),
           file_name: Some("bar"),
           file_stem: Some("bar"),
           extension: None
           );

        t!("///foo///",
           iter: ["/", "foo"],
           has_root: true,
           is_absolute: true,
           parent: Some("/"),
           file_name: Some("foo"),
           file_stem: Some("foo"),
           extension: None
           );

        t!("///foo///bar",
           iter: ["/", "foo", "bar"],
           has_root: true,
           is_absolute: true,
           parent: Some("///foo"),
           file_name: Some("bar"),
           file_stem: Some("bar"),
           extension: None
           );

        t!("./.",
           iter: ["."],
           has_root: false,
           is_absolute: false,
           parent: Some(""),
           file_name: None,
           file_stem: None,
           extension: None
           );

        t!("/..",
           iter: ["/", ".."],
           has_root: true,
           is_absolute: true,
           parent: Some("/"),
           file_name: None,
           file_stem: None,
           extension: None
           );

        t!("../",
           iter: [".."],
           has_root: false,
           is_absolute: false,
           parent: Some(""),
           file_name: None,
           file_stem: None,
           extension: None
           );

        t!("foo/.",
           iter: ["foo"],
           has_root: false,
           is_absolute: false,
           parent: Some(""),
           file_name: Some("foo"),
           file_stem: Some("foo"),
           extension: None
           );

        t!("foo/..",
           iter: ["foo", ".."],
           has_root: false,
           is_absolute: false,
           parent: Some("foo"),
           file_name: None,
           file_stem: None,
           extension: None
           );

        t!("foo/./",
           iter: ["foo"],
           has_root: false,
           is_absolute: false,
           parent: Some(""),
           file_name: Some("foo"),
           file_stem: Some("foo"),
           extension: None
           );

        t!("foo/./bar",
           iter: ["foo", "bar"],
           has_root: false,
           is_absolute: false,
           parent: Some("foo"),
           file_name: Some("bar"),
           file_stem: Some("bar"),
           extension: None
           );

        t!("foo/../",
           iter: ["foo", ".."],
           has_root: false,
           is_absolute: false,
           parent: Some("foo"),
           file_name: None,
           file_stem: None,
           extension: None
           );

        t!("foo/../bar",
           iter: ["foo", "..", "bar"],
           has_root: false,
           is_absolute: false,
           parent: Some("foo/.."),
           file_name: Some("bar"),
           file_stem: Some("bar"),
           extension: None
           );

        t!("./a",
           iter: [".", "a"],
           has_root: false,
           is_absolute: false,
           parent: Some("."),
           file_name: Some("a"),
           file_stem: Some("a"),
           extension: None
           );

        t!(".",
           iter: ["."],
           has_root: false,
           is_absolute: false,
           parent: Some(""),
           file_name: None,
           file_stem: None,
           extension: None
           );

        t!("./",
           iter: ["."],
           has_root: false,
           is_absolute: false,
           parent: Some(""),
           file_name: None,
           file_stem: None,
           extension: None
           );

        t!("a/b",
           iter: ["a", "b"],
           has_root: false,
           is_absolute: false,
           parent: Some("a"),
           file_name: Some("b"),
           file_stem: Some("b"),
           extension: None
           );

        t!("a//b",
           iter: ["a", "b"],
           has_root: false,
           is_absolute: false,
           parent: Some("a"),
           file_name: Some("b"),
           file_stem: Some("b"),
           extension: None
           );

        t!("a/./b",
           iter: ["a", "b"],
           has_root: false,
           is_absolute: false,
           parent: Some("a"),
           file_name: Some("b"),
           file_stem: Some("b"),
           extension: None
           );

        t!("a/b/c",
           iter: ["a", "b", "c"],
           has_root: false,
           is_absolute: false,
           parent: Some("a/b"),
           file_name: Some("c"),
           file_stem: Some("c"),
           extension: None
           );

        t!(".foo",
           iter: [".foo"],
           has_root: false,
           is_absolute: false,
           parent: Some(""),
           file_name: Some(".foo"),
           file_stem: Some(".foo"),
           extension: None
           );
    }

    #[test]
    #[cfg(windows)]
    pub fn test_decompositions_windows() {
        t!("",
           iter: [],
           has_root: false,
           is_absolute: false,
           parent: None,
           file_name: None,
           file_stem: None,
           extension: None
           );

        t!("foo",
           iter: ["foo"],
           has_root: false,
           is_absolute: false,
           parent: Some(""),
           file_name: Some("foo"),
           file_stem: Some("foo"),
           extension: None
           );

        t!("/",
           iter: ["\\"],
           has_root: true,
           is_absolute: false,
           parent: None,
           file_name: None,
           file_stem: None,
           extension: None
           );

        t!("\\",
           iter: ["\\"],
           has_root: true,
           is_absolute: false,
           parent: None,
           file_name: None,
           file_stem: None,
           extension: None
           );

        t!("c:",
           iter: ["c:"],
           has_root: false,
           is_absolute: false,
           parent: None,
           file_name: None,
           file_stem: None,
           extension: None
           );

        t!("c:\\",
           iter: ["c:", "\\"],
           has_root: true,
           is_absolute: true,
           parent: None,
           file_name: None,
           file_stem: None,
           extension: None
           );

        t!("c:/",
           iter: ["c:", "\\"],
           has_root: true,
           is_absolute: true,
           parent: None,
           file_name: None,
           file_stem: None,
           extension: None
           );

        t!("/foo",
           iter: ["\\", "foo"],
           has_root: true,
           is_absolute: false,
           parent: Some("/"),
           file_name: Some("foo"),
           file_stem: Some("foo"),
           extension: None
           );

        t!("foo/",
           iter: ["foo"],
           has_root: false,
           is_absolute: false,
           parent: Some(""),
           file_name: Some("foo"),
           file_stem: Some("foo"),
           extension: None
           );

        t!("/foo/",
           iter: ["\\", "foo"],
           has_root: true,
           is_absolute: false,
           parent: Some("/"),
           file_name: Some("foo"),
           file_stem: Some("foo"),
           extension: None
           );

        t!("foo/bar",
           iter: ["foo", "bar"],
           has_root: false,
           is_absolute: false,
           parent: Some("foo"),
           file_name: Some("bar"),
           file_stem: Some("bar"),
           extension: None
           );

        t!("/foo/bar",
           iter: ["\\", "foo", "bar"],
           has_root: true,
           is_absolute: false,
           parent: Some("/foo"),
           file_name: Some("bar"),
           file_stem: Some("bar"),
           extension: None
           );

        t!("///foo///",
           iter: ["\\", "foo"],
           has_root: true,
           is_absolute: false,
           parent: Some("/"),
           file_name: Some("foo"),
           file_stem: Some("foo"),
           extension: None
           );

        t!("///foo///bar",
           iter: ["\\", "foo", "bar"],
           has_root: true,
           is_absolute: false,
           parent: Some("///foo"),
           file_name: Some("bar"),
           file_stem: Some("bar"),
           extension: None
           );

        t!("./.",
           iter: ["."],
           has_root: false,
           is_absolute: false,
           parent: Some(""),
           file_name: None,
           file_stem: None,
           extension: None
           );

        t!("/..",
           iter: ["\\", ".."],
           has_root: true,
           is_absolute: false,
           parent: Some("/"),
           file_name: None,
           file_stem: None,
           extension: None
           );

        t!("../",
           iter: [".."],
           has_root: false,
           is_absolute: false,
           parent: Some(""),
           file_name: None,
           file_stem: None,
           extension: None
           );

        t!("foo/.",
           iter: ["foo"],
           has_root: false,
           is_absolute: false,
           parent: Some(""),
           file_name: Some("foo"),
           file_stem: Some("foo"),
           extension: None
           );

        t!("foo/..",
           iter: ["foo", ".."],
           has_root: false,
           is_absolute: false,
           parent: Some("foo"),
           file_name: None,
           file_stem: None,
           extension: None
           );

        t!("foo/./",
           iter: ["foo"],
           has_root: false,
           is_absolute: false,
           parent: Some(""),
           file_name: Some("foo"),
           file_stem: Some("foo"),
           extension: None
           );

        t!("foo/./bar",
           iter: ["foo", "bar"],
           has_root: false,
           is_absolute: false,
           parent: Some("foo"),
           file_name: Some("bar"),
           file_stem: Some("bar"),
           extension: None
           );

        t!("foo/../",
           iter: ["foo", ".."],
           has_root: false,
           is_absolute: false,
           parent: Some("foo"),
           file_name: None,
           file_stem: None,
           extension: None
           );

        t!("foo/../bar",
           iter: ["foo", "..", "bar"],
           has_root: false,
           is_absolute: false,
           parent: Some("foo/.."),
           file_name: Some("bar"),
           file_stem: Some("bar"),
           extension: None
           );

        t!("./a",
           iter: [".", "a"],
           has_root: false,
           is_absolute: false,
           parent: Some("."),
           file_name: Some("a"),
           file_stem: Some("a"),
           extension: None
           );

        t!(".",
           iter: ["."],
           has_root: false,
           is_absolute: false,
           parent: Some(""),
           file_name: None,
           file_stem: None,
           extension: None
           );

        t!("./",
           iter: ["."],
           has_root: false,
           is_absolute: false,
           parent: Some(""),
           file_name: None,
           file_stem: None,
           extension: None
           );

        t!("a/b",
           iter: ["a", "b"],
           has_root: false,
           is_absolute: false,
           parent: Some("a"),
           file_name: Some("b"),
           file_stem: Some("b"),
           extension: None
           );

        t!("a//b",
           iter: ["a", "b"],
           has_root: false,
           is_absolute: false,
           parent: Some("a"),
           file_name: Some("b"),
           file_stem: Some("b"),
           extension: None
           );

        t!("a/./b",
           iter: ["a", "b"],
           has_root: false,
           is_absolute: false,
           parent: Some("a"),
           file_name: Some("b"),
           file_stem: Some("b"),
           extension: None
           );

        t!("a/b/c",
           iter: ["a", "b", "c"],
           has_root: false,
           is_absolute: false,
           parent: Some("a/b"),
           file_name: Some("c"),
           file_stem: Some("c"),
           extension: None);

        t!("a\\b\\c",
           iter: ["a", "b", "c"],
           has_root: false,
           is_absolute: false,
           parent: Some("a\\b"),
           file_name: Some("c"),
           file_stem: Some("c"),
           extension: None
           );

        t!("\\a",
           iter: ["\\", "a"],
           has_root: true,
           is_absolute: false,
           parent: Some("\\"),
           file_name: Some("a"),
           file_stem: Some("a"),
           extension: None
           );

        t!("c:\\foo.txt",
           iter: ["c:", "\\", "foo.txt"],
           has_root: true,
           is_absolute: true,
           parent: Some("c:\\"),
           file_name: Some("foo.txt"),
           file_stem: Some("foo"),
           extension: Some("txt")
           );

        t!("\\\\server\\share\\foo.txt",
           iter: ["\\\\server\\share", "\\", "foo.txt"],
           has_root: true,
           is_absolute: true,
           parent: Some("\\\\server\\share\\"),
           file_name: Some("foo.txt"),
           file_stem: Some("foo"),
           extension: Some("txt")
           );

        t!("\\\\server\\share",
           iter: ["\\\\server\\share", "\\"],
           has_root: true,
           is_absolute: true,
           parent: None,
           file_name: None,
           file_stem: None,
           extension: None
           );

        t!("\\\\server",
           iter: ["\\", "server"],
           has_root: true,
           is_absolute: false,
           parent: Some("\\"),
           file_name: Some("server"),
           file_stem: Some("server"),
           extension: None
           );

        t!("\\\\?\\bar\\foo.txt",
           iter: ["\\\\?\\bar", "\\", "foo.txt"],
           has_root: true,
           is_absolute: true,
           parent: Some("\\\\?\\bar\\"),
           file_name: Some("foo.txt"),
           file_stem: Some("foo"),
           extension: Some("txt")
           );

        t!("\\\\?\\bar",
           iter: ["\\\\?\\bar"],
           has_root: true,
           is_absolute: true,
           parent: None,
           file_name: None,
           file_stem: None,
           extension: None
           );

        t!("\\\\?\\",
           iter: ["\\\\?\\"],
           has_root: true,
           is_absolute: true,
           parent: None,
           file_name: None,
           file_stem: None,
           extension: None
           );

        t!("\\\\?\\UNC\\server\\share\\foo.txt",
           iter: ["\\\\?\\UNC\\server\\share", "\\", "foo.txt"],
           has_root: true,
           is_absolute: true,
           parent: Some("\\\\?\\UNC\\server\\share\\"),
           file_name: Some("foo.txt"),
           file_stem: Some("foo"),
           extension: Some("txt")
           );

        t!("\\\\?\\UNC\\server",
           iter: ["\\\\?\\UNC\\server"],
           has_root: true,
           is_absolute: true,
           parent: None,
           file_name: None,
           file_stem: None,
           extension: None
           );

        t!("\\\\?\\UNC\\",
           iter: ["\\\\?\\UNC\\"],
           has_root: true,
           is_absolute: true,
           parent: None,
           file_name: None,
           file_stem: None,
           extension: None
           );

        t!("\\\\?\\C:\\foo.txt",
           iter: ["\\\\?\\C:", "\\", "foo.txt"],
           has_root: true,
           is_absolute: true,
           parent: Some("\\\\?\\C:\\"),
           file_name: Some("foo.txt"),
           file_stem: Some("foo"),
           extension: Some("txt")
           );


        t!("\\\\?\\C:\\",
           iter: ["\\\\?\\C:", "\\"],
           has_root: true,
           is_absolute: true,
           parent: None,
           file_name: None,
           file_stem: None,
           extension: None
           );


        t!("\\\\?\\C:",
           iter: ["\\\\?\\C:"],
           has_root: true,
           is_absolute: true,
           parent: None,
           file_name: None,
           file_stem: None,
           extension: None
           );


        t!("\\\\?\\foo/bar",
           iter: ["\\\\?\\foo/bar"],
           has_root: true,
           is_absolute: true,
           parent: None,
           file_name: None,
           file_stem: None,
           extension: None
           );


        t!("\\\\?\\C:/foo",
           iter: ["\\\\?\\C:/foo"],
           has_root: true,
           is_absolute: true,
           parent: None,
           file_name: None,
           file_stem: None,
           extension: None
           );


        t!("\\\\.\\foo\\bar",
           iter: ["\\\\.\\foo", "\\", "bar"],
           has_root: true,
           is_absolute: true,
           parent: Some("\\\\.\\foo\\"),
           file_name: Some("bar"),
           file_stem: Some("bar"),
           extension: None
           );


        t!("\\\\.\\foo",
           iter: ["\\\\.\\foo", "\\"],
           has_root: true,
           is_absolute: true,
           parent: None,
           file_name: None,
           file_stem: None,
           extension: None
           );


        t!("\\\\.\\foo/bar",
           iter: ["\\\\.\\foo/bar", "\\"],
           has_root: true,
           is_absolute: true,
           parent: None,
           file_name: None,
           file_stem: None,
           extension: None
           );


        t!("\\\\.\\foo\\bar/baz",
           iter: ["\\\\.\\foo", "\\", "bar", "baz"],
           has_root: true,
           is_absolute: true,
           parent: Some("\\\\.\\foo\\bar"),
           file_name: Some("baz"),
           file_stem: Some("baz"),
           extension: None
           );


        t!("\\\\.\\",
           iter: ["\\\\.\\", "\\"],
           has_root: true,
           is_absolute: true,
           parent: None,
           file_name: None,
           file_stem: None,
           extension: None
           );

        t!("\\\\?\\a\\b\\",
           iter: ["\\\\?\\a", "\\", "b"],
           has_root: true,
           is_absolute: true,
           parent: Some("\\\\?\\a\\"),
           file_name: Some("b"),
           file_stem: Some("b"),
           extension: None
           );
    }

    #[test]
    pub fn test_stem_ext() {
        t!("foo",
           file_stem: Some("foo"),
           extension: None
           );

        t!("foo.",
           file_stem: Some("foo"),
           extension: Some("")
           );

        t!(".foo",
           file_stem: Some(".foo"),
           extension: None
           );

        t!("foo.txt",
           file_stem: Some("foo"),
           extension: Some("txt")
           );

        t!("foo.bar.txt",
           file_stem: Some("foo.bar"),
           extension: Some("txt")
           );

        t!("foo.bar.",
           file_stem: Some("foo.bar"),
           extension: Some("")
           );

        t!(".",
           file_stem: None,
           extension: None
           );

        t!("..",
           file_stem: None,
           extension: None
           );

        t!("",
           file_stem: None,
           extension: None
           );
    }

    #[test]
    pub fn test_push() {
        macro_rules! tp(
            ($path:expr, $push:expr, $expected:expr) => ( {
                let mut actual = PathBuf::from($path);
                actual.push($push);
                assert!(actual.to_str() == Some($expected),
                        "pushing {:?} onto {:?}: Expected {:?}, got {:?}",
                        $push, $path, $expected, actual.to_str().unwrap());
            });
        );

        if cfg!(unix) {
            tp!("", "foo", "foo");
            tp!("foo", "bar", "foo/bar");
            tp!("foo/", "bar", "foo/bar");
            tp!("foo//", "bar", "foo//bar");
            tp!("foo/.", "bar", "foo/./bar");
            tp!("foo./.", "bar", "foo././bar");
            tp!("foo", "", "foo/");
            tp!("foo", ".", "foo/.");
            tp!("foo", "..", "foo/..");
            tp!("foo", "/", "/");
            tp!("/foo/bar", "/", "/");
            tp!("/foo/bar", "/baz", "/baz");
            tp!("/foo/bar", "./baz", "/foo/bar/./baz");
        } else {
            tp!("", "foo", "foo");
            tp!("foo", "bar", r"foo\bar");
            tp!("foo/", "bar", r"foo/bar");
            tp!(r"foo\", "bar", r"foo\bar");
            tp!("foo//", "bar", r"foo//bar");
            tp!(r"foo\\", "bar", r"foo\\bar");
            tp!("foo/.", "bar", r"foo/.\bar");
            tp!("foo./.", "bar", r"foo./.\bar");
            tp!(r"foo\.", "bar", r"foo\.\bar");
            tp!(r"foo.\.", "bar", r"foo.\.\bar");
            tp!("foo", "", "foo\\");
            tp!("foo", ".", r"foo\.");
            tp!("foo", "..", r"foo\..");
            tp!("foo", "/", "/");
            tp!("foo", r"\", r"\");
            tp!("/foo/bar", "/", "/");
            tp!(r"\foo\bar", r"\", r"\");
            tp!("/foo/bar", "/baz", "/baz");
            tp!("/foo/bar", r"\baz", r"\baz");
            tp!("/foo/bar", "./baz", r"/foo/bar\./baz");
            tp!("/foo/bar", r".\baz", r"/foo/bar\.\baz");

            tp!("c:\\", "windows", "c:\\windows");
            tp!("c:", "windows", "c:windows");

            tp!("a\\b\\c", "d", "a\\b\\c\\d");
            tp!("\\a\\b\\c", "d", "\\a\\b\\c\\d");
            tp!("a\\b", "c\\d", "a\\b\\c\\d");
            tp!("a\\b", "\\c\\d", "\\c\\d");
            tp!("a\\b", ".", "a\\b\\.");
            tp!("a\\b", "..\\c", "a\\b\\..\\c");
            tp!("a\\b", "C:a.txt", "C:a.txt");
            tp!("a\\b", "C:\\a.txt", "C:\\a.txt");
            tp!("C:\\a", "C:\\b.txt", "C:\\b.txt");
            tp!("C:\\a\\b\\c", "C:d", "C:d");
            tp!("C:a\\b\\c", "C:d", "C:d");
            tp!("C:", r"a\b\c", r"C:a\b\c");
            tp!("C:", r"..\a", r"C:..\a");
            tp!("\\\\server\\share\\foo",
                "bar",
                "\\\\server\\share\\foo\\bar");
            tp!("\\\\server\\share\\foo", "C:baz", "C:baz");
            tp!("\\\\?\\C:\\a\\b", "C:c\\d", "C:c\\d");
            tp!("\\\\?\\C:a\\b", "C:c\\d", "C:c\\d");
            tp!("\\\\?\\C:\\a\\b", "C:\\c\\d", "C:\\c\\d");
            tp!("\\\\?\\foo\\bar", "baz", "\\\\?\\foo\\bar\\baz");
            tp!("\\\\?\\UNC\\server\\share\\foo",
                "bar",
                "\\\\?\\UNC\\server\\share\\foo\\bar");
            tp!("\\\\?\\UNC\\server\\share", "C:\\a", "C:\\a");
            tp!("\\\\?\\UNC\\server\\share", "C:a", "C:a");

            // Note: modified from old path API
            tp!("\\\\?\\UNC\\server", "foo", "\\\\?\\UNC\\server\\foo");

            tp!("C:\\a",
                "\\\\?\\UNC\\server\\share",
                "\\\\?\\UNC\\server\\share");
            tp!("\\\\.\\foo\\bar", "baz", "\\\\.\\foo\\bar\\baz");
            tp!("\\\\.\\foo\\bar", "C:a", "C:a");
            // again, not sure about the following, but I'm assuming \\.\ should be verbatim
            tp!("\\\\.\\foo", "..\\bar", "\\\\.\\foo\\..\\bar");

            tp!("\\\\?\\C:", "foo", "\\\\?\\C:\\foo"); // this is a weird one
        }
    }

    #[test]
    pub fn test_pop() {
        macro_rules! tp(
            ($path:expr, $expected:expr, $output:expr) => ( {
                let mut actual = PathBuf::from($path);
                let output = actual.pop();
                assert!(actual.to_str() == Some($expected) && output == $output,
                        "popping from {:?}: Expected {:?}/{:?}, got {:?}/{:?}",
                        $path, $expected, $output,
                        actual.to_str().unwrap(), output);
            });
        );

        tp!("", "", false);
        tp!("/", "/", false);
        tp!("foo", "", true);
        tp!(".", "", true);
        tp!("/foo", "/", true);
        tp!("/foo/bar", "/foo", true);
        tp!("foo/bar", "foo", true);
        tp!("foo/.", "", true);
        tp!("foo//bar", "foo", true);

        if cfg!(windows) {
            tp!("a\\b\\c", "a\\b", true);
            tp!("\\a", "\\", true);
            tp!("\\", "\\", false);

            tp!("C:\\a\\b", "C:\\a", true);
            tp!("C:\\a", "C:\\", true);
            tp!("C:\\", "C:\\", false);
            tp!("C:a\\b", "C:a", true);
            tp!("C:a", "C:", true);
            tp!("C:", "C:", false);
            tp!("\\\\server\\share\\a\\b", "\\\\server\\share\\a", true);
            tp!("\\\\server\\share\\a", "\\\\server\\share\\", true);
            tp!("\\\\server\\share", "\\\\server\\share", false);
            tp!("\\\\?\\a\\b\\c", "\\\\?\\a\\b", true);
            tp!("\\\\?\\a\\b", "\\\\?\\a\\", true);
            tp!("\\\\?\\a", "\\\\?\\a", false);
            tp!("\\\\?\\C:\\a\\b", "\\\\?\\C:\\a", true);
            tp!("\\\\?\\C:\\a", "\\\\?\\C:\\", true);
            tp!("\\\\?\\C:\\", "\\\\?\\C:\\", false);
            tp!("\\\\?\\UNC\\server\\share\\a\\b",
                "\\\\?\\UNC\\server\\share\\a",
                true);
            tp!("\\\\?\\UNC\\server\\share\\a",
                "\\\\?\\UNC\\server\\share\\",
                true);
            tp!("\\\\?\\UNC\\server\\share",
                "\\\\?\\UNC\\server\\share",
                false);
            tp!("\\\\.\\a\\b\\c", "\\\\.\\a\\b", true);
            tp!("\\\\.\\a\\b", "\\\\.\\a\\", true);
            tp!("\\\\.\\a", "\\\\.\\a", false);

            tp!("\\\\?\\a\\b\\", "\\\\?\\a\\", true);
        }
    }

    #[test]
    pub fn test_set_file_name() {
        macro_rules! tfn(
                ($path:expr, $file:expr, $expected:expr) => ( {
                let mut p = PathBuf::from($path);
                p.set_file_name($file);
                assert!(p.to_str() == Some($expected),
                        "setting file name of {:?} to {:?}: Expected {:?}, got {:?}",
                        $path, $file, $expected,
                        p.to_str().unwrap());
            });
        );

        tfn!("foo", "foo", "foo");
        tfn!("foo", "bar", "bar");
        tfn!("foo", "", "");
        tfn!("", "foo", "foo");
        if cfg!(unix) {
            tfn!(".", "foo", "./foo");
            tfn!("foo/", "bar", "bar");
            tfn!("foo/.", "bar", "bar");
            tfn!("..", "foo", "../foo");
            tfn!("foo/..", "bar", "foo/../bar");
            tfn!("/", "foo", "/foo");
        } else {
            tfn!(".", "foo", r".\foo");
            tfn!(r"foo\", "bar", r"bar");
            tfn!(r"foo\.", "bar", r"bar");
            tfn!("..", "foo", r"..\foo");
            tfn!(r"foo\..", "bar", r"foo\..\bar");
            tfn!(r"\", "foo", r"\foo");
        }
    }

    #[test]
    pub fn test_set_extension() {
        macro_rules! tfe(
                ($path:expr, $ext:expr, $expected:expr, $output:expr) => ( {
                let mut p = PathBuf::from($path);
                let output = p.set_extension($ext);
                assert!(p.to_str() == Some($expected) && output == $output,
                        "setting extension of {:?} to {:?}: Expected {:?}/{:?}, got {:?}/{:?}",
                        $path, $ext, $expected, $output,
                        p.to_str().unwrap(), output);
            });
        );

        tfe!("foo", "txt", "foo.txt", true);
        tfe!("foo.bar", "txt", "foo.txt", true);
        tfe!("foo.bar.baz", "txt", "foo.bar.txt", true);
        tfe!(".test", "txt", ".test.txt", true);
        tfe!("foo.txt", "", "foo", true);
        tfe!("foo", "", "foo", true);
        tfe!("", "foo", "", false);
        tfe!(".", "foo", ".", false);
        tfe!("foo/", "bar", "foo.bar", true);
        tfe!("foo/.", "bar", "foo.bar", true);
        tfe!("..", "foo", "..", false);
        tfe!("foo/..", "bar", "foo/..", false);
        tfe!("/", "foo", "/", false);
    }

    #[test]
    fn test_eq_receivers() {
        use borrow::Cow;

        let borrowed: &Path = Path::new("foo/bar");
        let mut owned: PathBuf = PathBuf::new();
        owned.push("foo");
        owned.push("bar");
        let borrowed_cow: Cow<Path> = borrowed.into();
        let owned_cow: Cow<Path> = owned.clone().into();

        macro_rules! t {
            ($($current:expr),+) => {
                $(
                    assert_eq!($current, borrowed);
                    assert_eq!($current, owned);
                    assert_eq!($current, borrowed_cow);
                    assert_eq!($current, owned_cow);
                )+
            }
        }

        t!(borrowed, owned, borrowed_cow, owned_cow);
    }

    #[test]
    pub fn test_compare() {
        use hash::{Hash, Hasher};
        use collections::hash_map::DefaultHasher;

        fn hash<T: Hash>(t: T) -> u64 {
            let mut s = DefaultHasher::new();
            t.hash(&mut s);
            s.finish()
        }

        macro_rules! tc(
            ($path1:expr, $path2:expr, eq: $eq:expr,
             starts_with: $starts_with:expr, ends_with: $ends_with:expr,
             relative_from: $relative_from:expr) => ({
                 let path1 = Path::new($path1);
                 let path2 = Path::new($path2);

                 let eq = path1 == path2;
                 assert!(eq == $eq, "{:?} == {:?}, expected {:?}, got {:?}",
                         $path1, $path2, $eq, eq);
                 assert!($eq == (hash(path1) == hash(path2)),
                         "{:?} == {:?}, expected {:?}, got {} and {}",
                         $path1, $path2, $eq, hash(path1), hash(path2));

                 let starts_with = path1.starts_with(path2);
                 assert!(starts_with == $starts_with,
                         "{:?}.starts_with({:?}), expected {:?}, got {:?}", $path1, $path2,
                         $starts_with, starts_with);

                 let ends_with = path1.ends_with(path2);
                 assert!(ends_with == $ends_with,
                         "{:?}.ends_with({:?}), expected {:?}, got {:?}", $path1, $path2,
                         $ends_with, ends_with);

                 let relative_from = path1.strip_prefix(path2)
                                          .map(|p| p.to_str().unwrap())
                                          .ok();
                 let exp: Option<&str> = $relative_from;
                 assert!(relative_from == exp,
                         "{:?}.strip_prefix({:?}), expected {:?}, got {:?}",
                         $path1, $path2, exp, relative_from);
            });
        );

        tc!("", "",
            eq: true,
            starts_with: true,
            ends_with: true,
            relative_from: Some("")
            );

        tc!("foo", "",
            eq: false,
            starts_with: true,
            ends_with: true,
            relative_from: Some("foo")
            );

        tc!("", "foo",
            eq: false,
            starts_with: false,
            ends_with: false,
            relative_from: None
            );

        tc!("foo", "foo",
            eq: true,
            starts_with: true,
            ends_with: true,
            relative_from: Some("")
            );

        tc!("foo/", "foo",
            eq: true,
            starts_with: true,
            ends_with: true,
            relative_from: Some("")
            );

        tc!("foo/bar", "foo",
            eq: false,
            starts_with: true,
            ends_with: false,
            relative_from: Some("bar")
            );

        tc!("foo/bar/baz", "foo/bar",
            eq: false,
            starts_with: true,
            ends_with: false,
            relative_from: Some("baz")
            );

        tc!("foo/bar", "foo/bar/baz",
            eq: false,
            starts_with: false,
            ends_with: false,
            relative_from: None
            );

        tc!("./foo/bar/", ".",
            eq: false,
            starts_with: true,
            ends_with: false,
            relative_from: Some("foo/bar")
            );

        if cfg!(windows) {
            tc!(r"C:\src\rust\cargo-test\test\Cargo.toml",
                r"c:\src\rust\cargo-test\test",
                eq: false,
                starts_with: true,
                ends_with: false,
                relative_from: Some("Cargo.toml")
                );

            tc!(r"c:\foo", r"C:\foo",
                eq: true,
                starts_with: true,
                ends_with: true,
                relative_from: Some("")
                );
        }
    }

    #[test]
    fn test_components_debug() {
        let path = Path::new("/tmp");

        let mut components = path.components();

        let expected = "Components([RootDir, Normal(\"tmp\")])";
        let actual = format!("{:?}", components);
        assert_eq!(expected, actual);

        let _ = components.next().unwrap();
        let expected = "Components([Normal(\"tmp\")])";
        let actual = format!("{:?}", components);
        assert_eq!(expected, actual);

        let _ = components.next().unwrap();
        let expected = "Components([])";
        let actual = format!("{:?}", components);
        assert_eq!(expected, actual);
    }

    #[cfg(unix)]
    #[test]
    fn test_iter_debug() {
        let path = Path::new("/tmp");

        let mut iter = path.iter();

        let expected = "Iter([\"/\", \"tmp\"])";
        let actual = format!("{:?}", iter);
        assert_eq!(expected, actual);

        let _ = iter.next().unwrap();
        let expected = "Iter([\"tmp\"])";
        let actual = format!("{:?}", iter);
        assert_eq!(expected, actual);

        let _ = iter.next().unwrap();
        let expected = "Iter([])";
        let actual = format!("{:?}", iter);
        assert_eq!(expected, actual);
    }

    #[test]
    fn into_boxed() {
        let orig: &str = "some/sort/of/path";
        let path = Path::new(orig);
        let boxed: Box<Path> = Box::from(path);
        let path_buf = path.to_owned().into_boxed_path().into_path_buf();
        assert_eq!(path, &*boxed);
        assert_eq!(&*boxed, &*path_buf);
        assert_eq!(&*path_buf, path);
    }

    #[test]
    fn test_clone_into() {
        let mut path_buf = PathBuf::from("supercalifragilisticexpialidocious");
        let path = Path::new("short");
        path.clone_into(&mut path_buf);
        assert_eq!(path, path_buf);
        assert!(path_buf.into_os_string().capacity() >= 15);
    }

    #[test]
    fn display_format_flags() {
        assert_eq!(format!("a{:#<5}b", Path::new("").display()), "a#####b");
        assert_eq!(format!("a{:#<5}b", Path::new("a").display()), "aa####b");
    }

    #[test]
<<<<<<< HEAD
    pub fn test_normalize() {
        macro_rules! tn(
            ($path:expr, $expected:expr) => ( {
                let mut actual = PathBuf::from($path).normalize();
                assert!(actual.to_str() == Some($expected),
                        "normalizing {:?}: Expected {:?}, got {:?}",
                        $path, $expected,
                        actual.to_str().unwrap());
            });
        );

        if cfg!(unix) {
            tn!("", ".");
            tn!("/", "/");
            tn!("//", "/");  /* Double-slash root is a separate entity in POSIX,
                            but in Rust we treat it as a normal root slash. */
            tn!("foo", "foo");
            tn!(".", ".");
            tn!("..", "..");
            tn!(".foo", ".foo");
            tn!("..foo", "..foo");
            tn!("/foo", "/foo");
            tn!("//foo", "/foo");
            tn!("./foo/", "foo");
            tn!("../foo/", "../foo");
            tn!("/foo/bar", "/foo/bar");
            tn!("foo/bar", "foo/bar");
            tn!("foo/.", "foo");
            tn!("foo//bar", "foo/bar");
            tn!("./foo//bar//", "foo/bar");

            tn!("foo/bar/baz/..", "foo/bar");
            tn!("foo/bar/baz/../", "foo/bar");
            tn!("foo/bar/baz/../..", "foo");
            tn!("foo/bar/baz/../../..", ".");
            tn!("foo/bar/baz/../../../..", "..");
            tn!("foo/bar/baz/../../../../..", "../..");
            tn!("/foo/bar/baz/../../../../..", "/");
            tn!("foo/../bar/../baz/../", ".");
            tn!("/.", "/");
            tn!("/..", "/");
            tn!("/../../", "/");
        } else {
            tn!(r#"a\b\c"#, r#"a\b\c"#);
            tn!(r#"a/b\c"#, r#"a\b\c"#);
            tn!(r#"a/b\c\"#, r#"a\b\c"#);
            tn!(r#"a/b\c/"#, r#"a\b\c"#);
            tn!(r#"\"#, r#"\"#);
            tn!(r#"\\"#, r#"\"#);
            tn!(r#"/"#, r#"\"#);
            tn!(r#"//"#, r#"\"#);

            tn!(r#"C:\a\b"#, r#"C:\a\b"#);
            tn!(r#"C:\"#, r#"C:\"#);
            tn!(r#"C:\."#, r#"C:\"#);
            tn!(r#"C:\.."#, r#"C:\"#);
            tn!(r#"C:a"#, r#"C:a"#);
            tn!(r#"C:."#, r#"C:."#);
            tn!(r#"C:.."#, r#"C:.."#);

            // Should these not have a trailing slash?
            tn!(r#"\\server\share"#, r#"\\server\share\"#);
            tn!(r#"\\server\share\a\b"#, r#"\\server\share\a\b"#);
            tn!(r#"\\server\share\a\.\b"#, r#"\\server\share\a\b"#);
            tn!(r#"\\server\share\a\..\b"#, r#"\\server\share\b"#);
            tn!(r#"\\server\share\a\b\"#, r#"\\server\share\a\b"#);

            tn!(r#"\\?\a\b"#, r#"\\?\a\b"#);
            tn!(r#"\\?\a/\\b\"#, r#"\\?\a/\\b"#);
            tn!(r#"\\?\a/\\b/"#, r#"\\?\a/\\b/"#);
            tn!(r#"\\?\a\b"#, r#"\\?\a\b"#);
        }
=======
    fn into_rc() {
        let orig = "hello/world";
        let path = Path::new(orig);
        let rc: Rc<Path> = Rc::from(path);
        let arc: Arc<Path> = Arc::from(path);

        assert_eq!(&*rc, path);
        assert_eq!(&*arc, path);

        let rc2: Rc<Path> = Rc::from(path.to_owned());
        let arc2: Arc<Path> = Arc::from(path.to_owned());

        assert_eq!(&*rc2, path);
        assert_eq!(&*arc2, path);
>>>>>>> 73ac5d6a
    }
}<|MERGE_RESOLUTION|>--- conflicted
+++ resolved
@@ -4097,8 +4097,7 @@
     }
 
     #[test]
-<<<<<<< HEAD
-    pub fn test_normalize() {
+    fn test_normalize() {
         macro_rules! tn(
             ($path:expr, $expected:expr) => ( {
                 let mut actual = PathBuf::from($path).normalize();
@@ -4170,7 +4169,7 @@
             tn!(r#"\\?\a/\\b/"#, r#"\\?\a/\\b/"#);
             tn!(r#"\\?\a\b"#, r#"\\?\a\b"#);
         }
-=======
+
     fn into_rc() {
         let orig = "hello/world";
         let path = Path::new(orig);
@@ -4185,6 +4184,5 @@
 
         assert_eq!(&*rc2, path);
         assert_eq!(&*arc2, path);
->>>>>>> 73ac5d6a
     }
 }