use crate::{EarlyContext, EarlyLintPass, LateContext, LateLintPass, LintContext};
use rustc::ty;
use rustc_attr as attr;
use rustc_errors::Applicability;
use rustc_hir as hir;
use rustc_hir::def::{DefKind, Res};
use rustc_hir::intravisit::FnKind;
use rustc_hir::{GenericParamKind, PatKind};
use rustc_span::symbol::sym;
use rustc_span::{symbol::Ident, BytePos, Span};
use rustc_target::spec::abi::Abi;
use syntax::ast;

#[derive(PartialEq)]
pub enum MethodLateContext {
    TraitAutoImpl,
    TraitImpl,
    PlainImpl,
}

pub fn method_context(cx: &LateContext<'_, '_>, id: hir::HirId) -> MethodLateContext {
    let def_id = cx.tcx.hir().local_def_id(id);
    let item = cx.tcx.associated_item(def_id);
    match item.container {
        ty::TraitContainer(..) => MethodLateContext::TraitAutoImpl,
        ty::ImplContainer(cid) => match cx.tcx.impl_trait_ref(cid) {
            Some(_) => MethodLateContext::TraitImpl,
            None => MethodLateContext::PlainImpl,
        },
    }
}

declare_lint! {
    pub NON_CAMEL_CASE_TYPES,
    Warn,
    "types, variants, traits and type parameters should have camel case names"
}

declare_lint_pass!(NonCamelCaseTypes => [NON_CAMEL_CASE_TYPES]);

fn char_has_case(c: char) -> bool {
    c.is_lowercase() || c.is_uppercase()
}

fn is_camel_case(name: &str) -> bool {
    let name = name.trim_matches('_');
    if name.is_empty() {
        return true;
    }

    // start with a non-lowercase letter rather than non-uppercase
    // ones (some scripts don't have a concept of upper/lowercase)
    !name.chars().next().unwrap().is_lowercase()
        && !name.contains("__")
        && !name.chars().collect::<Vec<_>>().windows(2).any(|pair| {
            // contains a capitalisable character followed by, or preceded by, an underscore
            char_has_case(pair[0]) && pair[1] == '_' || char_has_case(pair[1]) && pair[0] == '_'
        })
}

fn to_camel_case(s: &str) -> String {
    s.trim_matches('_')
        .split('_')
        .filter(|component| !component.is_empty())
        .map(|component| {
            let mut camel_cased_component = String::new();

            let mut new_word = true;
            let mut prev_is_lower_case = true;

            for c in component.chars() {
                // Preserve the case if an uppercase letter follows a lowercase letter, so that
                // `camelCase` is converted to `CamelCase`.
                if prev_is_lower_case && c.is_uppercase() {
                    new_word = true;
                }

                if new_word {
                    camel_cased_component.push_str(&c.to_uppercase().to_string());
                } else {
                    camel_cased_component.push_str(&c.to_lowercase().to_string());
                }

                prev_is_lower_case = c.is_lowercase();
                new_word = false;
            }

            camel_cased_component
        })
        .fold((String::new(), None), |(acc, prev): (String, Option<String>), next| {
            // separate two components with an underscore if their boundary cannot
            // be distinguished using a uppercase/lowercase case distinction
            let join = if let Some(prev) = prev {
                let l = prev.chars().last().unwrap();
                let f = next.chars().next().unwrap();
                !char_has_case(l) && !char_has_case(f)
            } else {
                false
            };
            (acc + if join { "_" } else { "" } + &next, Some(next))
        })
        .0
}

impl NonCamelCaseTypes {
    fn check_case(&self, cx: &EarlyContext<'_>, sort: &str, ident: &Ident) {
        let name = &ident.name.as_str();

        if !is_camel_case(name) {
<<<<<<< HEAD
            let msg =
                format!("{} `{}` should have an upper camel case name", sort, name.to_string());
            cx.struct_span_lint(NON_CAMEL_CASE_TYPES, ident.span, &msg)
                .span_suggestion(
                    ident.span,
                    "convert the identifier to upper camel case",
                    to_camel_case(name),
                    Applicability::MaybeIncorrect,
                )
                .emit();
=======
            cx.struct_span_lint(NON_CAMEL_CASE_TYPES, ident.span, |lint| {
                let msg = format!("{} `{}` should have an upper camel case name", sort, name);
                lint.build(&msg)
                    .span_suggestion(
                        ident.span,
                        "convert the identifier to upper camel case",
                        to_camel_case(name),
                        Applicability::MaybeIncorrect,
                    )
                    .emit()
            })
>>>>>>> 07534591
        }
    }
}

impl EarlyLintPass for NonCamelCaseTypes {
    fn check_item(&mut self, cx: &EarlyContext<'_>, it: &ast::Item) {
        let has_repr_c = it
            .attrs
            .iter()
            .any(|attr| attr::find_repr_attrs(&cx.sess.parse_sess, attr).contains(&attr::ReprC));

        if has_repr_c {
            return;
        }

        match it.kind {
            ast::ItemKind::TyAlias(..)
            | ast::ItemKind::Enum(..)
            | ast::ItemKind::Struct(..)
            | ast::ItemKind::Union(..) => self.check_case(cx, "type", &it.ident),
            ast::ItemKind::Trait(..) => self.check_case(cx, "trait", &it.ident),
            _ => (),
        }
    }

    fn check_trait_item(&mut self, cx: &EarlyContext<'_>, it: &ast::AssocItem) {
        if let ast::AssocItemKind::TyAlias(..) = it.kind {
            self.check_case(cx, "associated type", &it.ident);
        }
    }

    fn check_variant(&mut self, cx: &EarlyContext<'_>, v: &ast::Variant) {
        self.check_case(cx, "variant", &v.ident);
    }

    fn check_generic_param(&mut self, cx: &EarlyContext<'_>, param: &ast::GenericParam) {
        if let ast::GenericParamKind::Type { .. } = param.kind {
            self.check_case(cx, "type parameter", &param.ident);
        }
    }
}

declare_lint! {
    pub NON_SNAKE_CASE,
    Warn,
    "variables, methods, functions, lifetime parameters and modules should have snake case names"
}

declare_lint_pass!(NonSnakeCase => [NON_SNAKE_CASE]);

impl NonSnakeCase {
    fn to_snake_case(mut str: &str) -> String {
        let mut words = vec![];
        // Preserve leading underscores
        str = str.trim_start_matches(|c: char| {
            if c == '_' {
                words.push(String::new());
                true
            } else {
                false
            }
        });
        for s in str.split('_') {
            let mut last_upper = false;
            let mut buf = String::new();
            if s.is_empty() {
                continue;
            }
            for ch in s.chars() {
                if !buf.is_empty() && buf != "'" && ch.is_uppercase() && !last_upper {
                    words.push(buf);
                    buf = String::new();
                }
                last_upper = ch.is_uppercase();
                buf.extend(ch.to_lowercase());
            }
            words.push(buf);
        }
        words.join("_")
    }

    /// Checks if a given identifier is snake case, and reports a diagnostic if not.
    fn check_snake_case(&self, cx: &LateContext<'_, '_>, sort: &str, ident: &Ident) {
        fn is_snake_case(ident: &str) -> bool {
            if ident.is_empty() {
                return true;
            }
            let ident = ident.trim_start_matches('\'');
            let ident = ident.trim_matches('_');

            let mut allow_underscore = true;
            ident.chars().all(|c| {
                allow_underscore = match c {
                    '_' if !allow_underscore => return false,
                    '_' => false,
                    // It would be more obvious to use `c.is_lowercase()`,
                    // but some characters do not have a lowercase form
                    c if !c.is_uppercase() => true,
                    _ => return false,
                };
                true
            })
        }

        let name = &ident.name.as_str();

        if !is_snake_case(name) {
            cx.struct_span_lint(NON_SNAKE_CASE, ident.span, |lint| {
                let sc = NonSnakeCase::to_snake_case(name);
                let msg = format!("{} `{}` should have a snake case name", sort, name);
                let mut err = lint.build(&msg);
                // We have a valid span in almost all cases, but we don't have one when linting a crate
                // name provided via the command line.
                if !ident.span.is_dummy() {
                    err.span_suggestion(
                        ident.span,
                        "convert the identifier to snake case",
                        sc,
                        Applicability::MaybeIncorrect,
                    );
                } else {
                    err.help(&format!("convert the identifier to snake case: `{}`", sc));
                }

                err.emit();
            });
        }
    }
}

impl<'a, 'tcx> LateLintPass<'a, 'tcx> for NonSnakeCase {
    fn check_mod(
        &mut self,
        cx: &LateContext<'_, '_>,
        _: &'tcx hir::Mod<'tcx>,
        _: Span,
        id: hir::HirId,
    ) {
        if id != hir::CRATE_HIR_ID {
            return;
        }

        let crate_ident = if let Some(name) = &cx.tcx.sess.opts.crate_name {
            Some(Ident::from_str(name))
        } else {
            attr::find_by_name(&cx.tcx.hir().attrs(hir::CRATE_HIR_ID), sym::crate_name)
                .and_then(|attr| attr.meta())
                .and_then(|meta| {
                    meta.name_value_literal().and_then(|lit| {
                        if let ast::LitKind::Str(name, ..) = lit.kind {
                            // Discard the double quotes surrounding the literal.
                            let sp = cx
                                .sess()
                                .source_map()
                                .span_to_snippet(lit.span)
                                .ok()
                                .and_then(|snippet| {
                                    let left = snippet.find('"')?;
                                    let right =
                                        snippet.rfind('"').map(|pos| snippet.len() - pos)?;

                                    Some(
                                        lit.span
                                            .with_lo(lit.span.lo() + BytePos(left as u32 + 1))
                                            .with_hi(lit.span.hi() - BytePos(right as u32)),
                                    )
                                })
                                .unwrap_or_else(|| lit.span);

                            Some(Ident::new(name, sp))
                        } else {
                            None
                        }
                    })
                })
        };

        if let Some(ident) = &crate_ident {
            self.check_snake_case(cx, "crate", ident);
        }
    }

    fn check_generic_param(&mut self, cx: &LateContext<'_, '_>, param: &hir::GenericParam<'_>) {
        if let GenericParamKind::Lifetime { .. } = param.kind {
            self.check_snake_case(cx, "lifetime", &param.name.ident());
        }
    }

    fn check_fn(
        &mut self,
        cx: &LateContext<'_, '_>,
        fk: FnKind<'_>,
        _: &hir::FnDecl<'_>,
        _: &hir::Body<'_>,
        _: Span,
        id: hir::HirId,
    ) {
        match &fk {
            FnKind::Method(ident, ..) => match method_context(cx, id) {
                MethodLateContext::PlainImpl => {
                    self.check_snake_case(cx, "method", ident);
                }
                MethodLateContext::TraitAutoImpl => {
                    self.check_snake_case(cx, "trait method", ident);
                }
                _ => (),
            },
            FnKind::ItemFn(ident, _, header, _, attrs) => {
                // Skip foreign-ABI #[no_mangle] functions (Issue #31924)
                if header.abi != Abi::Rust && attr::contains_name(attrs, sym::no_mangle) {
                    return;
                }
                self.check_snake_case(cx, "function", ident);
            }
            FnKind::Closure(_) => (),
        }
    }

    fn check_item(&mut self, cx: &LateContext<'_, '_>, it: &hir::Item<'_>) {
        if let hir::ItemKind::Mod(_) = it.kind {
            self.check_snake_case(cx, "module", &it.ident);
        }
    }

    fn check_trait_item(&mut self, cx: &LateContext<'_, '_>, item: &hir::TraitItem<'_>) {
        if let hir::TraitItemKind::Method(_, hir::TraitMethod::Required(pnames)) = item.kind {
            self.check_snake_case(cx, "trait method", &item.ident);
            for param_name in pnames {
                self.check_snake_case(cx, "variable", param_name);
            }
        }
    }

    fn check_pat(&mut self, cx: &LateContext<'_, '_>, p: &hir::Pat<'_>) {
        if let &PatKind::Binding(_, hid, ident, _) = &p.kind {
            if let hir::Node::Pat(parent_pat) = cx.tcx.hir().get(cx.tcx.hir().get_parent_node(hid))
            {
                if let PatKind::Struct(_, field_pats, _) = &parent_pat.kind {
                    for field in field_pats.iter() {
                        if field.ident != ident {
                            // Only check if a new name has been introduced, to avoid warning
                            // on both the struct definition and this pattern.
                            self.check_snake_case(cx, "variable", &ident);
                        }
                    }
                    return;
                }
            }
            self.check_snake_case(cx, "variable", &ident);
        }
    }

    fn check_struct_def(&mut self, cx: &LateContext<'_, '_>, s: &hir::VariantData<'_>) {
        for sf in s.fields() {
            self.check_snake_case(cx, "structure field", &sf.ident);
        }
    }
}

declare_lint! {
    pub NON_UPPER_CASE_GLOBALS,
    Warn,
    "static constants should have uppercase identifiers"
}

declare_lint_pass!(NonUpperCaseGlobals => [NON_UPPER_CASE_GLOBALS]);

impl NonUpperCaseGlobals {
    fn check_upper_case(cx: &LateContext<'_, '_>, sort: &str, ident: &Ident) {
        let name = &ident.name.as_str();
        if name.chars().any(|c| c.is_lowercase()) {
            cx.struct_span_lint(NON_UPPER_CASE_GLOBALS, ident.span, |lint| {
                let uc = NonSnakeCase::to_snake_case(&name).to_uppercase();
                lint.build(&format!("{} `{}` should have an upper case name", sort, name))
                    .span_suggestion(
                        ident.span,
                        "convert the identifier to upper case",
                        uc,
                        Applicability::MaybeIncorrect,
                    )
                    .emit();
            })
        }
    }
}

impl<'a, 'tcx> LateLintPass<'a, 'tcx> for NonUpperCaseGlobals {
    fn check_item(&mut self, cx: &LateContext<'_, '_>, it: &hir::Item<'_>) {
        match it.kind {
            hir::ItemKind::Static(..) if !attr::contains_name(&it.attrs, sym::no_mangle) => {
                NonUpperCaseGlobals::check_upper_case(cx, "static variable", &it.ident);
            }
            hir::ItemKind::Const(..) => {
                NonUpperCaseGlobals::check_upper_case(cx, "constant", &it.ident);
            }
            _ => {}
        }
    }

    fn check_trait_item(&mut self, cx: &LateContext<'_, '_>, ti: &hir::TraitItem<'_>) {
        if let hir::TraitItemKind::Const(..) = ti.kind {
            NonUpperCaseGlobals::check_upper_case(cx, "associated constant", &ti.ident);
        }
    }

    fn check_impl_item(&mut self, cx: &LateContext<'_, '_>, ii: &hir::ImplItem<'_>) {
        if let hir::ImplItemKind::Const(..) = ii.kind {
            NonUpperCaseGlobals::check_upper_case(cx, "associated constant", &ii.ident);
        }
    }

    fn check_pat(&mut self, cx: &LateContext<'_, '_>, p: &hir::Pat<'_>) {
        // Lint for constants that look like binding identifiers (#7526)
        if let PatKind::Path(hir::QPath::Resolved(None, ref path)) = p.kind {
            if let Res::Def(DefKind::Const, _) = path.res {
                if path.segments.len() == 1 {
                    NonUpperCaseGlobals::check_upper_case(
                        cx,
                        "constant in pattern",
                        &path.segments[0].ident,
                    );
                }
            }
        }
    }

    fn check_generic_param(&mut self, cx: &LateContext<'_, '_>, param: &hir::GenericParam<'_>) {
        if let GenericParamKind::Const { .. } = param.kind {
            NonUpperCaseGlobals::check_upper_case(cx, "const parameter", &param.name.ident());
        }
    }
}

#[cfg(test)]
mod tests;<|MERGE_RESOLUTION|>--- conflicted
+++ resolved
@@ -107,18 +107,6 @@
         let name = &ident.name.as_str();
 
         if !is_camel_case(name) {
-<<<<<<< HEAD
-            let msg =
-                format!("{} `{}` should have an upper camel case name", sort, name.to_string());
-            cx.struct_span_lint(NON_CAMEL_CASE_TYPES, ident.span, &msg)
-                .span_suggestion(
-                    ident.span,
-                    "convert the identifier to upper camel case",
-                    to_camel_case(name),
-                    Applicability::MaybeIncorrect,
-                )
-                .emit();
-=======
             cx.struct_span_lint(NON_CAMEL_CASE_TYPES, ident.span, |lint| {
                 let msg = format!("{} `{}` should have an upper camel case name", sort, name);
                 lint.build(&msg)
@@ -130,7 +118,6 @@
                     )
                     .emit()
             })
->>>>>>> 07534591
         }
     }
 }
