//! Computations on places -- field projections, going from mir::Place, and writing
//! into a place.
//! All high-level functions to write to memory work on places as destinations.

use std::convert::TryFrom;
use std::hash::Hash;

use rustc::hir;
use rustc::mir;
use rustc::mir::interpret::truncate;
use rustc::ty::{self, Ty};
use rustc::ty::layout::{self, Size, Align, LayoutOf, TyLayout, HasDataLayout, VariantIdx};
use rustc::ty::TypeFoldable;

use super::{
    GlobalId, AllocId, Allocation, Scalar, InterpResult, Pointer, PointerArithmetic,
    InterpretCx, Machine, AllocMap, AllocationExtra,
    RawConst, Immediate, ImmTy, ScalarMaybeUndef, Operand, OpTy, MemoryKind
};

#[derive(Copy, Clone, Debug, Hash, PartialEq, Eq)]
pub struct MemPlace<Tag=(), Id=AllocId> {
    /// A place may have an integral pointer for ZSTs, and since it might
    /// be turned back into a reference before ever being dereferenced.
    /// However, it may never be undef.
    pub ptr: Scalar<Tag, Id>,
    pub align: Align,
    /// Metadata for unsized places. Interpretation is up to the type.
    /// Must not be present for sized types, but can be missing for unsized types
    /// (e.g., `extern type`).
    pub meta: Option<Scalar<Tag, Id>>,
}

#[derive(Copy, Clone, Debug, Hash, PartialEq, Eq)]
pub enum Place<Tag=(), Id=AllocId> {
    /// A place referring to a value allocated in the `Memory` system.
    Ptr(MemPlace<Tag, Id>),

    /// To support alloc-free locals, we are able to write directly to a local.
    /// (Without that optimization, we'd just always be a `MemPlace`.)
    Local {
        frame: usize,
        local: mir::Local,
    },
}

#[derive(Copy, Clone, Debug)]
pub struct PlaceTy<'tcx, Tag=()> {
    place: Place<Tag>,
    pub layout: TyLayout<'tcx>,
}

impl<'tcx, Tag> ::std::ops::Deref for PlaceTy<'tcx, Tag> {
    type Target = Place<Tag>;
    #[inline(always)]
    fn deref(&self) -> &Place<Tag> {
        &self.place
    }
}

/// A MemPlace with its layout. Constructing it is only possible in this module.
#[derive(Copy, Clone, Debug, Hash, Eq, PartialEq)]
pub struct MPlaceTy<'tcx, Tag=()> {
    mplace: MemPlace<Tag>,
    pub layout: TyLayout<'tcx>,
}

impl<'tcx, Tag> ::std::ops::Deref for MPlaceTy<'tcx, Tag> {
    type Target = MemPlace<Tag>;
    #[inline(always)]
    fn deref(&self) -> &MemPlace<Tag> {
        &self.mplace
    }
}

impl<'tcx, Tag> From<MPlaceTy<'tcx, Tag>> for PlaceTy<'tcx, Tag> {
    #[inline(always)]
    fn from(mplace: MPlaceTy<'tcx, Tag>) -> Self {
        PlaceTy {
            place: Place::Ptr(mplace.mplace),
            layout: mplace.layout
        }
    }
}

impl MemPlace {
    #[inline]
    pub fn with_default_tag<Tag>(self) -> MemPlace<Tag>
        where Tag: Default
    {
        MemPlace {
            ptr: self.ptr.with_default_tag(),
            align: self.align,
            meta: self.meta.map(Scalar::with_default_tag),
        }
    }
}

impl<Tag> MemPlace<Tag> {
    #[inline]
    pub fn erase_tag(self) -> MemPlace
    {
        MemPlace {
            ptr: self.ptr.erase_tag(),
            align: self.align,
            meta: self.meta.map(Scalar::erase_tag),
        }
    }

    #[inline]
    pub fn with_tag(self, new_tag: Tag) -> Self
    {
        MemPlace {
            ptr: self.ptr.with_tag(new_tag),
            align: self.align,
            meta: self.meta,
        }
    }

    #[inline(always)]
    pub fn from_scalar_ptr(ptr: Scalar<Tag>, align: Align) -> Self {
        MemPlace {
            ptr,
            align,
            meta: None,
        }
    }

    /// Produces a Place that will error if attempted to be read from or written to
    #[inline(always)]
    pub fn null(cx: &impl HasDataLayout) -> Self {
        Self::from_scalar_ptr(Scalar::ptr_null(cx), Align::from_bytes(1).unwrap())
    }

    #[inline(always)]
    pub fn from_ptr(ptr: Pointer<Tag>, align: Align) -> Self {
        Self::from_scalar_ptr(ptr.into(), align)
    }

    #[inline(always)]
    pub fn to_scalar_ptr_align(self) -> (Scalar<Tag>, Align) {
        assert!(self.meta.is_none());
        (self.ptr, self.align)
    }

    /// metact the ptr part of the mplace
    #[inline(always)]
    pub fn to_ptr(self) -> InterpResult<'tcx, Pointer<Tag>> {
        // At this point, we forget about the alignment information --
        // the place has been turned into a reference, and no matter where it came from,
        // it now must be aligned.
        self.to_scalar_ptr_align().0.to_ptr()
    }

    /// Turn a mplace into a (thin or fat) pointer, as a reference, pointing to the same space.
    /// This is the inverse of `ref_to_mplace`.
    #[inline(always)]
    pub fn to_ref(self) -> Immediate<Tag> {
        match self.meta {
            None => Immediate::Scalar(self.ptr.into()),
            Some(meta) => Immediate::ScalarPair(self.ptr.into(), meta.into()),
        }
    }

    pub fn offset(
        self,
        offset: Size,
        meta: Option<Scalar<Tag>>,
        cx: &impl HasDataLayout,
    ) -> InterpResult<'tcx, Self> {
        Ok(MemPlace {
            ptr: self.ptr.ptr_offset(offset, cx)?,
            align: self.align.restrict_for_offset(offset),
            meta,
        })
    }
}

impl<'tcx, Tag> MPlaceTy<'tcx, Tag> {
    /// Produces a MemPlace that works for ZST but nothing else
    #[inline]
    pub fn dangling(layout: TyLayout<'tcx>, cx: &impl HasDataLayout) -> Self {
        MPlaceTy {
            mplace: MemPlace::from_scalar_ptr(
                Scalar::from_uint(layout.align.abi.bytes(), cx.pointer_size()),
                layout.align.abi
            ),
            layout
        }
    }

    #[inline]
    pub fn with_tag(self, new_tag: Tag) -> Self
    {
        MPlaceTy {
            mplace: self.mplace.with_tag(new_tag),
            layout: self.layout,
        }
    }

    #[inline]
    pub fn offset(
        self,
        offset: Size,
        meta: Option<Scalar<Tag>>,
        layout: TyLayout<'tcx>,
        cx: &impl HasDataLayout,
    ) -> InterpResult<'tcx, Self> {
        Ok(MPlaceTy {
            mplace: self.mplace.offset(offset, meta, cx)?,
            layout,
        })
    }

    #[inline]
    fn from_aligned_ptr(ptr: Pointer<Tag>, layout: TyLayout<'tcx>) -> Self {
        MPlaceTy { mplace: MemPlace::from_ptr(ptr, layout.align.abi), layout }
    }

    #[inline]
    pub(super) fn len(self, cx: &impl HasDataLayout) -> InterpResult<'tcx, u64> {
        if self.layout.is_unsized() {
            // We need to consult `meta` metadata
            match self.layout.ty.sty {
                ty::Slice(..) | ty::Str =>
                    return self.mplace.meta.unwrap().to_usize(cx),
                _ => bug!("len not supported on unsized type {:?}", self.layout.ty),
            }
        } else {
            // Go through the layout.  There are lots of types that support a length,
            // e.g., SIMD types.
            match self.layout.fields {
                layout::FieldPlacement::Array { count, .. } => Ok(count),
                _ => bug!("len not supported on sized type {:?}", self.layout.ty),
            }
        }
    }

    #[inline]
    pub(super) fn vtable(self) -> InterpResult<'tcx, Pointer<Tag>> {
        match self.layout.ty.sty {
            ty::Dynamic(..) => self.mplace.meta.unwrap().to_ptr(),
            _ => bug!("vtable not supported on type {:?}", self.layout.ty),
        }
    }
}

impl<'tcx, Tag: ::std::fmt::Debug + Copy> OpTy<'tcx, Tag> {
    #[inline(always)]
    pub fn try_as_mplace(self) -> Result<MPlaceTy<'tcx, Tag>, Immediate<Tag>> {
        match *self {
            Operand::Indirect(mplace) => Ok(MPlaceTy { mplace, layout: self.layout }),
            Operand::Immediate(imm) => Err(imm),
        }
    }

    #[inline(always)]
    pub fn to_mem_place(self) -> MPlaceTy<'tcx, Tag> {
        self.try_as_mplace().unwrap()
    }
}

impl<'tcx, Tag: ::std::fmt::Debug> Place<Tag> {
    /// Produces a Place that will error if attempted to be read from or written to
    #[inline(always)]
    pub fn null(cx: &impl HasDataLayout) -> Self {
        Place::Ptr(MemPlace::null(cx))
    }

    #[inline(always)]
    pub fn from_scalar_ptr(ptr: Scalar<Tag>, align: Align) -> Self {
        Place::Ptr(MemPlace::from_scalar_ptr(ptr, align))
    }

    #[inline(always)]
    pub fn from_ptr(ptr: Pointer<Tag>, align: Align) -> Self {
        Place::Ptr(MemPlace::from_ptr(ptr, align))
    }

    #[inline]
    pub fn to_mem_place(self) -> MemPlace<Tag> {
        match self {
            Place::Ptr(mplace) => mplace,
            _ => bug!("to_mem_place: expected Place::Ptr, got {:?}", self),

        }
    }

    #[inline]
    pub fn to_scalar_ptr_align(self) -> (Scalar<Tag>, Align) {
        self.to_mem_place().to_scalar_ptr_align()
    }

    #[inline]
    pub fn to_ptr(self) -> InterpResult<'tcx, Pointer<Tag>> {
        self.to_mem_place().to_ptr()
    }
}

impl<'tcx, Tag: ::std::fmt::Debug> PlaceTy<'tcx, Tag> {
    #[inline]
    pub fn to_mem_place(self) -> MPlaceTy<'tcx, Tag> {
        MPlaceTy { mplace: self.place.to_mem_place(), layout: self.layout }
    }
}

// separating the pointer tag for `impl Trait`, see https://github.com/rust-lang/rust/issues/54385
impl<'a, 'mir, 'tcx, Tag, M> InterpretCx<'a, 'mir, 'tcx, M>
where
    // FIXME: Working around https://github.com/rust-lang/rust/issues/54385
    Tag: ::std::fmt::Debug+Default+Copy+Eq+Hash+'static,
    M: Machine<'a, 'mir, 'tcx, PointerTag=Tag>,
    // FIXME: Working around https://github.com/rust-lang/rust/issues/24159
    M::MemoryMap: AllocMap<AllocId, (MemoryKind<M::MemoryKinds>, Allocation<Tag, M::AllocExtra>)>,
    M::AllocExtra: AllocationExtra<Tag, M::MemoryExtra>,
{
    /// Take a value, which represents a (thin or fat) reference, and make it a place.
    /// Alignment is just based on the type.  This is the inverse of `MemPlace::to_ref()`.
    /// This does NOT call the "deref" machine hook, so it does NOT count as a
    /// deref as far as Stacked Borrows is concerned.  Use `deref_operand` for that!
    pub fn ref_to_mplace(
        &self,
        val: ImmTy<'tcx, M::PointerTag>,
    ) -> InterpResult<'tcx, MPlaceTy<'tcx, M::PointerTag>> {
        let pointee_type = val.layout.ty.builtin_deref(true).unwrap().ty;
        let layout = self.layout_of(pointee_type)?;

        let mplace = MemPlace {
            ptr: val.to_scalar_ptr()?,
            // We could use the run-time alignment here. For now, we do not, because
            // the point of tracking the alignment here is to make sure that the *static*
            // alignment information emitted with the loads is correct. The run-time
            // alignment can only be more restrictive.
            align: layout.align.abi,
            meta: val.to_meta()?,
        };
        Ok(MPlaceTy { mplace, layout })
    }

    // Take an operand, representing a pointer, and dereference it to a place -- that
    // will always be a MemPlace.  Lives in `place.rs` because it creates a place.
    // This calls the "deref" machine hook, and counts as a deref as far as
    // Stacked Borrows is concerned.
    pub fn deref_operand(
        &self,
        src: OpTy<'tcx, M::PointerTag>,
    ) -> InterpResult<'tcx, MPlaceTy<'tcx, M::PointerTag>> {
        let val = self.read_immediate(src)?;
        trace!("deref to {} on {:?}", val.layout.ty, *val);
        let mut place = self.ref_to_mplace(val)?;
        // Pointer tag tracking might want to adjust the tag.
        let mutbl = match val.layout.ty.sty {
            // `builtin_deref` considers boxes immutable, that's useless for our purposes
            ty::Ref(_, _, mutbl) => Some(mutbl),
            ty::Adt(def, _) if def.is_box() => Some(hir::MutMutable),
            ty::RawPtr(_) => None,
            _ => bug!("Unexpected pointer type {}", val.layout.ty),
        };
        place.mplace.ptr = M::tag_dereference(self, place, mutbl)?;
        Ok(place)
    }

    /// Offset a pointer to project to a field. Unlike place_field, this is always
    /// possible without allocating, so it can take &self. Also return the field's layout.
    /// This supports both struct and array fields.
    #[inline(always)]
    pub fn mplace_field(
        &self,
        base: MPlaceTy<'tcx, M::PointerTag>,
        field: u64,
    ) -> InterpResult<'tcx, MPlaceTy<'tcx, M::PointerTag>> {
        // Not using the layout method because we want to compute on u64
        let offset = match base.layout.fields {
            layout::FieldPlacement::Arbitrary { ref offsets, .. } =>
                offsets[usize::try_from(field).unwrap()],
            layout::FieldPlacement::Array { stride, .. } => {
                let len = base.len(self)?;
                assert!(field < len, "Tried to access element {} of array/slice with length {}",
                    field, len);
                stride * field
            }
            layout::FieldPlacement::Union(count) => {
                assert!(field < count as u64,
                        "Tried to access field {} of union with {} fields", field, count);
                // Offset is always 0
                Size::from_bytes(0)
            }
        };
        // the only way conversion can fail if is this is an array (otherwise we already panicked
        // above). In that case, all fields are equal.
        let field_layout = base.layout.field(self, usize::try_from(field).unwrap_or(0))?;

        // Offset may need adjustment for unsized fields.
        let (meta, offset) = if field_layout.is_unsized() {
            // Re-use parent metadata to determine dynamic field layout.
            // With custom DSTS, this *will* execute user-defined code, but the same
            // happens at run-time so that's okay.
            let align = match self.size_and_align_of(base.meta, field_layout)? {
                Some((_, align)) => align,
                None if offset == Size::ZERO =>
                    // An extern type at offset 0, we fall back to its static alignment.
                    // FIXME: Once we have made decisions for how to handle size and alignment
                    // of `extern type`, this should be adapted.  It is just a temporary hack
                    // to get some code to work that probably ought to work.
                    field_layout.align.abi,
                None =>
                    bug!("Cannot compute offset for extern type field at non-0 offset"),
            };
            (base.meta, offset.align_to(align))
        } else {
            // base.meta could be present; we might be accessing a sized field of an unsized
            // struct.
            (None, offset)
        };

        // We do not look at `base.layout.align` nor `field_layout.align`, unlike
        // codegen -- mostly to see if we can get away with that
        base.offset(offset, meta, field_layout, self)
    }

    // Iterates over all fields of an array. Much more efficient than doing the
    // same by repeatedly calling `mplace_array`.
    pub fn mplace_array_fields(
        &self,
        base: MPlaceTy<'tcx, Tag>,
    ) ->
        InterpResult<'tcx, impl Iterator<Item=InterpResult<'tcx, MPlaceTy<'tcx, Tag>>> + 'a>
    {
        let len = base.len(self)?; // also asserts that we have a type where this makes sense
        let stride = match base.layout.fields {
            layout::FieldPlacement::Array { stride, .. } => stride,
            _ => bug!("mplace_array_fields: expected an array layout"),
        };
        let layout = base.layout.field(self, 0)?;
        let dl = &self.tcx.data_layout;
        Ok((0..len).map(move |i| base.offset(i * stride, None, layout, dl)))
    }

    pub fn mplace_subslice(
        &self,
        base: MPlaceTy<'tcx, M::PointerTag>,
        from: u64,
        to: u64,
    ) -> InterpResult<'tcx, MPlaceTy<'tcx, M::PointerTag>> {
        let len = base.len(self)?; // also asserts that we have a type where this makes sense
        assert!(from <= len - to);

        // Not using layout method because that works with usize, and does not work with slices
        // (that have count 0 in their layout).
        let from_offset = match base.layout.fields {
            layout::FieldPlacement::Array { stride, .. } =>
                stride * from,
            _ => bug!("Unexpected layout of index access: {:#?}", base.layout),
        };

        // Compute meta and new layout
        let inner_len = len - to - from;
        let (meta, ty) = match base.layout.ty.sty {
            // It is not nice to match on the type, but that seems to be the only way to
            // implement this.
            ty::Array(inner, _) =>
                (None, self.tcx.mk_array(inner, inner_len)),
            ty::Slice(..) => {
                let len = Scalar::from_uint(inner_len, self.pointer_size());
                (Some(len), base.layout.ty)
            }
            _ =>
                bug!("cannot subslice non-array type: `{:?}`", base.layout.ty),
        };
        let layout = self.layout_of(ty)?;
        base.offset(from_offset, meta, layout, self)
    }

    pub fn mplace_downcast(
        &self,
        base: MPlaceTy<'tcx, M::PointerTag>,
        variant: VariantIdx,
    ) -> InterpResult<'tcx, MPlaceTy<'tcx, M::PointerTag>> {
        // Downcasts only change the layout
        assert!(base.meta.is_none());
        Ok(MPlaceTy { layout: base.layout.for_variant(self, variant), ..base })
    }

    /// Project into an mplace
    pub fn mplace_projection(
        &self,
        base: MPlaceTy<'tcx, M::PointerTag>,
        proj_elem: &mir::PlaceElem<'tcx>,
    ) -> InterpResult<'tcx, MPlaceTy<'tcx, M::PointerTag>> {
        use rustc::mir::ProjectionElem::*;
        Ok(match *proj_elem {
            Field(field, _) => self.mplace_field(base, field.index() as u64)?,
            Downcast(_, variant) => self.mplace_downcast(base, variant)?,
            Deref => self.deref_operand(base.into())?,

            Index(local) => {
                let layout = self.layout_of(self.tcx.types.usize)?;
                let n = self.access_local(self.frame(), local, Some(layout))?;
                let n = self.read_scalar(n)?;
                let n = n.to_bits(self.tcx.data_layout.pointer_size)?;
                self.mplace_field(base, u64::try_from(n).unwrap())?
            }

            ConstantIndex {
                offset,
                min_length,
                from_end,
            } => {
                let n = base.len(self)?;
                assert!(n >= min_length as u64);

                let index = if from_end {
                    n - u64::from(offset)
                } else {
                    u64::from(offset)
                };

                self.mplace_field(base, index)?
            }

            Subslice { from, to } =>
                self.mplace_subslice(base, u64::from(from), u64::from(to))?,
        })
    }

    /// Gets the place of a field inside the place, and also the field's type.
    /// Just a convenience function, but used quite a bit.
    /// This is the only projection that might have a side-effect: We cannot project
    /// into the field of a local `ScalarPair`, we have to first allocate it.
    pub fn place_field(
        &mut self,
        base: PlaceTy<'tcx, M::PointerTag>,
        field: u64,
    ) -> InterpResult<'tcx, PlaceTy<'tcx, M::PointerTag>> {
        // FIXME: We could try to be smarter and avoid allocation for fields that span the
        // entire place.
        let mplace = self.force_allocation(base)?;
        Ok(self.mplace_field(mplace, field)?.into())
    }

    pub fn place_downcast(
        &self,
        base: PlaceTy<'tcx, M::PointerTag>,
        variant: VariantIdx,
    ) -> InterpResult<'tcx, PlaceTy<'tcx, M::PointerTag>> {
        // Downcast just changes the layout
        Ok(match base.place {
            Place::Ptr(mplace) =>
                self.mplace_downcast(MPlaceTy { mplace, layout: base.layout }, variant)?.into(),
            Place::Local { .. } => {
                let layout = base.layout.for_variant(self, variant);
                PlaceTy { layout, ..base }
            }
        })
    }

    /// Projects into a place.
    pub fn place_projection(
        &mut self,
        base: PlaceTy<'tcx, M::PointerTag>,
<<<<<<< HEAD
        proj_elem: &mir::ProjectionElem<'tcx, mir::Local, Ty<'tcx>>,
    ) -> InterpResult<'tcx, PlaceTy<'tcx, M::PointerTag>> {
=======
        proj_elem: &mir::ProjectionElem<mir::Local, Ty<'tcx>>,
    ) -> EvalResult<'tcx, PlaceTy<'tcx, M::PointerTag>> {
>>>>>>> 0ba7d41b
        use rustc::mir::ProjectionElem::*;
        Ok(match *proj_elem {
            Field(field, _) =>  self.place_field(base, field.index() as u64)?,
            Downcast(_, variant) => self.place_downcast(base, variant)?,
            Deref => self.deref_operand(self.place_to_op(base)?)?.into(),
            // For the other variants, we have to force an allocation.
            // This matches `operand_projection`.
            Subslice { .. } | ConstantIndex { .. } | Index(_) => {
                let mplace = self.force_allocation(base)?;
                self.mplace_projection(mplace, proj_elem)?.into()
            }
        })
    }

    /// Evaluate statics and promoteds to an `MPlace`. Used to share some code between
    /// `eval_place` and `eval_place_to_op`.
    pub(super) fn eval_place_to_mplace(
        &self,
        mir_place: &mir::Place<'tcx>
    ) -> InterpResult<'tcx, MPlaceTy<'tcx, M::PointerTag>> {
        use rustc::mir::Place::*;
        use rustc::mir::PlaceBase;
        use rustc::mir::{Static, StaticKind};
        Ok(match *mir_place {
            Base(PlaceBase::Static(box Static { kind: StaticKind::Promoted(promoted), .. })) => {
                let instance = self.frame().instance;
                self.const_eval_raw(GlobalId {
                    instance,
                    promoted: Some(promoted),
                })?
            }

            Base(PlaceBase::Static(box Static { kind: StaticKind::Static(def_id), ty })) => {
                assert!(!ty.needs_subst());
                let layout = self.layout_of(ty)?;
                let instance = ty::Instance::mono(*self.tcx, def_id);
                let cid = GlobalId {
                    instance,
                    promoted: None
                };
                // Just create a lazy reference, so we can support recursive statics.
                // tcx takes are of assigning every static one and only one unique AllocId.
                // When the data here is ever actually used, memory will notice,
                // and it knows how to deal with alloc_id that are present in the
                // global table but not in its local memory: It calls back into tcx through
                // a query, triggering the CTFE machinery to actually turn this lazy reference
                // into a bunch of bytes.  IOW, statics are evaluated with CTFE even when
                // this InterpretCx uses another Machine (e.g., in miri).  This is what we
                // want!  This way, computing statics works concistently between codegen
                // and miri: They use the same query to eventually obtain a `ty::Const`
                // and use that for further computation.
                let alloc = self.tcx.alloc_map.lock().intern_static(cid.instance.def_id());
                MPlaceTy::from_aligned_ptr(Pointer::from(alloc).with_default_tag(), layout)
            }

            _ => bug!("eval_place_to_mplace called on {:?}", mir_place),
        })
    }

    /// Computes a place. You should only use this if you intend to write into this
    /// place; for reading, a more efficient alternative is `eval_place_for_read`.
    pub fn eval_place(
        &mut self,
        mir_place: &mir::Place<'tcx>
    ) -> InterpResult<'tcx, PlaceTy<'tcx, M::PointerTag>> {
        use rustc::mir::Place::*;
        use rustc::mir::PlaceBase;
        let place = match *mir_place {
            Base(PlaceBase::Local(mir::RETURN_PLACE)) => match self.frame().return_place {
                Some(return_place) =>
                    // We use our layout to verify our assumption; caller will validate
                    // their layout on return.
                    PlaceTy {
                        place: *return_place,
                        layout: self.layout_of(self.monomorphize(self.frame().mir.return_ty())?)?,
                    },
                None => return err!(InvalidNullPointerUsage),
            },
            Base(PlaceBase::Local(local)) => PlaceTy {
                place: Place::Local {
                    frame: self.cur_frame(),
                    local,
                },
                layout: self.layout_of_local(self.frame(), local, None)?,
            },

            Projection(ref proj) => {
                let place = self.eval_place(&proj.base)?;
                self.place_projection(place, &proj.elem)?
            }

            _ => self.eval_place_to_mplace(mir_place)?.into(),
        };

        self.dump_place(place.place);
        Ok(place)
    }

    /// Write a scalar to a place
    pub fn write_scalar(
        &mut self,
        val: impl Into<ScalarMaybeUndef<M::PointerTag>>,
        dest: PlaceTy<'tcx, M::PointerTag>,
    ) -> InterpResult<'tcx> {
        self.write_immediate(Immediate::Scalar(val.into()), dest)
    }

    /// Write an immediate to a place
    #[inline(always)]
    pub fn write_immediate(
        &mut self,
        src: Immediate<M::PointerTag>,
        dest: PlaceTy<'tcx, M::PointerTag>,
    ) -> InterpResult<'tcx> {
        self.write_immediate_no_validate(src, dest)?;

        if M::enforce_validity(self) {
            // Data got changed, better make sure it matches the type!
            self.validate_operand(self.place_to_op(dest)?, vec![], None, /*const_mode*/false)?;
        }

        Ok(())
    }

    /// Write an immediate to a place.
    /// If you use this you are responsible for validating that things got copied at the
    /// right type.
    fn write_immediate_no_validate(
        &mut self,
        src: Immediate<M::PointerTag>,
        dest: PlaceTy<'tcx, M::PointerTag>,
    ) -> InterpResult<'tcx> {
        if cfg!(debug_assertions) {
            // This is a very common path, avoid some checks in release mode
            assert!(!dest.layout.is_unsized(), "Cannot write unsized data");
            match src {
                Immediate::Scalar(ScalarMaybeUndef::Scalar(Scalar::Ptr(_))) =>
                    assert_eq!(self.pointer_size(), dest.layout.size,
                        "Size mismatch when writing pointer"),
                Immediate::Scalar(ScalarMaybeUndef::Scalar(Scalar::Bits { size, .. })) =>
                    assert_eq!(Size::from_bytes(size.into()), dest.layout.size,
                        "Size mismatch when writing bits"),
                Immediate::Scalar(ScalarMaybeUndef::Undef) => {}, // undef can have any size
                Immediate::ScalarPair(_, _) => {
                    // FIXME: Can we check anything here?
                }
            }
        }
        trace!("write_immediate: {:?} <- {:?}: {}", *dest, src, dest.layout.ty);

        // See if we can avoid an allocation. This is the counterpart to `try_read_immediate`,
        // but not factored as a separate function.
        let mplace = match dest.place {
            Place::Local { frame, local } => {
                match *self.stack[frame].locals[local].access_mut()? {
                    Operand::Immediate(ref mut dest_val) => {
                        // Yay, we can just change the local directly.
                        *dest_val = src;
                        return Ok(());
                    },
                    Operand::Indirect(mplace) => mplace, // already in memory
                }
            },
            Place::Ptr(mplace) => mplace, // already in memory
        };
        let dest = MPlaceTy { mplace, layout: dest.layout };

        // This is already in memory, write there.
        self.write_immediate_to_mplace_no_validate(src, dest)
    }

    /// Write an immediate to memory.
    /// If you use this you are responsible for validating that things git copied at the
    /// right type.
    fn write_immediate_to_mplace_no_validate(
        &mut self,
        value: Immediate<M::PointerTag>,
        dest: MPlaceTy<'tcx, M::PointerTag>,
    ) -> InterpResult<'tcx> {
        let (ptr, ptr_align) = dest.to_scalar_ptr_align();
        // Note that it is really important that the type here is the right one, and matches the
        // type things are read at. In case `src_val` is a `ScalarPair`, we don't do any magic here
        // to handle padding properly, which is only correct if we never look at this data with the
        // wrong type.

        // Nothing to do for ZSTs, other than checking alignment
        if dest.layout.is_zst() {
            return self.memory.check_align(ptr, ptr_align);
        }

        // check for integer pointers before alignment to report better errors
        let ptr = ptr.to_ptr()?;
        self.memory.check_align(ptr.into(), ptr_align)?;
        let tcx = &*self.tcx;
        // FIXME: We should check that there are dest.layout.size many bytes available in
        // memory.  The code below is not sufficient, with enough padding it might not
        // cover all the bytes!
        match value {
            Immediate::Scalar(scalar) => {
                match dest.layout.abi {
                    layout::Abi::Scalar(_) => {}, // fine
                    _ => bug!("write_immediate_to_mplace: invalid Scalar layout: {:#?}",
                            dest.layout)
                }
                self.memory.get_mut(ptr.alloc_id)?.write_scalar(
                    tcx, ptr, scalar, dest.layout.size
                )
            }
            Immediate::ScalarPair(a_val, b_val) => {
                let (a, b) = match dest.layout.abi {
                    layout::Abi::ScalarPair(ref a, ref b) => (&a.value, &b.value),
                    _ => bug!("write_immediate_to_mplace: invalid ScalarPair layout: {:#?}",
                              dest.layout)
                };
                let (a_size, b_size) = (a.size(self), b.size(self));
                let b_offset = a_size.align_to(b.align(self).abi);
                let b_align = ptr_align.restrict_for_offset(b_offset);
                let b_ptr = ptr.offset(b_offset, self)?;

                self.memory.check_align(b_ptr.into(), b_align)?;

                // It is tempting to verify `b_offset` against `layout.fields.offset(1)`,
                // but that does not work: We could be a newtype around a pair, then the
                // fields do not match the `ScalarPair` components.

                self.memory
                    .get_mut(ptr.alloc_id)?
                    .write_scalar(tcx, ptr, a_val, a_size)?;
                self.memory
                    .get_mut(b_ptr.alloc_id)?
                    .write_scalar(tcx, b_ptr, b_val, b_size)
            }
        }
    }

    /// Copies the data from an operand to a place. This does not support transmuting!
    /// Use `copy_op_transmute` if the layouts could disagree.
    #[inline(always)]
    pub fn copy_op(
        &mut self,
        src: OpTy<'tcx, M::PointerTag>,
        dest: PlaceTy<'tcx, M::PointerTag>,
    ) -> InterpResult<'tcx> {
        self.copy_op_no_validate(src, dest)?;

        if M::enforce_validity(self) {
            // Data got changed, better make sure it matches the type!
            self.validate_operand(self.place_to_op(dest)?, vec![], None, /*const_mode*/false)?;
        }

        Ok(())
    }

    /// Copies the data from an operand to a place. This does not support transmuting!
    /// Use `copy_op_transmute` if the layouts could disagree.
    /// Also, if you use this you are responsible for validating that things git copied at the
    /// right type.
    fn copy_op_no_validate(
        &mut self,
        src: OpTy<'tcx, M::PointerTag>,
        dest: PlaceTy<'tcx, M::PointerTag>,
    ) -> InterpResult<'tcx> {
        debug_assert!(!src.layout.is_unsized() && !dest.layout.is_unsized(),
            "Cannot copy unsized data");
        // We do NOT compare the types for equality, because well-typed code can
        // actually "transmute" `&mut T` to `&T` in an assignment without a cast.
        assert!(src.layout.details == dest.layout.details,
            "Layout mismatch when copying!\nsrc: {:#?}\ndest: {:#?}", src, dest);

        // Let us see if the layout is simple so we take a shortcut, avoid force_allocation.
        let src = match self.try_read_immediate(src)? {
            Ok(src_val) => {
                // Yay, we got a value that we can write directly.
                // FIXME: Add a check to make sure that if `src` is indirect,
                // it does not overlap with `dest`.
                return self.write_immediate_no_validate(src_val, dest);
            }
            Err(mplace) => mplace,
        };
        // Slow path, this does not fit into an immediate. Just memcpy.
        trace!("copy_op: {:?} <- {:?}: {}", *dest, src, dest.layout.ty);

        let dest = self.force_allocation(dest)?;
        let (src_ptr, src_align) = src.to_scalar_ptr_align();
        let (dest_ptr, dest_align) = dest.to_scalar_ptr_align();
        self.memory.copy(
            src_ptr, src_align,
            dest_ptr, dest_align,
            dest.layout.size,
            /*nonoverlapping*/ true,
        )?;

        Ok(())
    }

    /// Copies the data from an operand to a place. The layouts may disagree, but they must
    /// have the same size.
    pub fn copy_op_transmute(
        &mut self,
        src: OpTy<'tcx, M::PointerTag>,
        dest: PlaceTy<'tcx, M::PointerTag>,
    ) -> InterpResult<'tcx> {
        if src.layout.details == dest.layout.details {
            // Fast path: Just use normal `copy_op`
            return self.copy_op(src, dest);
        }
        // We still require the sizes to match
        debug_assert!(!src.layout.is_unsized() && !dest.layout.is_unsized(),
            "Cannot copy unsized data");
        assert!(src.layout.size == dest.layout.size,
            "Size mismatch when transmuting!\nsrc: {:#?}\ndest: {:#?}", src, dest);

        // The hard case is `ScalarPair`.  `src` is already read from memory in this case,
        // using `src.layout` to figure out which bytes to use for the 1st and 2nd field.
        // We have to write them to `dest` at the offsets they were *read at*, which is
        // not necessarily the same as the offsets in `dest.layout`!
        // Hence we do the copy with the source layout on both sides.  We also make sure to write
        // into memory, because if `dest` is a local we would not even have a way to write
        // at the `src` offsets; the fact that we came from a different layout would
        // just be lost.
        let dest = self.force_allocation(dest)?;
        self.copy_op_no_validate(
            src,
            PlaceTy::from(MPlaceTy { mplace: *dest, layout: src.layout }),
        )?;

        if M::enforce_validity(self) {
            // Data got changed, better make sure it matches the type!
            self.validate_operand(dest.into(), vec![], None, /*const_mode*/false)?;
        }

        Ok(())
    }

    /// Ensures that a place is in memory, and returns where it is.
    /// If the place currently refers to a local that doesn't yet have a matching allocation,
    /// create such an allocation.
    /// This is essentially `force_to_memplace`.
    pub fn force_allocation(
        &mut self,
        place: PlaceTy<'tcx, M::PointerTag>,
    ) -> InterpResult<'tcx, MPlaceTy<'tcx, M::PointerTag>> {
        let mplace = match place.place {
            Place::Local { frame, local } => {
                match *self.stack[frame].locals[local].access()? {
                    Operand::Indirect(mplace) => mplace,
                    Operand::Immediate(value) => {
                        // We need to make an allocation.
                        // FIXME: Consider not doing anything for a ZST, and just returning
                        // a fake pointer?  Are we even called for ZST?

                        // We need the layout of the local.  We can NOT use the layout we got,
                        // that might e.g., be an inner field of a struct with `Scalar` layout,
                        // that has different alignment than the outer field.
                        let local_layout = self.layout_of_local(&self.stack[frame], local, None)?;
                        let ptr = self.allocate(local_layout, MemoryKind::Stack);
                        // We don't have to validate as we can assume the local
                        // was already valid for its type.
                        self.write_immediate_to_mplace_no_validate(value, ptr)?;
                        let mplace = ptr.mplace;
                        // Update the local
                        *self.stack[frame].locals[local].access_mut()? =
                            Operand::Indirect(mplace);
                        mplace
                    }
                }
            }
            Place::Ptr(mplace) => mplace
        };
        // Return with the original layout, so that the caller can go on
        Ok(MPlaceTy { mplace, layout: place.layout })
    }

    pub fn allocate(
        &mut self,
        layout: TyLayout<'tcx>,
        kind: MemoryKind<M::MemoryKinds>,
    ) -> MPlaceTy<'tcx, M::PointerTag> {
        if layout.is_unsized() {
            assert!(self.tcx.features().unsized_locals, "cannot alloc memory for unsized type");
            // FIXME: What should we do here? We should definitely also tag!
            MPlaceTy::dangling(layout, self)
        } else {
            let ptr = self.memory.allocate(layout.size, layout.align.abi, kind);
            let ptr = M::tag_new_allocation(self, ptr, kind);
            MPlaceTy::from_aligned_ptr(ptr, layout)
        }
    }

    pub fn write_discriminant_index(
        &mut self,
        variant_index: VariantIdx,
        dest: PlaceTy<'tcx, M::PointerTag>,
    ) -> InterpResult<'tcx> {
        match dest.layout.variants {
            layout::Variants::Single { index } => {
                assert_eq!(index, variant_index);
            }
            layout::Variants::Multiple {
                discr_kind: layout::DiscriminantKind::Tag,
                ref discr,
                ..
            } => {
                let adt_def = dest.layout.ty.ty_adt_def().unwrap();
                assert!(variant_index.as_usize() < adt_def.variants.len());
                let discr_val = adt_def
                    .discriminant_for_variant(*self.tcx, variant_index)
                    .val;

                // raw discriminants for enums are isize or bigger during
                // their computation, but the in-memory tag is the smallest possible
                // representation
                let size = discr.value.size(self);
                let discr_val = truncate(discr_val, size);

                let discr_dest = self.place_field(dest, 0)?;
                self.write_scalar(Scalar::from_uint(discr_val, size), discr_dest)?;
            }
            layout::Variants::Multiple {
                discr_kind: layout::DiscriminantKind::Niche {
                    dataful_variant,
                    ref niche_variants,
                    niche_start,
                },
                ..
            } => {
                assert!(
                    variant_index.as_usize() < dest.layout.ty.ty_adt_def().unwrap().variants.len(),
                );
                if variant_index != dataful_variant {
                    let niche_dest =
                        self.place_field(dest, 0)?;
                    let niche_value = variant_index.as_u32() - niche_variants.start().as_u32();
                    let niche_value = (niche_value as u128)
                        .wrapping_add(niche_start);
                    self.write_scalar(
                        Scalar::from_uint(niche_value, niche_dest.layout.size),
                        niche_dest
                    )?;
                }
            }
        }

        Ok(())
    }

    pub fn raw_const_to_mplace(
        &self,
        raw: RawConst<'tcx>,
    ) -> InterpResult<'tcx, MPlaceTy<'tcx, M::PointerTag>> {
        // This must be an allocation in `tcx`
        assert!(self.tcx.alloc_map.lock().get(raw.alloc_id).is_some());
        let layout = self.layout_of(raw.ty)?;
        Ok(MPlaceTy::from_aligned_ptr(
            Pointer::new(raw.alloc_id, Size::ZERO).with_default_tag(),
            layout,
        ))
    }

    /// Turn a place with a `dyn Trait` type into a place with the actual dynamic type.
    /// Also return some more information so drop doesn't have to run the same code twice.
    pub(super) fn unpack_dyn_trait(&self, mplace: MPlaceTy<'tcx, M::PointerTag>)
    -> InterpResult<'tcx, (ty::Instance<'tcx>, MPlaceTy<'tcx, M::PointerTag>)> {
        let vtable = mplace.vtable()?; // also sanity checks the type
        let (instance, ty) = self.read_drop_type_from_vtable(vtable)?;
        let layout = self.layout_of(ty)?;

        // More sanity checks
        if cfg!(debug_assertions) {
            let (size, align) = self.read_size_and_align_from_vtable(vtable)?;
            assert_eq!(size, layout.size);
            // only ABI alignment is preserved
            assert_eq!(align, layout.align.abi);
        }

        let mplace = MPlaceTy {
            mplace: MemPlace { meta: None, ..*mplace },
            layout
        };
        Ok((instance, mplace))
    }
}<|MERGE_RESOLUTION|>--- conflicted
+++ resolved
@@ -558,13 +558,8 @@
     pub fn place_projection(
         &mut self,
         base: PlaceTy<'tcx, M::PointerTag>,
-<<<<<<< HEAD
-        proj_elem: &mir::ProjectionElem<'tcx, mir::Local, Ty<'tcx>>,
+        proj_elem: &mir::ProjectionElem<mir::Local, Ty<'tcx>>,
     ) -> InterpResult<'tcx, PlaceTy<'tcx, M::PointerTag>> {
-=======
-        proj_elem: &mir::ProjectionElem<mir::Local, Ty<'tcx>>,
-    ) -> EvalResult<'tcx, PlaceTy<'tcx, M::PointerTag>> {
->>>>>>> 0ba7d41b
         use rustc::mir::ProjectionElem::*;
         Ok(match *proj_elem {
             Field(field, _) =>  self.place_field(base, field.index() as u64)?,
