--- conflicted
+++ resolved
@@ -744,14 +744,10 @@
 fn construct_const<'a, 'gcx, 'tcx>(
     hir: Cx<'a, 'gcx, 'tcx>,
     body_id: hir::BodyId,
-<<<<<<< HEAD
     ty_span: Span,
-) -> Body<'tcx> {
-=======
+     Body<'tcx> {
     const_ty: Ty<'tcx>,
     const_ty_span: Span,
-) -> Mir<'tcx> {
->>>>>>> 112f7e9a
     let tcx = hir.tcx();
     let owner_id = tcx.hir().body_owner(body_id);
     let span = tcx.hir().span(owner_id);
