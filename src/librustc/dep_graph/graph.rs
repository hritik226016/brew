// Copyright 2014 The Rust Project Developers. See the COPYRIGHT
// file at the top-level directory of this distribution and at
// http://rust-lang.org/COPYRIGHT.
//
// Licensed under the Apache License, Version 2.0 <LICENSE-APACHE or
// http://www.apache.org/licenses/LICENSE-2.0> or the MIT license
// <LICENSE-MIT or http://opensource.org/licenses/MIT>, at your
// option. This file may not be copied, modified, or distributed
// except according to those terms.

use rustc_data_structures::stable_hasher::{HashStable, StableHasher,
                                           StableHashingContextProvider};
use rustc_data_structures::fx::{FxHashMap, FxHashSet};
use rustc_data_structures::indexed_vec::{Idx, IndexVec};
use std::cell::{Ref, RefCell};
use std::env;
use std::hash::Hash;
use std::rc::Rc;
use ty::TyCtxt;
use util::common::{ProfileQueriesMsg, profq_msg};

use ich::Fingerprint;

use super::debug::EdgeFilter;
use super::dep_node::{DepNode, DepKind, WorkProductId};
use super::query::DepGraphQuery;
use super::raii;
use super::safe::DepGraphSafe;
use super::serialized::{SerializedDepGraph, SerializedDepNodeIndex};
use super::prev::PreviousDepGraph;

#[derive(Clone)]
pub struct DepGraph {
    data: Option<Rc<DepGraphData>>,

    // At the moment we are using DepNode as key here. In the future it might
    // be possible to use an IndexVec<DepNodeIndex, _> here. At the moment there
    // are a few problems with that:
    // - Some fingerprints are needed even if incr. comp. is disabled -- yet
    //   we need to have a dep-graph to generate DepNodeIndices.
    // - The architecture is still in flux and it's not clear what how to best
    //   implement things.
    fingerprints: Rc<RefCell<FxHashMap<DepNode, Fingerprint>>>
}


#[derive(Copy, Clone, Debug, PartialEq, Eq, Hash)]
pub struct DepNodeIndex {
    index: u32,
}

impl Idx for DepNodeIndex {
    fn new(idx: usize) -> Self {
        debug_assert!((idx & 0xFFFF_FFFF) == idx);
        DepNodeIndex { index: idx as u32 }
    }
    fn index(self) -> usize {
        self.index as usize
    }
}

impl DepNodeIndex {
    const INVALID: DepNodeIndex = DepNodeIndex {
        index: ::std::u32::MAX,
    };
}

#[derive(Copy, Clone, Debug, PartialEq, Eq, Hash)]
pub enum DepNodeColor {
    Red,
    Green(DepNodeIndex)
}

impl DepNodeColor {
    pub fn is_green(self) -> bool {
        match self {
            DepNodeColor::Red => false,
            DepNodeColor::Green(_) => true,
        }
    }
}

struct DepGraphData {
    /// The new encoding of the dependency graph, optimized for red/green
    /// tracking. The `current` field is the dependency graph of only the
    /// current compilation session: We don't merge the previous dep-graph into
    /// current one anymore.
    current: RefCell<CurrentDepGraph>,

    /// The dep-graph from the previous compilation session. It contains all
    /// nodes and edges as well as all fingerprints of nodes that have them.
    previous: PreviousDepGraph,

    colors: RefCell<FxHashMap<DepNode, DepNodeColor>>,

    /// When we load, there may be `.o` files, cached mir, or other such
    /// things available to us. If we find that they are not dirty, we
    /// load the path to the file storing those work-products here into
    /// this map. We can later look for and extract that data.
    previous_work_products: RefCell<FxHashMap<WorkProductId, WorkProduct>>,

    /// Work-products that we generate in this run.
    work_products: RefCell<FxHashMap<WorkProductId, WorkProduct>>,

    dep_node_debug: RefCell<FxHashMap<DepNode, String>>,

    // Used for testing, only populated when -Zquery-dep-graph is specified.
    loaded_from_cache: RefCell<FxHashMap<DepNodeIndex, bool>>,
}

impl DepGraph {

    pub fn new(prev_graph: PreviousDepGraph) -> DepGraph {
        DepGraph {
            data: Some(Rc::new(DepGraphData {
                previous_work_products: RefCell::new(FxHashMap()),
                work_products: RefCell::new(FxHashMap()),
                dep_node_debug: RefCell::new(FxHashMap()),
                current: RefCell::new(CurrentDepGraph::new()),
                previous: prev_graph,
                colors: RefCell::new(FxHashMap()),
                loaded_from_cache: RefCell::new(FxHashMap()),
            })),
            fingerprints: Rc::new(RefCell::new(FxHashMap())),
        }
    }

    pub fn new_disabled() -> DepGraph {
        DepGraph {
            data: None,
            fingerprints: Rc::new(RefCell::new(FxHashMap())),
        }
    }

    /// True if we are actually building the full dep-graph.
    #[inline]
    pub fn is_fully_enabled(&self) -> bool {
        self.data.is_some()
    }

    pub fn query(&self) -> DepGraphQuery {
        let current_dep_graph = self.data.as_ref().unwrap().current.borrow();
        let nodes: Vec<_> = current_dep_graph.nodes.iter().cloned().collect();
        let mut edges = Vec::new();
        for (index, edge_targets) in current_dep_graph.edges.iter_enumerated() {
            let from = current_dep_graph.nodes[index];
            for &edge_target in edge_targets {
                let to = current_dep_graph.nodes[edge_target];
                edges.push((from, to));
            }
        }

        DepGraphQuery::new(&nodes[..], &edges[..])
    }

    pub fn in_ignore<'graph>(&'graph self) -> Option<raii::IgnoreTask<'graph>> {
        self.data.as_ref().map(|data| raii::IgnoreTask::new(&data.current))
    }

    pub fn with_ignore<OP,R>(&self, op: OP) -> R
        where OP: FnOnce() -> R
    {
        let _task = self.in_ignore();
        op()
    }

    /// Starts a new dep-graph task. Dep-graph tasks are specified
    /// using a free function (`task`) and **not** a closure -- this
    /// is intentional because we want to exercise tight control over
    /// what state they have access to. In particular, we want to
    /// prevent implicit 'leaks' of tracked state into the task (which
    /// could then be read without generating correct edges in the
    /// dep-graph -- see the [README] for more details on the
    /// dep-graph). To this end, the task function gets exactly two
    /// pieces of state: the context `cx` and an argument `arg`. Both
    /// of these bits of state must be of some type that implements
    /// `DepGraphSafe` and hence does not leak.
    ///
    /// The choice of two arguments is not fundamental. One argument
    /// would work just as well, since multiple values can be
    /// collected using tuples. However, using two arguments works out
    /// to be quite convenient, since it is common to need a context
    /// (`cx`) and some argument (e.g., a `DefId` identifying what
    /// item to process).
    ///
    /// For cases where you need some other number of arguments:
    ///
    /// - If you only need one argument, just use `()` for the `arg`
    ///   parameter.
    /// - If you need 3+ arguments, use a tuple for the
    ///   `arg` parameter.
    ///
    /// [README]: README.md
    pub fn with_task<C, A, R, HCX>(&self,
                                   key: DepNode,
                                   cx: C,
                                   arg: A,
                                   task: fn(C, A) -> R)
                                   -> (R, DepNodeIndex)
        where C: DepGraphSafe + StableHashingContextProvider<ContextType=HCX>,
              R: HashStable<HCX>,
    {
        self.with_task_impl(key, cx, arg, task,
            |data, key| data.borrow_mut().push_task(key),
            |data, key| data.borrow_mut().pop_task(key))
    }

    fn with_task_impl<C, A, R, HCX>(&self,
                                    key: DepNode,
                                    cx: C,
                                    arg: A,
                                    task: fn(C, A) -> R,
                                    push: fn(&RefCell<CurrentDepGraph>, DepNode),
                                    pop: fn(&RefCell<CurrentDepGraph>, DepNode) -> DepNodeIndex)
                                    -> (R, DepNodeIndex)
        where C: DepGraphSafe + StableHashingContextProvider<ContextType=HCX>,
              R: HashStable<HCX>,
    {
        if let Some(ref data) = self.data {
            debug_assert!(!data.colors.borrow().contains_key(&key));

            push(&data.current, key);
            if cfg!(debug_assertions) {
                profq_msg(ProfileQueriesMsg::TaskBegin(key.clone()))
            };

            // In incremental mode, hash the result of the task. We don't
            // do anything with the hash yet, but we are computing it
            // anyway so that
            //  - we make sure that the infrastructure works and
            //  - we can get an idea of the runtime cost.
            let mut hcx = cx.create_stable_hashing_context();

            let result = task(cx, arg);
            if cfg!(debug_assertions) {
                profq_msg(ProfileQueriesMsg::TaskEnd)
            };

            let dep_node_index = pop(&data.current, key);

            let mut stable_hasher = StableHasher::new();
            result.hash_stable(&mut hcx, &mut stable_hasher);

            let current_fingerprint = stable_hasher.finish();

            // Store the current fingerprint
            {
                let old_value = self.fingerprints
                                    .borrow_mut()
                                    .insert(key, current_fingerprint);
                debug_assert!(old_value.is_none(),
                              "DepGraph::with_task() - Duplicate fingerprint \
                               insertion for {:?}", key);
            }

            // Determine the color of the new DepNode.
            {
                let prev_fingerprint = data.previous.fingerprint_of(&key);

                let color = if Some(current_fingerprint) == prev_fingerprint {
                    DepNodeColor::Green(dep_node_index)
                } else {
                    DepNodeColor::Red
                };

                let old_value = data.colors.borrow_mut().insert(key, color);
                debug_assert!(old_value.is_none(),
                              "DepGraph::with_task() - Duplicate DepNodeColor \
                               insertion for {:?}", key);
            }

            (result, dep_node_index)
        } else {
            if key.kind.fingerprint_needed_for_crate_hash() {
                let mut hcx = cx.create_stable_hashing_context();
                let result = task(cx, arg);
                let mut stable_hasher = StableHasher::new();
                result.hash_stable(&mut hcx, &mut stable_hasher);
                let old_value = self.fingerprints
                                    .borrow_mut()
                                    .insert(key, stable_hasher.finish());
                debug_assert!(old_value.is_none(),
                              "DepGraph::with_task() - Duplicate fingerprint \
                               insertion for {:?}", key);
                (result, DepNodeIndex::INVALID)
            } else {
                (task(cx, arg), DepNodeIndex::INVALID)
            }
        }
    }

    /// Execute something within an "anonymous" task, that is, a task the
    /// DepNode of which is determined by the list of inputs it read from.
    pub fn with_anon_task<OP,R>(&self, dep_kind: DepKind, op: OP) -> (R, DepNodeIndex)
        where OP: FnOnce() -> R
    {
        if let Some(ref data) = self.data {
            data.current.borrow_mut().push_anon_task();
            let result = op();
            let dep_node_index = data.current
                                     .borrow_mut()
                                     .pop_anon_task(dep_kind);
            (result, dep_node_index)
        } else {
            (op(), DepNodeIndex::INVALID)
        }
    }

    /// Execute something within an "eval-always" task which is a task
    // that runs whenever anything changes.
    pub fn with_eval_always_task<C, A, R, HCX>(&self,
                                   key: DepNode,
                                   cx: C,
                                   arg: A,
                                   task: fn(C, A) -> R)
                                   -> (R, DepNodeIndex)
        where C: DepGraphSafe + StableHashingContextProvider<ContextType=HCX>,
              R: HashStable<HCX>,
    {
        self.with_task_impl(key, cx, arg, task,
            |data, key| data.borrow_mut().push_eval_always_task(key),
            |data, key| data.borrow_mut().pop_eval_always_task(key))
    }

    #[inline]
    pub fn read(&self, v: DepNode) {
        if let Some(ref data) = self.data {
            let mut current = data.current.borrow_mut();
            if let Some(&dep_node_index) = current.node_to_node_index.get(&v) {
                current.read_index(dep_node_index);
            } else {
                bug!("DepKind {:?} should be pre-allocated but isn't.", v.kind)
            }
        }
    }

    #[inline]
    pub fn read_index(&self, dep_node_index: DepNodeIndex) {
        if let Some(ref data) = self.data {
            data.current.borrow_mut().read_index(dep_node_index);
        }
    }

    pub fn fingerprint_of(&self, dep_node: &DepNode) -> Fingerprint {
        self.fingerprints.borrow()[dep_node]
    }

    pub fn prev_fingerprint_of(&self, dep_node: &DepNode) -> Option<Fingerprint> {
        self.data.as_ref().unwrap().previous.fingerprint_of(dep_node)
    }

    /// Indicates that a previous work product exists for `v`. This is
    /// invoked during initial start-up based on what nodes are clean
    /// (and what files exist in the incr. directory).
    pub fn insert_previous_work_product(&self, v: &WorkProductId, data: WorkProduct) {
        debug!("insert_previous_work_product({:?}, {:?})", v, data);
        self.data
            .as_ref()
            .unwrap()
            .previous_work_products
            .borrow_mut()
            .insert(v.clone(), data);
    }

    /// Indicates that we created the given work-product in this run
    /// for `v`. This record will be preserved and loaded in the next
    /// run.
    pub fn insert_work_product(&self, v: &WorkProductId, data: WorkProduct) {
        debug!("insert_work_product({:?}, {:?})", v, data);
        self.data
            .as_ref()
            .unwrap()
            .work_products
            .borrow_mut()
            .insert(v.clone(), data);
    }

    /// Check whether a previous work product exists for `v` and, if
    /// so, return the path that leads to it. Used to skip doing work.
    pub fn previous_work_product(&self, v: &WorkProductId) -> Option<WorkProduct> {
        self.data
            .as_ref()
            .and_then(|data| {
                data.previous_work_products.borrow().get(v).cloned()
            })
    }

    /// Access the map of work-products created during this run. Only
    /// used during saving of the dep-graph.
    pub fn work_products(&self) -> Ref<FxHashMap<WorkProductId, WorkProduct>> {
        self.data.as_ref().unwrap().work_products.borrow()
    }

    /// Access the map of work-products created during the cached run. Only
    /// used during saving of the dep-graph.
    pub fn previous_work_products(&self) -> Ref<FxHashMap<WorkProductId, WorkProduct>> {
        self.data.as_ref().unwrap().previous_work_products.borrow()
    }

    #[inline(always)]
    pub fn register_dep_node_debug_str<F>(&self,
                                          dep_node: DepNode,
                                          debug_str_gen: F)
        where F: FnOnce() -> String
    {
        let dep_node_debug = &self.data.as_ref().unwrap().dep_node_debug;

        if dep_node_debug.borrow().contains_key(&dep_node) {
            return
        }
        let debug_str = debug_str_gen();
        dep_node_debug.borrow_mut().insert(dep_node, debug_str);
    }

    pub(super) fn dep_node_debug_str(&self, dep_node: DepNode) -> Option<String> {
        self.data.as_ref().and_then(|t| t.dep_node_debug.borrow().get(&dep_node).cloned())
    }

    pub fn serialize(&self) -> SerializedDepGraph {
        let fingerprints = self.fingerprints.borrow();
        let current_dep_graph = self.data.as_ref().unwrap().current.borrow();

        let nodes: IndexVec<_, _> = current_dep_graph.nodes.iter().map(|dep_node| {
            let fingerprint = fingerprints.get(dep_node)
                                          .cloned()
                                          .unwrap_or(Fingerprint::zero());
            (*dep_node, fingerprint)
        }).collect();

        let total_edge_count: usize = current_dep_graph.edges.iter()
                                                             .map(|v| v.len())
                                                             .sum();

        let mut edge_list_indices = IndexVec::with_capacity(nodes.len());
        let mut edge_list_data = Vec::with_capacity(total_edge_count);

        for (current_dep_node_index, edges) in current_dep_graph.edges.iter_enumerated() {
            let start = edge_list_data.len() as u32;
            // This should really just be a memcpy :/
            edge_list_data.extend(edges.iter().map(|i| SerializedDepNodeIndex::new(i.index())));
            let end = edge_list_data.len() as u32;

            debug_assert_eq!(current_dep_node_index.index(), edge_list_indices.len());
            edge_list_indices.push((start, end));
        }

        debug_assert!(edge_list_data.len() <= ::std::u32::MAX as usize);
        debug_assert_eq!(edge_list_data.len(), total_edge_count);

        SerializedDepGraph {
            nodes,
            edge_list_indices,
            edge_list_data,
        }
    }

    pub fn node_color(&self, dep_node: &DepNode) -> Option<DepNodeColor> {
        self.data.as_ref().and_then(|data| data.colors.borrow().get(dep_node).cloned())
    }

    pub fn try_mark_green(&self,
                          tcx: TyCtxt,
                          dep_node: &DepNode)
                          -> Option<DepNodeIndex> {
        debug!("try_mark_green({:?}) - BEGIN", dep_node);
        let data = self.data.as_ref().unwrap();

        debug_assert!(!data.colors.borrow().contains_key(dep_node));
        debug_assert!(!data.current.borrow().node_to_node_index.contains_key(dep_node));

        if dep_node.kind.is_input() {
            // We should only hit try_mark_green() for inputs that do not exist
            // anymore in the current compilation session. Existing inputs are
            // eagerly marked as either red/green before any queries are
            // executed.
            debug_assert!(dep_node.extract_def_id(tcx).is_none());
            debug!("try_mark_green({:?}) - END - DepNode is deleted input", dep_node);
            return None;
        }

        let (prev_deps, prev_dep_node_index) = match data.previous.edges_from(dep_node) {
            Some(prev) => {
                // This DepNode and the corresponding query invocation existed
                // in the previous compilation session too, so we can try to
                // mark it as green by recursively marking all of its
                // dependencies green.
                prev
            }
            None => {
                // This DepNode did not exist in the previous compilation session,
                // so we cannot mark it as green.
                debug!("try_mark_green({:?}) - END - DepNode does not exist in \
                        current compilation session anymore", dep_node);
                return None
            }
        };

        let mut current_deps = Vec::new();

        for &dep_dep_node_index in prev_deps {
            let dep_dep_node = &data.previous.index_to_node(dep_dep_node_index);

            let dep_dep_node_color = data.colors.borrow().get(dep_dep_node).cloned();
            match dep_dep_node_color {
                Some(DepNodeColor::Green(node_index)) => {
                    // This dependency has been marked as green before, we are
                    // still fine and can continue with checking the other
                    // dependencies.
                    debug!("try_mark_green({:?}) --- found dependency {:?} to \
                            be immediately green", dep_node, dep_dep_node);
                    current_deps.push(node_index);
                }
                Some(DepNodeColor::Red) => {
                    // We found a dependency the value of which has changed
                    // compared to the previous compilation session. We cannot
                    // mark the DepNode as green and also don't need to bother
                    // with checking any of the other dependencies.
                    debug!("try_mark_green({:?}) - END - dependency {:?} was \
                            immediately red", dep_node, dep_dep_node);
                    return None
                }
                None => {
                    if dep_dep_node.kind.is_input() {
                        // This input does not exist anymore.
                        debug_assert!(dep_dep_node.extract_def_id(tcx).is_none(),
                                      "Encountered input {:?} without color",
                                      dep_dep_node);
                        debug!("try_mark_green({:?}) - END - dependency {:?} \
                                was deleted input", dep_node, dep_dep_node);
                        return None;
                    }

                    debug!("try_mark_green({:?}) --- state of dependency {:?} \
                            is unknown, trying to mark it green", dep_node,
                            dep_dep_node);

                    // We don't know the state of this dependency. Let's try to
                    // mark it green.
                    if let Some(node_index) = self.try_mark_green(tcx, dep_dep_node) {
                        debug!("try_mark_green({:?}) --- managed to MARK \
                                dependency {:?} as green", dep_node, dep_dep_node);
                        current_deps.push(node_index);
                    } else {
                        // We failed to mark it green, so we try to force the query.
                        debug!("try_mark_green({:?}) --- trying to force \
                                dependency {:?}", dep_node, dep_dep_node);
                        if ::ty::maps::force_from_dep_node(tcx, dep_dep_node) {
                            let dep_dep_node_color = data.colors
                                                         .borrow()
                                                         .get(dep_dep_node)
                                                         .cloned();
                            match dep_dep_node_color {
                                Some(DepNodeColor::Green(node_index)) => {
                                    debug!("try_mark_green({:?}) --- managed to \
                                            FORCE dependency {:?} to green",
                                            dep_node, dep_dep_node);
                                    current_deps.push(node_index);
                                }
                                Some(DepNodeColor::Red) => {
                                    debug!("try_mark_green({:?}) - END - \
                                            dependency {:?} was red after forcing",
                                           dep_node,
                                           dep_dep_node);
                                    return None
                                }
                                None => {
                                    bug!("try_mark_green() - Forcing the DepNode \
                                          should have set its color")
                                }
                            }
                        } else {
                            // The DepNode could not be forced.
                            debug!("try_mark_green({:?}) - END - dependency {:?} \
                                    could not be forced", dep_node, dep_dep_node);
                            return None
                        }
                    }
                }
            }
        }


        // If we got here without hitting a `return` that means that all
        // dependencies of this DepNode could be marked as green. Therefore we
        // can also mark this DepNode as green. We do so by...

        // ... allocating an entry for it in the current dependency graph and
        // adding all the appropriate edges imported from the previous graph ...
        let dep_node_index = data.current
                                 .borrow_mut()
                                 .alloc_node(*dep_node, current_deps);

        // ... copying the fingerprint from the previous graph too, so we don't
        // have to recompute it ...
        let fingerprint = data.previous.fingerprint_by_index(prev_dep_node_index);
        let old_fingerprint = self.fingerprints
                                  .borrow_mut()
                                  .insert(*dep_node, fingerprint);
        debug_assert!(old_fingerprint.is_none(),
                      "DepGraph::try_mark_green() - Duplicate fingerprint \
                      insertion for {:?}", dep_node);

        // ... and finally storing a "Green" entry in the color map.
        let old_color = data.colors
                            .borrow_mut()
                            .insert(*dep_node, DepNodeColor::Green(dep_node_index));
        debug_assert!(old_color.is_none(),
                      "DepGraph::try_mark_green() - Duplicate DepNodeColor \
                      insertion for {:?}", dep_node);

        debug!("try_mark_green({:?}) - END - successfully marked as green", dep_node);
        Some(dep_node_index)
    }

    // Used in various assertions
    pub fn is_green(&self, dep_node_index: DepNodeIndex) -> bool {
        let dep_node = self.data.as_ref().unwrap().current.borrow().nodes[dep_node_index];
        self.data.as_ref().unwrap().colors.borrow().get(&dep_node).map(|&color| {
            match color {
                DepNodeColor::Red => false,
                DepNodeColor::Green(_) => true,
            }
        }).unwrap_or(false)
    }

    pub fn mark_loaded_from_cache(&self, dep_node_index: DepNodeIndex, state: bool) {
        debug!("mark_loaded_from_cache({:?}, {})",
               self.data.as_ref().unwrap().current.borrow().nodes[dep_node_index],
               state);

        self.data
            .as_ref()
            .unwrap()
            .loaded_from_cache
            .borrow_mut()
            .insert(dep_node_index, state);
    }

    pub fn was_loaded_from_cache(&self, dep_node: &DepNode) -> Option<bool> {
        let data = self.data.as_ref().unwrap();
        let dep_node_index = data.current.borrow().node_to_node_index[dep_node];
        data.loaded_from_cache.borrow().get(&dep_node_index).cloned()
    }
}

/// A "work product" is an intermediate result that we save into the
/// incremental directory for later re-use. The primary example are
/// the object files that we save for each partition at code
/// generation time.
///
/// Each work product is associated with a dep-node, representing the
/// process that produced the work-product. If that dep-node is found
/// to be dirty when we load up, then we will delete the work-product
/// at load time. If the work-product is found to be clean, then we
/// will keep a record in the `previous_work_products` list.
///
/// In addition, work products have an associated hash. This hash is
/// an extra hash that can be used to decide if the work-product from
/// a previous compilation can be re-used (in addition to the dirty
/// edges check).
///
/// As the primary example, consider the object files we generate for
/// each partition. In the first run, we create partitions based on
/// the symbols that need to be compiled. For each partition P, we
/// hash the symbols in P and create a `WorkProduct` record associated
/// with `DepNode::TransPartition(P)`; the hash is the set of symbols
/// in P.
///
/// The next time we compile, if the `DepNode::TransPartition(P)` is
/// judged to be clean (which means none of the things we read to
/// generate the partition were found to be dirty), it will be loaded
/// into previous work products. We will then regenerate the set of
/// symbols in the partition P and hash them (note that new symbols
/// may be added -- for example, new monomorphizations -- even if
/// nothing in P changed!). We will compare that hash against the
/// previous hash. If it matches up, we can reuse the object file.
#[derive(Clone, Debug, RustcEncodable, RustcDecodable)]
pub struct WorkProduct {
    pub cgu_name: String,
    /// Saved files associated with this CGU
    pub saved_files: Vec<(WorkProductFileKind, String)>,
}

#[derive(Clone, Copy, Debug, RustcEncodable, RustcDecodable)]
pub enum WorkProductFileKind {
    Object,
    Bytecode,
    BytecodeCompressed,
}

pub(super) struct CurrentDepGraph {
    nodes: IndexVec<DepNodeIndex, DepNode>,
    edges: IndexVec<DepNodeIndex, Vec<DepNodeIndex>>,
    node_to_node_index: FxHashMap<DepNode, DepNodeIndex>,
    task_stack: Vec<OpenTask>,
    forbidden_edge: Option<EdgeFilter>,

    // Anonymous DepNodes are nodes the ID of which we compute from the list of
    // their edges. This has the beneficial side-effect that multiple anonymous
    // nodes can be coalesced into one without changing the semantics of the
    // dependency graph. However, the merging of nodes can lead to a subtle
    // problem during red-green marking: The color of an anonymous node from
    // the current session might "shadow" the color of the node with the same
    // ID from the previous session. In order to side-step this problem, we make
    // sure that anon-node IDs allocated in different sessions don't overlap.
    // This is implemented by mixing a session-key into the ID fingerprint of
    // each anon node. The session-key is just a random number generated when
    // the DepGraph is created.
    anon_id_seed: Fingerprint,
}

impl CurrentDepGraph {
    fn new() -> CurrentDepGraph {
        use std::time::{SystemTime, UNIX_EPOCH};

        let duration = SystemTime::now().duration_since(UNIX_EPOCH).unwrap();
        let nanos = duration.as_secs() * 1_000_000_000 +
                    duration.subsec_nanos() as u64;
        let mut stable_hasher = StableHasher::new();
        nanos.hash(&mut stable_hasher);

        let forbidden_edge = if cfg!(debug_assertions) {
            match env::var("RUST_FORBID_DEP_GRAPH_EDGE") {
                Ok(s) => {
                    match EdgeFilter::new(&s) {
                        Ok(f) => Some(f),
                        Err(err) => bug!("RUST_FORBID_DEP_GRAPH_EDGE invalid: {}", err),
                    }
                }
                Err(_) => None,
            }
        } else {
            None
        };

        CurrentDepGraph {
            nodes: IndexVec::new(),
            edges: IndexVec::new(),
            node_to_node_index: FxHashMap(),
            anon_id_seed: stable_hasher.finish(),
            task_stack: Vec::new(),
            forbidden_edge,
        }
    }

    pub(super) fn push_ignore(&mut self) {
        self.task_stack.push(OpenTask::Ignore);
    }

    pub(super) fn pop_ignore(&mut self) {
        let popped_node = self.task_stack.pop().unwrap();
        debug_assert_eq!(popped_node, OpenTask::Ignore);
    }

    pub(super) fn push_task(&mut self, key: DepNode) {
        self.task_stack.push(OpenTask::Regular {
            node: key,
            reads: Vec::new(),
            read_set: DepNodeIndexSet::Zero,
        });
    }

    pub(super) fn pop_task(&mut self, key: DepNode) -> DepNodeIndex {
        let popped_node = self.task_stack.pop().unwrap();

        if let OpenTask::Regular {
            node,
            read_set: _,
            reads
        } = popped_node {
            debug_assert_eq!(node, key);
            self.alloc_node(node, reads)
        } else {
            bug!("pop_task() - Expected regular task to be popped")
        }
    }

    fn push_anon_task(&mut self) {
        self.task_stack.push(OpenTask::Anon {
            reads: Vec::new(),
            read_set: DepNodeIndexSet::Zero,
        });
    }

    fn pop_anon_task(&mut self, kind: DepKind) -> DepNodeIndex {
        let popped_node = self.task_stack.pop().unwrap();

        if let OpenTask::Anon {
            read_set: _,
            reads
        } = popped_node {
            let mut fingerprint = self.anon_id_seed;
            let mut hasher = StableHasher::new();

            for &read in reads.iter() {
                let read_dep_node = self.nodes[read];

                ::std::mem::discriminant(&read_dep_node.kind).hash(&mut hasher);

                // Fingerprint::combine() is faster than sending Fingerprint
                // through the StableHasher (at least as long as StableHasher
                // is so slow).
                fingerprint = fingerprint.combine(read_dep_node.hash);
            }

            fingerprint = fingerprint.combine(hasher.finish());

            let target_dep_node = DepNode {
                kind,
                hash: fingerprint,
            };

            if let Some(&index) = self.node_to_node_index.get(&target_dep_node) {
                index
            } else {
                self.alloc_node(target_dep_node, reads)
            }
        } else {
            bug!("pop_anon_task() - Expected anonymous task to be popped")
        }
    }

    fn push_eval_always_task(&mut self, key: DepNode) {
        self.task_stack.push(OpenTask::EvalAlways { node: key });
    }

    fn pop_eval_always_task(&mut self, key: DepNode) -> DepNodeIndex {
        let popped_node = self.task_stack.pop().unwrap();

        if let OpenTask::EvalAlways {
            node,
        } = popped_node {
            debug_assert_eq!(node, key);
            let krate_idx = self.node_to_node_index[&DepNode::new_no_params(DepKind::Krate)];
            self.alloc_node(node, vec![krate_idx])
        } else {
            bug!("pop_eval_always_task() - Expected eval always task to be popped");
        }
    }

    fn read_index(&mut self, source: DepNodeIndex) {
        match self.task_stack.last_mut() {
            Some(&mut OpenTask::Regular {
                ref mut reads,
                ref mut read_set,
                node: ref target,
            }) => {
                if read_set.insert(source) {
                    reads.push(source);

                    if cfg!(debug_assertions) {
                        if let Some(ref forbidden_edge) = self.forbidden_edge {
                            let source = self.nodes[source];
                            if forbidden_edge.test(&source, &target) {
                                bug!("forbidden edge {:?} -> {:?} created",
                                     source,
                                     target)
                            }
                        }
                    }
                }
            }
            Some(&mut OpenTask::Anon {
                ref mut reads,
                ref mut read_set,
            }) => {
                if read_set.insert(source) {
                    reads.push(source);
                }
            }
            Some(&mut OpenTask::Ignore) |
            Some(&mut OpenTask::EvalAlways { .. }) | None => {
                // ignore
            }
        }
    }

    fn alloc_node(&mut self,
                  dep_node: DepNode,
                  edges: Vec<DepNodeIndex>)
                  -> DepNodeIndex {
        debug_assert_eq!(self.edges.len(), self.nodes.len());
        debug_assert_eq!(self.node_to_node_index.len(), self.nodes.len());
        debug_assert!(!self.node_to_node_index.contains_key(&dep_node));
        let dep_node_index = DepNodeIndex::new(self.nodes.len());
        self.nodes.push(dep_node);
        self.node_to_node_index.insert(dep_node, dep_node_index);
        self.edges.push(edges);
        dep_node_index
    }
}

#[derive(Debug, PartialEq, Eq)]
enum OpenTask {
    Regular {
        node: DepNode,
        reads: Vec<DepNodeIndex>,
        read_set: DepNodeIndexSet,
    },
    Anon {
        reads: Vec<DepNodeIndex>,
        read_set: DepNodeIndexSet,
    },
    Ignore,
<<<<<<< HEAD
    EvalAlways {
        node: DepNode,
    },
=======
}

// Many kinds of nodes often only have between 0 and 3 edges, so we provide a
// specialized set implementation that does not allocate for those some counts.
#[derive(Debug, PartialEq, Eq)]
enum DepNodeIndexSet {
    Zero,
    One(DepNodeIndex),
    Two(DepNodeIndex, DepNodeIndex),
    Three(DepNodeIndex, DepNodeIndex, DepNodeIndex),
    Four(DepNodeIndex, DepNodeIndex, DepNodeIndex, DepNodeIndex),
    Many(FxHashSet<DepNodeIndex>),
}

impl DepNodeIndexSet {
    #[inline(always)]
    fn insert(&mut self, x: DepNodeIndex) -> bool {
        let new_state = match *self {
            DepNodeIndexSet::Zero => {
                DepNodeIndexSet::One(x)
            }
            DepNodeIndexSet::One(a) => {
                if x == a {
                    return false
                } else {
                    DepNodeIndexSet::Two(x, a)
                }
            }
            DepNodeIndexSet::Two(a, b) => {
                if x == a || x == b {
                    return false
                } else {
                    DepNodeIndexSet::Three(x, a, b)
                }
            }
            DepNodeIndexSet::Three(a, b, c) => {
                if x == a || x == b || x == c {
                    return false
                } else {
                    DepNodeIndexSet::Four(x, a, b, c)
                }
            }
            DepNodeIndexSet::Four(a, b, c, d) => {
                if x == a || x == b || x == c || x == d {
                    return false
                } else {
                    let hash_set: FxHashSet<_> = [x, a, b, c, d].into_iter()
                                                                .cloned()
                                                                .collect();
                    DepNodeIndexSet::Many(hash_set)
                }
            }
            DepNodeIndexSet::Many(ref mut set) => {
                return set.insert(x)
            }
        };

        *self = new_state;
        true
    }
>>>>>>> be27d8be
}<|MERGE_RESOLUTION|>--- conflicted
+++ resolved
@@ -902,11 +902,9 @@
         read_set: DepNodeIndexSet,
     },
     Ignore,
-<<<<<<< HEAD
     EvalAlways {
         node: DepNode,
     },
-=======
 }
 
 // Many kinds of nodes often only have between 0 and 3 edges, so we provide a
@@ -967,5 +965,4 @@
         *self = new_state;
         true
     }
->>>>>>> be27d8be
 }