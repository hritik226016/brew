// Copyright 2012-2014 The Rust Project Developers. See the COPYRIGHT
// file at the top-level directory of this distribution and at
// http://rust-lang.org/COPYRIGHT.
//
// Licensed under the Apache License, Version 2.0 <LICENSE-APACHE or
// http://www.apache.org/licenses/LICENSE-2.0> or the MIT license
// <LICENSE-MIT or http://opensource.org/licenses/MIT>, at your
// option. This file may not be copied, modified, or distributed
// except according to those terms.

//! Implementation of lint checking.
//!
//! The lint checking is mostly consolidated into one pass which runs just
//! before translation to LLVM bytecode. Throughout compilation, lint warnings
//! can be added via the `add_lint` method on the Session structure. This
//! requires a span and an id of the node that the lint is being added to. The
//! lint isn't actually emitted at that time because it is unknown what the
//! actual lint level at that location is.
//!
//! To actually emit lint warnings/errors, a separate pass is used just before
//! translation. A context keeps track of the current state of all lint levels.
//! Upon entering a node of the ast which can modify the lint settings, the
//! previous lint state is pushed onto a stack and the ast is then recursed
//! upon.  As the ast is traversed, this keeps track of the current lint level
//! for all lint attributes.
use self::TargetLint::*;

use middle::privacy::ExportedItems;
use middle::ty::{self, Ty};
use session::{early_error, Session};
use session::config::UnstableFeatures;
use lint::{Level, LevelSource, Lint, LintId, LintArray, LintPass, LintPassObject};
use lint::{Default, CommandLine, Node, Allow, Warn, Deny, Forbid, ReleaseChannel};
use lint::builtin;
use util::nodemap::FnvHashMap;

use std::cell::RefCell;
use std::mem;
use syntax::ast_util::IdVisitingOperation;
use syntax::attr::AttrMetaMethods;
use syntax::attr;
use syntax::codemap::Span;
use syntax::visit::{Visitor, FnKind};
use syntax::parse::token::InternedString;
use syntax::{ast, ast_util, visit};

/// Information about the registered lints.
///
/// This is basically the subset of `Context` that we can
/// build early in the compile pipeline.
pub struct LintStore {
    /// Registered lints. The bool is true if the lint was
    /// added by a plugin.
    lints: Vec<(&'static Lint, bool)>,

    /// Trait objects for each lint pass.
    /// This is only `None` while iterating over the objects. See the definition
    /// of run_lints.
    passes: Option<Vec<LintPassObject>>,

    /// Lints indexed by name.
    by_name: FnvHashMap<String, TargetLint>,

    /// Current levels of each lint, and where they were set.
    levels: FnvHashMap<LintId, LevelSource>,

    /// Map of registered lint groups to what lints they expand to. The bool
    /// is true if the lint group was added by a plugin.
    lint_groups: FnvHashMap<&'static str, (Vec<LintId>, bool)>,
}

/// The targed of the `by_name` map, which accounts for renaming/deprecation.
enum TargetLint {
    /// A direct lint target
    Id(LintId),

    /// Temporary renaming, used for easing migration pain; see #16545
    Renamed(String, LintId),
}

impl LintStore {
    fn get_level_source(&self, lint: LintId) -> LevelSource {
        match self.levels.get(&lint) {
            Some(&s) => s,
            None => (Allow, Default),
        }
    }

    fn set_level(&mut self, lint: LintId, lvlsrc: LevelSource) {
        if lvlsrc.0 == Allow {
            self.levels.remove(&lint);
        } else {
            self.levels.insert(lint, lvlsrc);
        }
    }

    pub fn new() -> LintStore {
        LintStore {
            lints: vec!(),
            passes: Some(vec!()),
            by_name: FnvHashMap(),
            levels: FnvHashMap(),
            lint_groups: FnvHashMap(),
        }
    }

    pub fn get_lints<'t>(&'t self) -> &'t [(&'static Lint, bool)] {
        &self.lints[]
    }

    pub fn get_lint_groups<'t>(&'t self) -> Vec<(&'static str, Vec<LintId>, bool)> {
        self.lint_groups.iter().map(|(k, v)| (*k,
                                              v.0.clone(),
                                              v.1)).collect()
    }

    pub fn register_pass(&mut self, sess: Option<&Session>,
                         from_plugin: bool, pass: LintPassObject) {
        for &lint in pass.get_lints().iter() {
            self.lints.push((*lint, from_plugin));

            let id = LintId::of(*lint);
            if self.by_name.insert(lint.name_lower(), Id(id)).is_some() {
                let msg = format!("duplicate specification of lint {}", lint.name_lower());
                match (sess, from_plugin) {
                    // We load builtin lints first, so a duplicate is a compiler bug.
                    // Use early_error when handling -W help with no crate.
                    (None, _) => early_error(&msg[]),
                    (Some(sess), false) => sess.bug(&msg[]),

                    // A duplicate name from a plugin is a user error.
                    (Some(sess), true)  => sess.err(&msg[]),
                }
            }

            if lint.default_level != Allow {
                self.levels.insert(id, (lint.default_level, Default));
            }
        }
        self.passes.as_mut().unwrap().push(pass);
    }

    pub fn register_group(&mut self, sess: Option<&Session>,
                          from_plugin: bool, name: &'static str,
                          to: Vec<LintId>) {
        let new = self.lint_groups.insert(name, (to, from_plugin)).is_none();

        if !new {
            let msg = format!("duplicate specification of lint group {}", name);
            match (sess, from_plugin) {
                // We load builtin lints first, so a duplicate is a compiler bug.
                // Use early_error when handling -W help with no crate.
                (None, _) => early_error(&msg[]),
                (Some(sess), false) => sess.bug(&msg[]),

                // A duplicate name from a plugin is a user error.
                (Some(sess), true)  => sess.err(&msg[]),
            }
        }
    }

    fn register_renamed(&mut self, old_name: &str, new_name: &str) {
        let target = match self.by_name.get(new_name) {
            Some(&Id(lint_id)) => lint_id.clone(),
            _ => panic!("invalid lint renaming of {} to {}", old_name, new_name)
        };
        self.by_name.insert(old_name.to_string(), Renamed(new_name.to_string(), target));
    }

    pub fn register_builtin(&mut self, sess: Option<&Session>) {
        macro_rules! add_builtin {
            ($sess:ident, $($name:ident),*,) => (
                {$(
                    self.register_pass($sess, false, box builtin::$name as LintPassObject);
                )*}
            )
        }

        macro_rules! add_builtin_with_new {
            ($sess:ident, $($name:ident),*,) => (
                {$(
                    self.register_pass($sess, false, box builtin::$name::new() as LintPassObject);
                )*}
            )
        }

        macro_rules! add_lint_group {
            ($sess:ident, $name:expr, $($lint:ident),*) => (
                self.register_group($sess, false, $name, vec![$(LintId::of(builtin::$lint)),*]);
            )
        }

        add_builtin!(sess,
                     HardwiredLints,
                     WhileTrue,
                     UnusedCasts,
                     ImproperCTypes,
                     BoxPointers,
                     UnusedAttributes,
                     PathStatements,
                     UnusedResults,
                     NonCamelCaseTypes,
                     NonSnakeCase,
                     NonUpperCaseGlobals,
                     UnusedParens,
                     UnusedImportBraces,
                     NonShorthandFieldPatterns,
                     UnusedUnsafe,
                     UnsafeBlocks,
                     UnusedMut,
                     UnusedAllocation,
                     MissingCopyImplementations,
                     UnstableFeatures,
<<<<<<< HEAD
                     Stability,
=======
                     UnconditionalRecursion,
>>>>>>> 29538296
        );

        add_builtin_with_new!(sess,
                              TypeLimits,
                              RawPointerDerive,
                              MissingDoc,
        );

        add_lint_group!(sess, "bad_style",
                        NON_CAMEL_CASE_TYPES, NON_SNAKE_CASE, NON_UPPER_CASE_GLOBALS);

        add_lint_group!(sess, "unused",
                        UNUSED_IMPORTS, UNUSED_VARIABLES, UNUSED_ASSIGNMENTS, DEAD_CODE,
                        UNUSED_MUT, UNREACHABLE_CODE, UNUSED_MUST_USE,
                        UNUSED_UNSAFE, PATH_STATEMENTS);

        // We have one lint pass defined in this module.
        self.register_pass(sess, false, box GatherNodeLevels as LintPassObject);

        // Insert temporary renamings for a one-time deprecation
        self.register_renamed("raw_pointer_deriving", "raw_pointer_derive");

        self.register_renamed("unknown_features", "unused_features");
    }

    #[allow(unused_variables)]
    fn find_lint(&self, lint_name: &str, sess: &Session, span: Option<Span>)
                 -> Option<LintId>
    {
        match self.by_name.get(lint_name) {
            Some(&Id(lint_id)) => Some(lint_id),
            Some(&Renamed(ref new_name, lint_id)) => {
                let warning = format!("lint {} has been renamed to {}",
                                      lint_name, new_name);
                match span {
                    Some(span) => sess.span_warn(span, &warning[]),
                    None => sess.warn(&warning[]),
                };
                Some(lint_id)
            }
            None => None
        }
    }

    pub fn process_command_line(&mut self, sess: &Session) {
        for &(ref lint_name, level) in sess.opts.lint_opts.iter() {
            match self.find_lint(&lint_name[], sess, None) {
                Some(lint_id) => self.set_level(lint_id, (level, CommandLine)),
                None => {
                    match self.lint_groups.iter().map(|(&x, pair)| (x, pair.0.clone()))
                                                 .collect::<FnvHashMap<&'static str,
                                                                       Vec<LintId>>>()
                                                 .get(&lint_name[]) {
                        Some(v) => {
                            v.iter()
                             .map(|lint_id: &LintId|
                                     self.set_level(*lint_id, (level, CommandLine)))
                             .collect::<Vec<()>>();
                        }
                        None => sess.err(&format!("unknown {} flag: {}",
                                                 level.as_str(), lint_name)[]),
                    }
                }
            }
        }
    }

    fn maybe_stage_features(&mut self, sess: &Session) {
        let lvl = match sess.opts.unstable_features {
            UnstableFeatures::Default => return,
            UnstableFeatures::Disallow => Warn,
            UnstableFeatures::Cheat => Allow
        };
        match self.by_name.get("unstable_features") {
            Some(&Id(lint_id)) => if self.get_level_source(lint_id).0 != Forbid {
                self.set_level(lint_id, (lvl, ReleaseChannel))
            },
            Some(&Renamed(_, lint_id)) => if self.get_level_source(lint_id).0 != Forbid {
                self.set_level(lint_id, (lvl, ReleaseChannel))
            },
            None => unreachable!()
        }
    }
}

/// Context for lint checking.
pub struct Context<'a, 'tcx: 'a> {
    /// Type context we're checking in.
    pub tcx: &'a ty::ctxt<'tcx>,

    /// The crate being checked.
    pub krate: &'a ast::Crate,

    /// Items exported from the crate being checked.
    pub exported_items: &'a ExportedItems,

    /// The store of registered lints.
    lints: LintStore,

    /// When recursing into an attributed node of the ast which modifies lint
    /// levels, this stack keeps track of the previous lint levels of whatever
    /// was modified.
    level_stack: Vec<(LintId, LevelSource)>,

    /// Level of lints for certain NodeIds, stored here because the body of
    /// the lint needs to run in trans.
    node_levels: RefCell<FnvHashMap<(ast::NodeId, LintId), LevelSource>>,
}

/// Convenience macro for calling a `LintPass` method on every pass in the context.
macro_rules! run_lints { ($cx:expr, $f:ident, $($args:expr),*) => ({
    // Move the vector of passes out of `$cx` so that we can
    // iterate over it mutably while passing `$cx` to the methods.
    let mut passes = $cx.lints.passes.take().unwrap();
    for obj in passes.iter_mut() {
        obj.$f($cx, $($args),*);
    }
    $cx.lints.passes = Some(passes);
}) }

/// Parse the lint attributes into a vector, with `Err`s for malformed lint
/// attributes. Writing this as an iterator is an enormous mess.
pub fn gather_attrs(attrs: &[ast::Attribute])
                    -> Vec<Result<(InternedString, Level, Span), Span>> {
    let mut out = vec!();
    for attr in attrs.iter() {
        let level = match Level::from_str(attr.name().get()) {
            None => continue,
            Some(lvl) => lvl,
        };

        attr::mark_used(attr);

        let meta = &attr.node.value;
        let metas = match meta.node {
            ast::MetaList(_, ref metas) => metas,
            _ => {
                out.push(Err(meta.span));
                continue;
            }
        };

        for meta in metas.iter() {
            out.push(match meta.node {
                ast::MetaWord(ref lint_name) => Ok((lint_name.clone(), level, meta.span)),
                _ => Err(meta.span),
            });
        }
    }
    out
}

/// Emit a lint as a warning or an error (or not at all)
/// according to `level`.
///
/// This lives outside of `Context` so it can be used by checks
/// in trans that run after the main lint pass is finished. Most
/// lints elsewhere in the compiler should call
/// `Session::add_lint()` instead.
pub fn raw_emit_lint(sess: &Session, lint: &'static Lint,
                     lvlsrc: LevelSource, span: Option<Span>, msg: &str) {
    let (mut level, source) = lvlsrc;
    if level == Allow { return }

    let name = lint.name_lower();
    let mut def = None;
    let mut note = None;
    let msg = match source {
        Default => {
            format!("{}, #[{}({})] on by default", msg,
                    level.as_str(), name)
        },
        CommandLine => {
            format!("{} [-{} {}]", msg,
                    match level {
                        Warn => 'W', Deny => 'D', Forbid => 'F',
                        Allow => panic!()
                    }, name.replace("_", "-"))
        },
        Node(src) => {
            def = Some(src);
            msg.to_string()
        }
        ReleaseChannel => {
            let release_channel = option_env!("CFG_RELEASE_CHANNEL").unwrap_or("(unknown)");
            note = Some(format!("this feature may not be used in the {} release channel",
                                release_channel));
            msg.to_string()
        }
    };

    // For purposes of printing, we can treat forbid as deny.
    if level == Forbid { level = Deny; }

    match (level, span) {
        (Warn, Some(sp)) => sess.span_warn(sp, &msg[]),
        (Warn, None)     => sess.warn(&msg[]),
        (Deny, Some(sp)) => sess.span_err(sp, &msg[]),
        (Deny, None)     => sess.err(&msg[]),
        _ => sess.bug("impossible level in raw_emit_lint"),
    }

    for note in note.into_iter() {
        sess.note(&note[]);
    }

    for span in def.into_iter() {
        sess.span_note(span, "lint level defined here");
    }
}

impl<'a, 'tcx> Context<'a, 'tcx> {
    fn new(tcx: &'a ty::ctxt<'tcx>,
           krate: &'a ast::Crate,
           exported_items: &'a ExportedItems) -> Context<'a, 'tcx> {
        // We want to own the lint store, so move it out of the session.
        let lint_store = mem::replace(&mut *tcx.sess.lint_store.borrow_mut(),
                                      LintStore::new());

        Context {
            tcx: tcx,
            krate: krate,
            exported_items: exported_items,
            lints: lint_store,
            level_stack: vec![],
            node_levels: RefCell::new(FnvHashMap()),
        }
    }

    /// Get the overall compiler `Session` object.
    pub fn sess(&'a self) -> &'a Session {
        &self.tcx.sess
    }

    /// Get the level of `lint` at the current position of the lint
    /// traversal.
    pub fn current_level(&self, lint: &'static Lint) -> Level {
        self.lints.levels.get(&LintId::of(lint)).map_or(Allow, |&(lvl, _)| lvl)
    }

    fn lookup_and_emit(&self, lint: &'static Lint, span: Option<Span>, msg: &str) {
        let (level, src) = match self.lints.levels.get(&LintId::of(lint)) {
            None => return,
            Some(&(Warn, src)) => {
                let lint_id = LintId::of(builtin::WARNINGS);
                (self.lints.get_level_source(lint_id).0, src)
            }
            Some(&pair) => pair,
        };

        raw_emit_lint(&self.tcx.sess, lint, (level, src), span, msg);
    }

    /// Emit a lint at the appropriate level, with no associated span.
    pub fn lint(&self, lint: &'static Lint, msg: &str) {
        self.lookup_and_emit(lint, None, msg);
    }

    /// Emit a lint at the appropriate level, for a particular span.
    pub fn span_lint(&self, lint: &'static Lint, span: Span, msg: &str) {
        self.lookup_and_emit(lint, Some(span), msg);
    }

    /// Merge the lints specified by any lint attributes into the
    /// current lint context, call the provided function, then reset the
    /// lints in effect to their previous state.
    fn with_lint_attrs<F>(&mut self,
                          attrs: &[ast::Attribute],
                          f: F) where
        F: FnOnce(&mut Context),
    {
        // Parse all of the lint attributes, and then add them all to the
        // current dictionary of lint information. Along the way, keep a history
        // of what we changed so we can roll everything back after invoking the
        // specified closure
        let mut pushed = 0u;

        for result in gather_attrs(attrs).into_iter() {
            let v = match result {
                Err(span) => {
                    self.tcx.sess.span_err(span, "malformed lint attribute");
                    continue;
                }
                Ok((lint_name, level, span)) => {
                    match self.lints.find_lint(lint_name.get(), &self.tcx.sess, Some(span)) {
                        Some(lint_id) => vec![(lint_id, level, span)],
                        None => {
                            match self.lints.lint_groups.get(lint_name.get()) {
                                Some(&(ref v, _)) => v.iter()
                                                      .map(|lint_id: &LintId|
                                                           (*lint_id, level, span))
                                                      .collect(),
                                None => {
                                    self.span_lint(builtin::UNKNOWN_LINTS, span,
                                               format!("unknown `{}` attribute: `{}`",
                                                       level.as_str(), lint_name).as_slice());
                                    continue;
                                }
                            }
                        }
                    }
                }
            };

            for (lint_id, level, span) in v.into_iter() {
                let now = self.lints.get_level_source(lint_id).0;
                if now == Forbid && level != Forbid {
                    let lint_name = lint_id.as_str();
                    self.tcx.sess.span_err(span,
                                           &format!("{}({}) overruled by outer forbid({})",
                                                   level.as_str(), lint_name,
                                                   lint_name)[]);
                } else if now != level {
                    let src = self.lints.get_level_source(lint_id).1;
                    self.level_stack.push((lint_id, (now, src)));
                    pushed += 1;
                    self.lints.set_level(lint_id, (level, Node(span)));
                }
            }
        }

        run_lints!(self, enter_lint_attrs, attrs);
        f(self);
        run_lints!(self, exit_lint_attrs, attrs);

        // rollback
        for _ in range(0, pushed) {
            let (lint, lvlsrc) = self.level_stack.pop().unwrap();
            self.lints.set_level(lint, lvlsrc);
        }
    }

    fn visit_ids<F>(&mut self, f: F) where
        F: FnOnce(&mut ast_util::IdVisitor<Context>)
    {
        let mut v = ast_util::IdVisitor {
            operation: self,
            pass_through_items: false,
            visited_outermost: false,
        };
        f(&mut v);
    }
}

impl<'a, 'tcx, 'v> Visitor<'v> for Context<'a, 'tcx> {
    fn visit_item(&mut self, it: &ast::Item) {
        self.with_lint_attrs(&it.attrs[], |cx| {
            run_lints!(cx, check_item, it);
            cx.visit_ids(|v| v.visit_item(it));
            visit::walk_item(cx, it);
        })
    }

    fn visit_foreign_item(&mut self, it: &ast::ForeignItem) {
        self.with_lint_attrs(&it.attrs[], |cx| {
            run_lints!(cx, check_foreign_item, it);
            visit::walk_foreign_item(cx, it);
        })
    }

    fn visit_pat(&mut self, p: &ast::Pat) {
        run_lints!(self, check_pat, p);
        visit::walk_pat(self, p);
    }

    fn visit_expr(&mut self, e: &ast::Expr) {
        run_lints!(self, check_expr, e);
        visit::walk_expr(self, e);
    }

    fn visit_stmt(&mut self, s: &ast::Stmt) {
        run_lints!(self, check_stmt, s);
        visit::walk_stmt(self, s);
    }

    fn visit_fn(&mut self, fk: FnKind<'v>, decl: &'v ast::FnDecl,
                body: &'v ast::Block, span: Span, id: ast::NodeId) {
        match fk {
            visit::FkMethod(_, _, m) => {
                self.with_lint_attrs(&m.attrs[], |cx| {
                    run_lints!(cx, check_fn, fk, decl, body, span, id);
                    cx.visit_ids(|v| {
                        v.visit_fn(fk, decl, body, span, id);
                    });
                    visit::walk_fn(cx, fk, decl, body, span);
                })
            },
            _ => {
                run_lints!(self, check_fn, fk, decl, body, span, id);
                visit::walk_fn(self, fk, decl, body, span);
            }
        }
    }

    fn visit_ty_method(&mut self, t: &ast::TypeMethod) {
        self.with_lint_attrs(&t.attrs[], |cx| {
            run_lints!(cx, check_ty_method, t);
            visit::walk_ty_method(cx, t);
        })
    }

    fn visit_struct_def(&mut self,
                        s: &ast::StructDef,
                        ident: ast::Ident,
                        g: &ast::Generics,
                        id: ast::NodeId) {
        run_lints!(self, check_struct_def, s, ident, g, id);
        visit::walk_struct_def(self, s);
        run_lints!(self, check_struct_def_post, s, ident, g, id);
    }

    fn visit_struct_field(&mut self, s: &ast::StructField) {
        self.with_lint_attrs(&s.node.attrs[], |cx| {
            run_lints!(cx, check_struct_field, s);
            visit::walk_struct_field(cx, s);
        })
    }

    fn visit_variant(&mut self, v: &ast::Variant, g: &ast::Generics) {
        self.with_lint_attrs(&v.node.attrs[], |cx| {
            run_lints!(cx, check_variant, v, g);
            visit::walk_variant(cx, v, g);
            run_lints!(cx, check_variant_post, v, g);
        })
    }

    // FIXME(#10894) should continue recursing
    fn visit_ty(&mut self, t: &ast::Ty) {
        run_lints!(self, check_ty, t);
    }

    fn visit_ident(&mut self, sp: Span, id: ast::Ident) {
        run_lints!(self, check_ident, sp, id);
    }

    fn visit_mod(&mut self, m: &ast::Mod, s: Span, n: ast::NodeId) {
        run_lints!(self, check_mod, m, s, n);
        visit::walk_mod(self, m);
    }

    fn visit_local(&mut self, l: &ast::Local) {
        run_lints!(self, check_local, l);
        visit::walk_local(self, l);
    }

    fn visit_block(&mut self, b: &ast::Block) {
        run_lints!(self, check_block, b);
        visit::walk_block(self, b);
    }

    fn visit_arm(&mut self, a: &ast::Arm) {
        run_lints!(self, check_arm, a);
        visit::walk_arm(self, a);
    }

    fn visit_decl(&mut self, d: &ast::Decl) {
        run_lints!(self, check_decl, d);
        visit::walk_decl(self, d);
    }

    fn visit_expr_post(&mut self, e: &ast::Expr) {
        run_lints!(self, check_expr_post, e);
    }

    fn visit_generics(&mut self, g: &ast::Generics) {
        run_lints!(self, check_generics, g);
        visit::walk_generics(self, g);
    }

    fn visit_trait_item(&mut self, m: &ast::TraitItem) {
        run_lints!(self, check_trait_method, m);
        visit::walk_trait_item(self, m);
    }

    fn visit_opt_lifetime_ref(&mut self, sp: Span, lt: &Option<ast::Lifetime>) {
        run_lints!(self, check_opt_lifetime_ref, sp, lt);
    }

    fn visit_lifetime_ref(&mut self, lt: &ast::Lifetime) {
        run_lints!(self, check_lifetime_ref, lt);
    }

    fn visit_lifetime_def(&mut self, lt: &ast::LifetimeDef) {
        run_lints!(self, check_lifetime_def, lt);
    }

    fn visit_explicit_self(&mut self, es: &ast::ExplicitSelf) {
        run_lints!(self, check_explicit_self, es);
        visit::walk_explicit_self(self, es);
    }

    fn visit_mac(&mut self, mac: &ast::Mac) {
        run_lints!(self, check_mac, mac);
        visit::walk_mac(self, mac);
    }

    fn visit_path(&mut self, p: &ast::Path, id: ast::NodeId) {
        run_lints!(self, check_path, p, id);
        visit::walk_path(self, p);
    }

    fn visit_attribute(&mut self, attr: &ast::Attribute) {
        run_lints!(self, check_attribute, attr);
    }
}

// Output any lints that were previously added to the session.
impl<'a, 'tcx> IdVisitingOperation for Context<'a, 'tcx> {
    fn visit_id(&mut self, id: ast::NodeId) {
        match self.tcx.sess.lints.borrow_mut().remove(&id) {
            None => {}
            Some(lints) => {
                for (lint_id, span, msg) in lints.into_iter() {
                    self.span_lint(lint_id.lint, span, &msg[])
                }
            }
        }
    }
}

// This lint pass is defined here because it touches parts of the `Context`
// that we don't want to expose. It records the lint level at certain AST
// nodes, so that the variant size difference check in trans can call
// `raw_emit_lint`.

struct GatherNodeLevels;

impl LintPass for GatherNodeLevels {
    fn get_lints(&self) -> LintArray {
        lint_array!()
    }

    fn check_item(&mut self, cx: &Context, it: &ast::Item) {
        match it.node {
            ast::ItemEnum(..) => {
                let lint_id = LintId::of(builtin::VARIANT_SIZE_DIFFERENCES);
                let lvlsrc = cx.lints.get_level_source(lint_id);
                match lvlsrc {
                    (lvl, _) if lvl != Allow => {
                        cx.node_levels.borrow_mut()
                            .insert((it.id, lint_id), lvlsrc);
                    },
                    _ => { }
                }
            },
            _ => { }
        }
    }
}

/// Perform lint checking on a crate.
///
/// Consumes the `lint_store` field of the `Session`.
pub fn check_crate(tcx: &ty::ctxt,
                   exported_items: &ExportedItems) {

    // If this is a feature-staged build of rustc then flip several lints to 'forbid'
    tcx.sess.lint_store.borrow_mut().maybe_stage_features(&tcx.sess);

    let krate = tcx.map.krate();
    let mut cx = Context::new(tcx, krate, exported_items);

    // Visit the whole crate.
    cx.with_lint_attrs(&krate.attrs[], |cx| {
        cx.visit_id(ast::CRATE_NODE_ID);
        cx.visit_ids(|v| {
            v.visited_outermost = true;
            visit::walk_crate(v, krate);
        });

        // since the root module isn't visited as an item (because it isn't an
        // item), warn for it here.
        run_lints!(cx, check_crate, krate);

        visit::walk_crate(cx, krate);
    });

    // If we missed any lints added to the session, then there's a bug somewhere
    // in the iteration code.
    for (id, v) in tcx.sess.lints.borrow().iter() {
        for &(lint, span, ref msg) in v.iter() {
            tcx.sess.span_bug(span,
                              format!("unprocessed lint {} at {}: {}",
                                      lint.as_str(), tcx.map.node_to_string(*id), *msg).as_slice())
        }
    }

    *tcx.node_lint_levels.borrow_mut() = cx.node_levels.into_inner();
}<|MERGE_RESOLUTION|>--- conflicted
+++ resolved
@@ -211,11 +211,8 @@
                      UnusedAllocation,
                      MissingCopyImplementations,
                      UnstableFeatures,
-<<<<<<< HEAD
                      Stability,
-=======
                      UnconditionalRecursion,
->>>>>>> 29538296
         );
 
         add_builtin_with_new!(sess,
