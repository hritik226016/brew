// Copyright 2014 The Rust Project Developers. See the COPYRIGHT
// file at the top-level directory of this distribution and at
// http://rust-lang.org/COPYRIGHT.
//
// Licensed under the Apache License, Version 2.0 <LICENSE-APACHE or
// http://www.apache.org/licenses/LICENSE-2.0> or the MIT license
// <LICENSE-MIT or http://opensource.org/licenses/MIT>, at your
// option. This file may not be copied, modified, or distributed
// except according to those terms.

//! Contains infrastructure for configuring the compiler, including parsing
//! command line options.

pub use self::EntryFnType::*;
pub use self::CrateType::*;
pub use self::Passes::*;
pub use self::DebugInfoLevel::*;

use session::{early_error, early_warn, Session};
use session::search_paths::SearchPaths;

use rustc_back::{LinkerFlavor, PanicStrategy};
use rustc_back::target::Target;
use lint;
use middle::cstore;

use syntax::ast::{self, IntTy, UintTy};
use syntax::codemap::FilePathMapping;
use syntax::parse::token;
use syntax::parse;
use syntax::symbol::Symbol;
use syntax::feature_gate::UnstableFeatures;

use errors::{ColorConfig, FatalError, Handler};

use getopts;
use std::collections::{BTreeMap, BTreeSet};
use std::collections::btree_map::Iter as BTreeMapIter;
use std::collections::btree_map::Keys as BTreeMapKeysIter;
use std::collections::btree_map::Values as BTreeMapValuesIter;

use std::fmt;
use std::hash::Hasher;
use std::collections::hash_map::DefaultHasher;
use std::collections::HashSet;
use std::iter::FromIterator;
use std::path::PathBuf;

pub struct Config {
    pub target: Target,
    pub int_type: IntTy,
    pub uint_type: UintTy,
}

#[derive(Clone, Hash, Debug)]
pub enum Sanitizer {
    Address,
    Leak,
    Memory,
    Thread,
}

#[derive(Clone, Copy, PartialEq, Hash)]
pub enum OptLevel {
    No, // -O0
    Less, // -O1
    Default, // -O2
    Aggressive, // -O3
    Size, // -Os
    SizeMin, // -Oz
}

#[derive(Clone, Copy, PartialEq, Hash)]
pub enum DebugInfoLevel {
    NoDebugInfo,
    LimitedDebugInfo,
    FullDebugInfo,
}

#[derive(Clone, Copy, PartialEq, Eq, Hash, Debug, PartialOrd, Ord,
         RustcEncodable, RustcDecodable)]
pub enum OutputType {
    Bitcode,
    Assembly,
    LlvmAssembly,
    Mir,
    Metadata,
    Object,
    Exe,
    DepInfo,
}

impl OutputType {
    fn is_compatible_with_codegen_units_and_single_output_file(&self) -> bool {
        match *self {
            OutputType::Exe |
            OutputType::DepInfo => true,
            OutputType::Bitcode |
            OutputType::Assembly |
            OutputType::LlvmAssembly |
            OutputType::Mir |
            OutputType::Object |
            OutputType::Metadata => false,
        }
    }

    fn shorthand(&self) -> &'static str {
        match *self {
            OutputType::Bitcode => "llvm-bc",
            OutputType::Assembly => "asm",
            OutputType::LlvmAssembly => "llvm-ir",
            OutputType::Mir => "mir",
            OutputType::Object => "obj",
            OutputType::Metadata => "metadata",
            OutputType::Exe => "link",
            OutputType::DepInfo => "dep-info",
        }
    }

    pub fn extension(&self) -> &'static str {
        match *self {
            OutputType::Bitcode => "bc",
            OutputType::Assembly => "s",
            OutputType::LlvmAssembly => "ll",
            OutputType::Mir => "mir",
            OutputType::Object => "o",
            OutputType::Metadata => "rmeta",
            OutputType::DepInfo => "d",
            OutputType::Exe => "",
        }
    }
}

#[derive(Clone, Copy, Debug, PartialEq, Eq)]
pub enum ErrorOutputType {
    HumanReadable(ColorConfig),
    Json,
}

impl Default for ErrorOutputType {
    fn default() -> ErrorOutputType {
        ErrorOutputType::HumanReadable(ColorConfig::Auto)
    }
}

// Use tree-based collections to cheaply get a deterministic Hash implementation.
// DO NOT switch BTreeMap out for an unsorted container type! That would break
// dependency tracking for commandline arguments.
#[derive(Clone, Hash)]
pub struct OutputTypes(BTreeMap<OutputType, Option<PathBuf>>);

impl OutputTypes {
    pub fn new(entries: &[(OutputType, Option<PathBuf>)]) -> OutputTypes {
        OutputTypes(BTreeMap::from_iter(entries.iter()
                                               .map(|&(k, ref v)| (k, v.clone()))))
    }

    pub fn get(&self, key: &OutputType) -> Option<&Option<PathBuf>> {
        self.0.get(key)
    }

    pub fn contains_key(&self, key: &OutputType) -> bool {
        self.0.contains_key(key)
    }

    pub fn keys<'a>(&'a self) -> BTreeMapKeysIter<'a, OutputType, Option<PathBuf>> {
        self.0.keys()
    }

    pub fn values<'a>(&'a self) -> BTreeMapValuesIter<'a, OutputType, Option<PathBuf>> {
        self.0.values()
    }

    // True if any of the output types require codegen or linking.
    pub fn should_trans(&self) -> bool {
        self.0.keys().any(|k| match *k {
            OutputType::Bitcode |
            OutputType::Assembly |
            OutputType::LlvmAssembly |
            OutputType::Mir |
            OutputType::Object |
            OutputType::Exe => true,
            OutputType::Metadata |
            OutputType::DepInfo => false,
        })
    }
}


// Use tree-based collections to cheaply get a deterministic Hash implementation.
// DO NOT switch BTreeMap or BTreeSet out for an unsorted container type! That
// would break dependency tracking for commandline arguments.
#[derive(Clone, Hash)]
pub struct Externs(BTreeMap<String, BTreeSet<String>>);

impl Externs {
    pub fn new(data: BTreeMap<String, BTreeSet<String>>) -> Externs {
        Externs(data)
    }

    pub fn get(&self, key: &str) -> Option<&BTreeSet<String>> {
        self.0.get(key)
    }

    pub fn iter<'a>(&'a self) -> BTreeMapIter<'a, String, BTreeSet<String>> {
        self.0.iter()
    }
}

macro_rules! hash_option {
    ($opt_name:ident, $opt_expr:expr, $sub_hashes:expr, [UNTRACKED]) => ({});
    ($opt_name:ident, $opt_expr:expr, $sub_hashes:expr, [TRACKED]) => ({
        if $sub_hashes.insert(stringify!($opt_name),
                              $opt_expr as &dep_tracking::DepTrackingHash).is_some() {
            bug!("Duplicate key in CLI DepTrackingHash: {}", stringify!($opt_name))
        }
    });
    ($opt_name:ident,
     $opt_expr:expr,
     $sub_hashes:expr,
     [UNTRACKED_WITH_WARNING $warn_val:expr, $warn_text:expr, $error_format:expr]) => ({
        if *$opt_expr == $warn_val {
            early_warn($error_format, $warn_text)
        }
    });
}

macro_rules! top_level_options {
    (pub struct Options { $(
        $opt:ident : $t:ty [$dep_tracking_marker:ident $($warn_val:expr, $warn_text:expr)*],
    )* } ) => (
        #[derive(Clone)]
        pub struct Options {
            $(pub $opt: $t),*
        }

        impl Options {
            pub fn dep_tracking_hash(&self) -> u64 {
                let mut sub_hashes = BTreeMap::new();
                $({
                    hash_option!($opt,
                                 &self.$opt,
                                 &mut sub_hashes,
                                 [$dep_tracking_marker $($warn_val,
                                                         $warn_text,
                                                         self.error_format)*]);
                })*
                let mut hasher = DefaultHasher::new();
                dep_tracking::stable_hash(sub_hashes,
                                          &mut hasher,
                                          self.error_format);
                hasher.finish()
            }
        }
    );
}

// The top-level commandline options struct
//
// For each option, one has to specify how it behaves with regard to the
// dependency tracking system of incremental compilation. This is done via the
// square-bracketed directive after the field type. The options are:
//
// [TRACKED]
// A change in the given field will cause the compiler to completely clear the
// incremental compilation cache before proceeding.
//
// [UNTRACKED]
// Incremental compilation is not influenced by this option.
//
// [UNTRACKED_WITH_WARNING(val, warning)]
// The option is incompatible with incremental compilation in some way. If it
// has the value `val`, the string `warning` is emitted as a warning.
//
// If you add a new option to this struct or one of the sub-structs like
// CodegenOptions, think about how it influences incremental compilation. If in
// doubt, specify [TRACKED], which is always "correct" but might lead to
// unnecessary re-compilation.
top_level_options!(
    pub struct Options {
        // The crate config requested for the session, which may be combined
        // with additional crate configurations during the compile process
        crate_types: Vec<CrateType> [TRACKED],
        optimize: OptLevel [TRACKED],
        // Include the debug_assertions flag into dependency tracking, since it
        // can influence whether overflow checks are done or not.
        debug_assertions: bool [TRACKED],
        debuginfo: DebugInfoLevel [TRACKED],
        lint_opts: Vec<(String, lint::Level)> [TRACKED],
        lint_cap: Option<lint::Level> [TRACKED],
        describe_lints: bool [UNTRACKED],
        output_types: OutputTypes [TRACKED],
        // FIXME(mw): We track this for now but it actually doesn't make too
        //            much sense: The search path can stay the same while the
        //            things discovered there might have changed on disk.
        search_paths: SearchPaths [TRACKED],
        libs: Vec<(String, Option<String>, Option<cstore::NativeLibraryKind>)> [TRACKED],
        maybe_sysroot: Option<PathBuf> [TRACKED],

        target_triple: String [TRACKED],

        test: bool [TRACKED],
        error_format: ErrorOutputType [UNTRACKED],

        // if Some, enable incremental compilation, using the given
        // directory to store intermediate results
        incremental: Option<PathBuf> [UNTRACKED],

        debugging_opts: DebuggingOptions [TRACKED],
        prints: Vec<PrintRequest> [UNTRACKED],
        cg: CodegenOptions [TRACKED],
        // FIXME(mw): We track this for now but it actually doesn't make too
        //            much sense: The value of this option can stay the same
        //            while the files they refer to might have changed on disk.
        externs: Externs [TRACKED],
        crate_name: Option<String> [TRACKED],
        // An optional name to use as the crate for std during std injection,
        // written `extern crate std = "name"`. Default to "std". Used by
        // out-of-tree drivers.
        alt_std_name: Option<String> [TRACKED],
        // Indicates how the compiler should treat unstable features
        unstable_features: UnstableFeatures [TRACKED],

        // Indicates whether this run of the compiler is actually rustdoc. This
        // is currently just a hack and will be removed eventually, so please
        // try to not rely on this too much.
        actually_rustdoc: bool [TRACKED],
    }
);

#[derive(Copy, Clone, PartialEq, Eq, Debug)]
pub enum PrintRequest {
    FileNames,
    Sysroot,
    CrateName,
    Cfg,
    TargetList,
    TargetCPUs,
    TargetFeatures,
    RelocationModels,
    CodeModels,
    TargetSpec,
}

pub enum Input {
    /// Load source from file
    File(PathBuf),
    Str {
        /// String that is shown in place of a filename
        name: String,
        /// Anonymous source string
        input: String,
    },
}

impl Input {
    pub fn filestem(&self) -> String {
        match *self {
            Input::File(ref ifile) => ifile.file_stem().unwrap()
                                           .to_str().unwrap().to_string(),
            Input::Str { .. } => "rust_out".to_string(),
        }
    }
}

#[derive(Clone)]
pub struct OutputFilenames {
    pub out_directory: PathBuf,
    pub out_filestem: String,
    pub single_output_file: Option<PathBuf>,
    pub extra: String,
    pub outputs: OutputTypes,
}

/// Codegen unit names generated by the numbered naming scheme will contain this
/// marker right before the index of the codegen unit.
pub const NUMBERED_CODEGEN_UNIT_MARKER: &'static str = ".cgu-";

impl OutputFilenames {
    pub fn path(&self, flavor: OutputType) -> PathBuf {
        self.outputs.get(&flavor).and_then(|p| p.to_owned())
            .or_else(|| self.single_output_file.clone())
            .unwrap_or_else(|| self.temp_path(flavor, None))
    }

    /// Get the path where a compilation artifact of the given type for the
    /// given codegen unit should be placed on disk. If codegen_unit_name is
    /// None, a path distinct from those of any codegen unit will be generated.
    pub fn temp_path(&self,
                     flavor: OutputType,
                     codegen_unit_name: Option<&str>)
                     -> PathBuf {
        let extension = flavor.extension();
        self.temp_path_ext(extension, codegen_unit_name)
    }

    /// Like temp_path, but also supports things where there is no corresponding
    /// OutputType, like no-opt-bitcode or lto-bitcode.
    pub fn temp_path_ext(&self,
                         ext: &str,
                         codegen_unit_name: Option<&str>)
                         -> PathBuf {
        let base = self.out_directory.join(&self.filestem());

        let mut extension = String::new();

        if let Some(codegen_unit_name) = codegen_unit_name {
            if codegen_unit_name.contains(NUMBERED_CODEGEN_UNIT_MARKER) {
                // If we use the numbered naming scheme for modules, we don't want
                // the files to look like <crate-name><extra>.<crate-name>.<index>.<ext>
                // but simply <crate-name><extra>.<index>.<ext>
                let marker_offset = codegen_unit_name.rfind(NUMBERED_CODEGEN_UNIT_MARKER)
                                                     .unwrap();
                let index_offset = marker_offset + NUMBERED_CODEGEN_UNIT_MARKER.len();
                extension.push_str(&codegen_unit_name[index_offset .. ]);
            } else {
                extension.push_str(codegen_unit_name);
            };
        }

        if !ext.is_empty() {
            if !extension.is_empty() {
                extension.push_str(".");
            }

            extension.push_str(ext);
        }

        let path = base.with_extension(&extension[..]);
        path
    }

    pub fn with_extension(&self, extension: &str) -> PathBuf {
        self.out_directory.join(&self.filestem()).with_extension(extension)
    }

    pub fn filestem(&self) -> String {
        format!("{}{}", self.out_filestem, self.extra)
    }
}

pub fn host_triple() -> &'static str {
    // Get the host triple out of the build environment. This ensures that our
    // idea of the host triple is the same as for the set of libraries we've
    // actually built.  We can't just take LLVM's host triple because they
    // normalize all ix86 architectures to i386.
    //
    // Instead of grabbing the host triple (for the current host), we grab (at
    // compile time) the target triple that this rustc is built with and
    // calling that (at runtime) the host triple.
    (option_env!("CFG_COMPILER_HOST_TRIPLE")).
        expect("CFG_COMPILER_HOST_TRIPLE")
}

/// Some reasonable defaults
pub fn basic_options() -> Options {
    Options {
        crate_types: Vec::new(),
        optimize: OptLevel::No,
        debuginfo: NoDebugInfo,
        lint_opts: Vec::new(),
        lint_cap: None,
        describe_lints: false,
        output_types: OutputTypes(BTreeMap::new()),
        search_paths: SearchPaths::new(),
        maybe_sysroot: None,
        target_triple: host_triple().to_string(),
        test: false,
        incremental: None,
        debugging_opts: basic_debugging_options(),
        prints: Vec::new(),
        cg: basic_codegen_options(),
        error_format: ErrorOutputType::default(),
        externs: Externs(BTreeMap::new()),
        crate_name: None,
        alt_std_name: None,
        libs: Vec::new(),
        unstable_features: UnstableFeatures::Disallow,
        debug_assertions: true,
        actually_rustdoc: false,
    }
}

impl Options {
    /// True if there is a reason to build the dep graph.
    pub fn build_dep_graph(&self) -> bool {
        self.incremental.is_some() ||
            self.debugging_opts.dump_dep_graph ||
            self.debugging_opts.query_dep_graph
    }

    #[inline(always)]
    pub fn enable_dep_node_debug_strs(&self) -> bool {
        cfg!(debug_assertions) &&
            (self.debugging_opts.query_dep_graph || self.debugging_opts.incremental_info)
    }

    pub fn single_codegen_unit(&self) -> bool {
        self.incremental.is_none() ||
        self.cg.codegen_units == 1
    }

    pub fn file_path_mapping(&self) -> FilePathMapping {
        FilePathMapping::new(
            self.debugging_opts.remap_path_prefix_from.iter().zip(
                self.debugging_opts.remap_path_prefix_to.iter()
            ).map(|(src, dst)| (src.clone(), dst.clone())).collect()
        )
    }
}

// The type of entry function, so
// users can have their own entry
// functions that don't start a
// scheduler
#[derive(Copy, Clone, PartialEq)]
pub enum EntryFnType {
    EntryMain,
    EntryStart,
    EntryNone,
}

#[derive(Copy, PartialEq, PartialOrd, Clone, Ord, Eq, Hash, Debug)]
pub enum CrateType {
    CrateTypeExecutable,
    CrateTypeDylib,
    CrateTypeRlib,
    CrateTypeStaticlib,
    CrateTypeCdylib,
    CrateTypeProcMacro,
}

#[derive(Clone, Hash)]
pub enum Passes {
    SomePasses(Vec<String>),
    AllPasses,
}

impl Passes {
    pub fn is_empty(&self) -> bool {
        match *self {
            SomePasses(ref v) => v.is_empty(),
            AllPasses => false,
        }
    }
}

/// Declare a macro that will define all CodegenOptions/DebuggingOptions fields and parsers all
/// at once. The goal of this macro is to define an interface that can be
/// programmatically used by the option parser in order to initialize the struct
/// without hardcoding field names all over the place.
///
/// The goal is to invoke this macro once with the correct fields, and then this
/// macro generates all necessary code. The main gotcha of this macro is the
/// cgsetters module which is a bunch of generated code to parse an option into
/// its respective field in the struct. There are a few hand-written parsers for
/// parsing specific types of values in this module.
macro_rules! options {
    ($struct_name:ident, $setter_name:ident, $defaultfn:ident,
     $buildfn:ident, $prefix:expr, $outputname:expr,
     $stat:ident, $mod_desc:ident, $mod_set:ident,
     $($opt:ident : $t:ty = (
        $init:expr,
        $parse:ident,
        [$dep_tracking_marker:ident $(($dep_warn_val:expr, $dep_warn_text:expr))*],
        $desc:expr)
     ),* ,) =>
(
    #[derive(Clone)]
    pub struct $struct_name { $(pub $opt: $t),* }

    pub fn $defaultfn() -> $struct_name {
        $struct_name { $($opt: $init),* }
    }

    pub fn $buildfn(matches: &getopts::Matches, error_format: ErrorOutputType) -> $struct_name
    {
        let mut op = $defaultfn();
        for option in matches.opt_strs($prefix) {
            let mut iter = option.splitn(2, '=');
            let key = iter.next().unwrap();
            let value = iter.next();
            let option_to_lookup = key.replace("-", "_");
            let mut found = false;
            for &(candidate, setter, opt_type_desc, _) in $stat {
                if option_to_lookup != candidate { continue }
                if !setter(&mut op, value) {
                    match (value, opt_type_desc) {
                        (Some(..), None) => {
                            early_error(error_format, &format!("{} option `{}` takes no \
                                                              value", $outputname, key))
                        }
                        (None, Some(type_desc)) => {
                            early_error(error_format, &format!("{0} option `{1}` requires \
                                                              {2} ({3} {1}=<value>)",
                                                             $outputname, key,
                                                             type_desc, $prefix))
                        }
                        (Some(value), Some(type_desc)) => {
                            early_error(error_format, &format!("incorrect value `{}` for {} \
                                                              option `{}` - {} was expected",
                                                             value, $outputname,
                                                             key, type_desc))
                        }
                        (None, None) => bug!()
                    }
                }
                found = true;
                break;
            }
            if !found {
                early_error(error_format, &format!("unknown {} option: `{}`",
                                                 $outputname, key));
            }
        }
        return op;
    }

    impl<'a> dep_tracking::DepTrackingHash for $struct_name {

        fn hash(&self, hasher: &mut DefaultHasher, error_format: ErrorOutputType) {
            let mut sub_hashes = BTreeMap::new();
            $({
                hash_option!($opt,
                             &self.$opt,
                             &mut sub_hashes,
                             [$dep_tracking_marker $($dep_warn_val,
                                                     $dep_warn_text,
                                                     error_format)*]);
            })*
            dep_tracking::stable_hash(sub_hashes, hasher, error_format);
        }
    }

    pub type $setter_name = fn(&mut $struct_name, v: Option<&str>) -> bool;
    pub const $stat: &'static [(&'static str, $setter_name,
                                     Option<&'static str>, &'static str)] =
        &[ $( (stringify!($opt), $mod_set::$opt, $mod_desc::$parse, $desc) ),* ];

    #[allow(non_upper_case_globals, dead_code)]
    mod $mod_desc {
        pub const parse_bool: Option<&'static str> = None;
        pub const parse_opt_bool: Option<&'static str> =
            Some("one of: `y`, `yes`, `on`, `n`, `no`, or `off`");
        pub const parse_string: Option<&'static str> = Some("a string");
        pub const parse_string_push: Option<&'static str> = Some("a string");
        pub const parse_opt_string: Option<&'static str> = Some("a string");
        pub const parse_list: Option<&'static str> = Some("a space-separated list of strings");
        pub const parse_opt_list: Option<&'static str> = Some("a space-separated list of strings");
        pub const parse_uint: Option<&'static str> = Some("a number");
        pub const parse_passes: Option<&'static str> =
            Some("a space-separated list of passes, or `all`");
        pub const parse_opt_uint: Option<&'static str> =
            Some("a number");
        pub const parse_panic_strategy: Option<&'static str> =
            Some("either `panic` or `abort`");
        pub const parse_sanitizer: Option<&'static str> =
            Some("one of: `address`, `leak`, `memory` or `thread`");
        pub const parse_linker_flavor: Option<&'static str> =
            Some(::rustc_back::LinkerFlavor::one_of());
        pub const parse_optimization_fuel: Option<&'static str> =
            Some("crate=integer");
    }

    #[allow(dead_code)]
    mod $mod_set {
        use super::{$struct_name, Passes, SomePasses, AllPasses, Sanitizer};
        use rustc_back::{LinkerFlavor, PanicStrategy};

        $(
            pub fn $opt(cg: &mut $struct_name, v: Option<&str>) -> bool {
                $parse(&mut cg.$opt, v)
            }
        )*

        fn parse_bool(slot: &mut bool, v: Option<&str>) -> bool {
            match v {
                Some(..) => false,
                None => { *slot = true; true }
            }
        }

        fn parse_opt_bool(slot: &mut Option<bool>, v: Option<&str>) -> bool {
            match v {
                Some(s) => {
                    match s {
                        "n" | "no" | "off" => {
                            *slot = Some(false);
                        }
                        "y" | "yes" | "on" => {
                            *slot = Some(true);
                        }
                        _ => { return false; }
                    }

                    true
                },
                None => { *slot = Some(true); true }
            }
        }

        fn parse_opt_string(slot: &mut Option<String>, v: Option<&str>) -> bool {
            match v {
                Some(s) => { *slot = Some(s.to_string()); true },
                None => false,
            }
        }

        fn parse_string(slot: &mut String, v: Option<&str>) -> bool {
            match v {
                Some(s) => { *slot = s.to_string(); true },
                None => false,
            }
        }

        fn parse_string_push(slot: &mut Vec<String>, v: Option<&str>) -> bool {
            match v {
                Some(s) => { slot.push(s.to_string()); true },
                None => false,
            }
        }

        fn parse_list(slot: &mut Vec<String>, v: Option<&str>)
                      -> bool {
            match v {
                Some(s) => {
                    for s in s.split_whitespace() {
                        slot.push(s.to_string());
                    }
                    true
                },
                None => false,
            }
        }

        fn parse_opt_list(slot: &mut Option<Vec<String>>, v: Option<&str>)
                      -> bool {
            match v {
                Some(s) => {
                    let v = s.split_whitespace().map(|s| s.to_string()).collect();
                    *slot = Some(v);
                    true
                },
                None => false,
            }
        }

        fn parse_uint(slot: &mut usize, v: Option<&str>) -> bool {
            match v.and_then(|s| s.parse().ok()) {
                Some(i) => { *slot = i; true },
                None => false
            }
        }

        fn parse_opt_uint(slot: &mut Option<usize>, v: Option<&str>) -> bool {
            match v {
                Some(s) => { *slot = s.parse().ok(); slot.is_some() }
                None => { *slot = None; true }
            }
        }

        fn parse_passes(slot: &mut Passes, v: Option<&str>) -> bool {
            match v {
                Some("all") => {
                    *slot = AllPasses;
                    true
                }
                v => {
                    let mut passes = vec![];
                    if parse_list(&mut passes, v) {
                        *slot = SomePasses(passes);
                        true
                    } else {
                        false
                    }
                }
            }
        }

        fn parse_panic_strategy(slot: &mut Option<PanicStrategy>, v: Option<&str>) -> bool {
            match v {
                Some("unwind") => *slot = Some(PanicStrategy::Unwind),
                Some("abort") => *slot = Some(PanicStrategy::Abort),
                _ => return false
            }
            true
        }

        fn parse_sanitizer(slote: &mut Option<Sanitizer>, v: Option<&str>) -> bool {
            match v {
                Some("address") => *slote = Some(Sanitizer::Address),
                Some("leak") => *slote = Some(Sanitizer::Leak),
                Some("memory") => *slote = Some(Sanitizer::Memory),
                Some("thread") => *slote = Some(Sanitizer::Thread),
                _ => return false,
            }
            true
        }

        fn parse_linker_flavor(slote: &mut Option<LinkerFlavor>, v: Option<&str>) -> bool {
            match v.and_then(LinkerFlavor::from_str) {
                Some(lf) => *slote = Some(lf),
                _ => return false,
            }
            true
        }

        fn parse_optimization_fuel(slot: &mut Option<(String, u64)>, v: Option<&str>) -> bool {
            match v {
                None => false,
                Some(s) => {
                    let parts = s.split('=').collect::<Vec<_>>();
                    if parts.len() != 2 { return false; }
                    let crate_name = parts[0].to_string();
                    let fuel = parts[1].parse::<u64>();
                    if fuel.is_err() { return false; }
                    *slot = Some((crate_name, fuel.unwrap()));
                    true
                }
            }
        }
    }
) }

options! {CodegenOptions, CodegenSetter, basic_codegen_options,
         build_codegen_options, "C", "codegen",
         CG_OPTIONS, cg_type_desc, cgsetters,
    ar: Option<String> = (None, parse_opt_string, [UNTRACKED],
        "tool to assemble archives with"),
    linker: Option<String> = (None, parse_opt_string, [UNTRACKED],
        "system linker to link outputs with"),
    link_arg: Vec<String> = (vec![], parse_string_push, [UNTRACKED],
        "a single extra argument to append to the linker invocation (can be used several times)"),
    link_args: Option<Vec<String>> = (None, parse_opt_list, [UNTRACKED],
        "extra arguments to append to the linker invocation (space separated)"),
    link_dead_code: bool = (false, parse_bool, [UNTRACKED],
        "don't let linker strip dead code (turning it on can be used for code coverage)"),
    lto: bool = (false, parse_bool, [TRACKED],
        "perform LLVM link-time optimizations"),
    target_cpu: Option<String> = (None, parse_opt_string, [TRACKED],
        "select target processor (rustc --print target-cpus for details)"),
    target_feature: String = ("".to_string(), parse_string, [TRACKED],
        "target specific attributes (rustc --print target-features for details)"),
    passes: Vec<String> = (Vec::new(), parse_list, [TRACKED],
        "a list of extra LLVM passes to run (space separated)"),
    llvm_args: Vec<String> = (Vec::new(), parse_list, [TRACKED],
        "a list of arguments to pass to llvm (space separated)"),
    save_temps: bool = (false, parse_bool, [UNTRACKED_WITH_WARNING(true,
        "`-C save-temps` might not produce all requested temporary products \
         when incremental compilation is enabled.")],
        "save all temporary output files during compilation"),
    rpath: bool = (false, parse_bool, [UNTRACKED],
        "set rpath values in libs/exes"),
    overflow_checks: Option<bool> = (None, parse_opt_bool, [TRACKED],
        "use overflow checks for integer arithmetic"),
    no_prepopulate_passes: bool = (false, parse_bool, [TRACKED],
        "don't pre-populate the pass manager with a list of passes"),
    no_vectorize_loops: bool = (false, parse_bool, [TRACKED],
        "don't run the loop vectorization optimization passes"),
    no_vectorize_slp: bool = (false, parse_bool, [TRACKED],
        "don't run LLVM's SLP vectorization pass"),
    soft_float: bool = (false, parse_bool, [TRACKED],
        "use soft float ABI (*eabihf targets only)"),
    prefer_dynamic: bool = (false, parse_bool, [TRACKED],
        "prefer dynamic linking to static linking"),
    no_integrated_as: bool = (false, parse_bool, [TRACKED],
        "use an external assembler rather than LLVM's integrated one"),
    no_redzone: Option<bool> = (None, parse_opt_bool, [TRACKED],
        "disable the use of the redzone"),
    relocation_model: Option<String> = (None, parse_opt_string, [TRACKED],
         "choose the relocation model to use (rustc --print relocation-models for details)"),
    code_model: Option<String> = (None, parse_opt_string, [TRACKED],
         "choose the code model to use (rustc --print code-models for details)"),
    metadata: Vec<String> = (Vec::new(), parse_list, [TRACKED],
         "metadata to mangle symbol names with"),
    extra_filename: String = ("".to_string(), parse_string, [UNTRACKED],
         "extra data to put in each output filename"),
    codegen_units: usize = (1, parse_uint, [UNTRACKED],
        "divide crate into N units to optimize in parallel"),
    remark: Passes = (SomePasses(Vec::new()), parse_passes, [UNTRACKED],
        "print remarks for these optimization passes (space separated, or \"all\")"),
    no_stack_check: bool = (false, parse_bool, [UNTRACKED],
        "the --no-stack-check flag is deprecated and does nothing"),
    debuginfo: Option<usize> = (None, parse_opt_uint, [TRACKED],
        "debug info emission level, 0 = no debug info, 1 = line tables only, \
         2 = full debug info with variable and type information"),
    opt_level: Option<String> = (None, parse_opt_string, [TRACKED],
        "optimize with possible levels 0-3, s, or z"),
    debug_assertions: Option<bool> = (None, parse_opt_bool, [TRACKED],
        "explicitly enable the cfg(debug_assertions) directive"),
    inline_threshold: Option<usize> = (None, parse_opt_uint, [TRACKED],
        "set the inlining threshold for"),
    panic: Option<PanicStrategy> = (None, parse_panic_strategy,
        [TRACKED], "panic strategy to compile crate with"),
}

options! {DebuggingOptions, DebuggingSetter, basic_debugging_options,
         build_debugging_options, "Z", "debugging",
         DB_OPTIONS, db_type_desc, dbsetters,
    verbose: bool = (false, parse_bool, [UNTRACKED],
        "in general, enable more debug printouts"),
    span_free_formats: bool = (false, parse_bool, [UNTRACKED],
        "when debug-printing compiler state, do not include spans"), // o/w tests have closure@path
    identify_regions: bool = (false, parse_bool, [UNTRACKED],
        "make unnamed regions display as '# (where # is some non-ident unique id)"),
    time_passes: bool = (false, parse_bool, [UNTRACKED],
        "measure time of each rustc pass"),
    count_llvm_insns: bool = (false, parse_bool,
        [UNTRACKED_WITH_WARNING(true,
        "The output generated by `-Z count_llvm_insns` might not be reliable \
         when used with incremental compilation")],
        "count where LLVM instrs originate"),
    time_llvm_passes: bool = (false, parse_bool, [UNTRACKED_WITH_WARNING(true,
        "The output of `-Z time-llvm-passes` will only reflect timings of \
         re-translated modules when used with incremental compilation" )],
        "measure time of each LLVM pass"),
    input_stats: bool = (false, parse_bool, [UNTRACKED],
        "gather statistics about the input"),
    trans_stats: bool = (false, parse_bool, [UNTRACKED_WITH_WARNING(true,
        "The output of `-Z trans-stats` might not be accurate when incremental \
         compilation is enabled")],
        "gather trans statistics"),
    asm_comments: bool = (false, parse_bool, [TRACKED],
        "generate comments into the assembly (may change behavior)"),
    no_verify: bool = (false, parse_bool, [TRACKED],
        "skip LLVM verification"),
    borrowck_stats: bool = (false, parse_bool, [UNTRACKED],
        "gather borrowck statistics"),
    no_landing_pads: bool = (false, parse_bool, [TRACKED],
        "omit landing pads for unwinding"),
    debug_llvm: bool = (false, parse_bool, [UNTRACKED],
        "enable debug output from LLVM"),
    meta_stats: bool = (false, parse_bool, [UNTRACKED],
        "gather metadata statistics"),
    print_link_args: bool = (false, parse_bool, [UNTRACKED],
        "print the arguments passed to the linker"),
    print_llvm_passes: bool = (false, parse_bool, [UNTRACKED],
        "prints the llvm optimization passes being run"),
    ast_json: bool = (false, parse_bool, [UNTRACKED],
        "print the AST as JSON and halt"),
    ast_json_noexpand: bool = (false, parse_bool, [UNTRACKED],
        "print the pre-expansion AST as JSON and halt"),
    ls: bool = (false, parse_bool, [UNTRACKED],
        "list the symbols defined by a library crate"),
    save_analysis: bool = (false, parse_bool, [UNTRACKED],
        "write syntax and type analysis (in JSON format) information, in \
         addition to normal output"),
    save_analysis_api: bool = (false, parse_bool, [UNTRACKED],
        "write syntax and type analysis information for opaque libraries (in JSON format), \
         in addition to normal output"),
    print_move_fragments: bool = (false, parse_bool, [UNTRACKED],
        "print out move-fragment data for every fn"),
    flowgraph_print_loans: bool = (false, parse_bool, [UNTRACKED],
        "include loan analysis data in --unpretty flowgraph output"),
    flowgraph_print_moves: bool = (false, parse_bool, [UNTRACKED],
        "include move analysis data in --unpretty flowgraph output"),
    flowgraph_print_assigns: bool = (false, parse_bool, [UNTRACKED],
        "include assignment analysis data in --unpretty flowgraph output"),
    flowgraph_print_all: bool = (false, parse_bool, [UNTRACKED],
        "include all dataflow analysis data in --unpretty flowgraph output"),
    print_region_graph: bool = (false, parse_bool, [UNTRACKED],
         "prints region inference graph. \
          Use with RUST_REGION_GRAPH=help for more info"),
    parse_only: bool = (false, parse_bool, [UNTRACKED],
          "parse only; do not compile, assemble, or link"),
    no_trans: bool = (false, parse_bool, [TRACKED],
          "run all passes except translation; no output"),
    treat_err_as_bug: bool = (false, parse_bool, [TRACKED],
          "treat all errors that occur as bugs"),
    continue_parse_after_error: bool = (false, parse_bool, [TRACKED],
          "attempt to recover from parse errors (experimental)"),
    incremental: Option<String> = (None, parse_opt_string, [UNTRACKED],
          "enable incremental compilation (experimental)"),
    incremental_cc: bool = (true, parse_bool, [UNTRACKED],
          "enable cross-crate incremental compilation (even more experimental)"),
    incremental_info: bool = (false, parse_bool, [UNTRACKED],
        "print high-level information about incremental reuse (or the lack thereof)"),
    incremental_dump_hash: bool = (false, parse_bool, [UNTRACKED],
        "dump hash information in textual format to stdout"),
    dump_dep_graph: bool = (false, parse_bool, [UNTRACKED],
          "dump the dependency graph to $RUST_DEP_GRAPH (default: /tmp/dep_graph.gv)"),
    query_dep_graph: bool = (false, parse_bool, [UNTRACKED],
          "enable queries of the dependency graph for regression testing"),
    profile_queries: bool = (false, parse_bool, [UNTRACKED],
          "trace and profile the queries of the incremental compilation framework"),
    no_analysis: bool = (false, parse_bool, [UNTRACKED],
          "parse and expand the source, but run no analysis"),
    extra_plugins: Vec<String> = (Vec::new(), parse_list, [TRACKED],
        "load extra plugins"),
    unstable_options: bool = (false, parse_bool, [UNTRACKED],
          "adds unstable command line options to rustc interface"),
    force_overflow_checks: Option<bool> = (None, parse_opt_bool, [TRACKED],
          "force overflow checks on or off"),
    trace_macros: bool = (false, parse_bool, [UNTRACKED],
          "for every macro invocation, print its name and arguments"),
    debug_macros: bool = (false, parse_bool, [TRACKED],
          "emit line numbers debug info inside macros"),
    enable_nonzeroing_move_hints: bool = (false, parse_bool, [TRACKED],
          "force nonzeroing move optimization on"),
    keep_hygiene_data: bool = (false, parse_bool, [UNTRACKED],
          "don't clear the hygiene data after analysis"),
    keep_ast: bool = (false, parse_bool, [UNTRACKED],
          "keep the AST after lowering it to HIR"),
    show_span: Option<String> = (None, parse_opt_string, [TRACKED],
          "show spans for compiler debugging (expr|pat|ty)"),
    print_type_sizes: bool = (false, parse_bool, [UNTRACKED],
          "print layout information for each type encountered"),
    print_trans_items: Option<String> = (None, parse_opt_string, [UNTRACKED],
          "print the result of the translation item collection pass"),
    mir_opt_level: usize = (1, parse_uint, [TRACKED],
          "set the MIR optimization level (0-3, default: 1)"),
    dump_mir: Option<String> = (None, parse_opt_string, [UNTRACKED],
          "dump MIR state at various points in translation"),
    dump_mir_dir: Option<String> = (None, parse_opt_string, [UNTRACKED],
          "the directory the MIR is dumped into"),
    dump_mir_exclude_pass_number: bool = (false, parse_bool, [UNTRACKED],
          "if set, exclude the pass number when dumping MIR (used in tests)"),
    perf_stats: bool = (false, parse_bool, [UNTRACKED],
          "print some performance-related statistics"),
    hir_stats: bool = (false, parse_bool, [UNTRACKED],
          "print some statistics about AST and HIR"),
    mir_stats: bool = (false, parse_bool, [UNTRACKED],
          "print some statistics about MIR"),
    always_encode_mir: bool = (false, parse_bool, [TRACKED],
          "encode MIR of all functions into the crate metadata"),
    osx_rpath_install_name: bool = (false, parse_bool, [TRACKED],
          "pass `-install_name @rpath/...` to the macOS linker"),
    sanitizer: Option<Sanitizer> = (None, parse_sanitizer, [TRACKED],
                                   "Use a sanitizer"),
    linker_flavor: Option<LinkerFlavor> = (None, parse_linker_flavor, [UNTRACKED],
                                           "Linker flavor"),
    fuel: Option<(String, u64)> = (None, parse_optimization_fuel, [TRACKED],
        "Set the optimization fuel quota for a crate."),
    print_fuel: Option<String> = (None, parse_opt_string, [TRACKED],
        "Make Rustc print the total optimization fuel used by a crate."),
    remap_path_prefix_from: Vec<String> = (vec![], parse_string_push, [TRACKED],
        "add a source pattern to the file path remapping config"),
    remap_path_prefix_to: Vec<String> = (vec![], parse_string_push, [TRACKED],
        "add a mapping target to the file path remapping config"),
    force_unstable_if_unmarked: bool = (false, parse_bool, [TRACKED],
        "force all crates to be `rustc_private` unstable"),
    pre_link_arg: Vec<String> = (vec![], parse_string_push, [UNTRACKED],
        "a single extra argument to prepend the linker invocation (can be used several times)"),
    pre_link_args: Option<Vec<String>> = (None, parse_opt_list, [UNTRACKED],
        "extra arguments to prepend to the linker invocation (space separated)"),
    profile: bool = (false, parse_bool, [TRACKED],
                     "insert profiling code"),
}

pub fn default_lib_output() -> CrateType {
    CrateTypeRlib
}

pub fn default_configuration(sess: &Session) -> ast::CrateConfig {
    let end = &sess.target.target.target_endian;
    let arch = &sess.target.target.arch;
    let wordsz = &sess.target.target.target_pointer_width;
    let os = &sess.target.target.target_os;
    let env = &sess.target.target.target_env;
    let vendor = &sess.target.target.target_vendor;
    let min_atomic_width = sess.target.target.min_atomic_width();
    let max_atomic_width = sess.target.target.max_atomic_width();

    let mut ret = HashSet::new();
    // Target bindings.
    ret.insert((Symbol::intern("target_os"), Some(Symbol::intern(os))));
    if let Some(ref fam) = sess.target.target.options.target_family {
        ret.insert((Symbol::intern("target_family"), Some(Symbol::intern(fam))));
        if fam == "windows" || fam == "unix" {
            ret.insert((Symbol::intern(fam), None));
        }
    }
    ret.insert((Symbol::intern("target_arch"), Some(Symbol::intern(arch))));
    ret.insert((Symbol::intern("target_endian"), Some(Symbol::intern(end))));
    ret.insert((Symbol::intern("target_pointer_width"), Some(Symbol::intern(wordsz))));
    ret.insert((Symbol::intern("target_env"), Some(Symbol::intern(env))));
    ret.insert((Symbol::intern("target_vendor"), Some(Symbol::intern(vendor))));
    if sess.target.target.options.has_elf_tls {
        ret.insert((Symbol::intern("target_thread_local"), None));
    }
    for &i in &[8, 16, 32, 64, 128] {
        if i >= min_atomic_width && i <= max_atomic_width {
            let s = i.to_string();
            ret.insert((Symbol::intern("target_has_atomic"), Some(Symbol::intern(&s))));
            if &s == wordsz {
                ret.insert((Symbol::intern("target_has_atomic"), Some(Symbol::intern("ptr"))));
            }
        }
    }
    if sess.opts.debug_assertions {
        ret.insert((Symbol::intern("debug_assertions"), None));
    }
    if sess.opts.crate_types.contains(&CrateTypeProcMacro) {
        ret.insert((Symbol::intern("proc_macro"), None));
    }
    return ret;
}

pub fn build_configuration(sess: &Session,
                           mut user_cfg: ast::CrateConfig)
                           -> ast::CrateConfig {
    // Combine the configuration requested by the session (command line) with
    // some default and generated configuration items
    let default_cfg = default_configuration(sess);
    // If the user wants a test runner, then add the test cfg
    if sess.opts.test {
        user_cfg.insert((Symbol::intern("test"), None));
    }
    user_cfg.extend(default_cfg.iter().cloned());
    user_cfg
}

pub fn build_target_config(opts: &Options, sp: &Handler) -> Config {
    let target = match Target::search(&opts.target_triple) {
        Ok(t) => t,
        Err(e) => {
            sp.struct_fatal(&format!("Error loading target specification: {}", e))
                .help("Use `--print target-list` for a list of built-in targets")
                .emit();
            panic!(FatalError);
        }
    };

    let (int_type, uint_type) = match &target.target_pointer_width[..] {
        "16" => (ast::IntTy::I16, ast::UintTy::U16),
        "32" => (ast::IntTy::I32, ast::UintTy::U32),
        "64" => (ast::IntTy::I64, ast::UintTy::U64),
        w    => panic!(sp.fatal(&format!("target specification was invalid: \
                                          unrecognized target-pointer-width {}", w))),
    };

    Config {
        target,
        int_type,
        uint_type,
    }
}

#[derive(Copy, Clone, PartialEq, Eq, Debug)]
pub enum OptionStability {
    Stable,

    Unstable,
}

pub struct RustcOptGroup {
    pub apply: Box<Fn(&mut getopts::Options) -> &mut getopts::Options>,
    pub name: &'static str,
    pub stability: OptionStability,
}

impl RustcOptGroup {
    pub fn is_stable(&self) -> bool {
        self.stability == OptionStability::Stable
    }

    pub fn stable<F>(name: &'static str, f: F) -> RustcOptGroup
        where F: Fn(&mut getopts::Options) -> &mut getopts::Options + 'static,
    {
        RustcOptGroup {
            name,
            apply: Box::new(f),
            stability: OptionStability::Stable,
        }
    }

    pub fn unstable<F>(name: &'static str, f: F) -> RustcOptGroup
        where F: Fn(&mut getopts::Options) -> &mut getopts::Options + 'static,
    {
        RustcOptGroup {
            name,
            apply: Box::new(f),
            stability: OptionStability::Unstable,
        }
    }
}

// The `opt` local module holds wrappers around the `getopts` API that
// adds extra rustc-specific metadata to each option; such metadata
// is exposed by .  The public
// functions below ending with `_u` are the functions that return
// *unstable* options, i.e. options that are only enabled when the
// user also passes the `-Z unstable-options` debugging flag.
mod opt {
    // The `fn opt_u` etc below are written so that we can use them
    // in the future; do not warn about them not being used right now.
    #![allow(dead_code)]

    use getopts;
    use super::RustcOptGroup;

    pub type R = RustcOptGroup;
    pub type S = &'static str;

    fn stable<F>(name: S, f: F) -> R
        where F: Fn(&mut getopts::Options) -> &mut getopts::Options + 'static
    {
        RustcOptGroup::stable(name, f)
    }

    fn unstable<F>(name: S, f: F) -> R
        where F: Fn(&mut getopts::Options) -> &mut getopts::Options + 'static
    {
        RustcOptGroup::unstable(name, f)
    }

    fn longer(a: S, b: S) -> S {
        if a.len() > b.len() {
            a
        } else {
            b
        }
    }

    pub fn opt_s(a: S, b: S, c: S, d: S) -> R {
        stable(longer(a, b), move |opts| opts.optopt(a, b, c, d))
    }
    pub fn multi_s(a: S, b: S, c: S, d: S) -> R {
        stable(longer(a, b), move |opts| opts.optmulti(a, b, c, d))
    }
    pub fn flag_s(a: S, b: S, c: S) -> R {
        stable(longer(a, b), move |opts| opts.optflag(a, b, c))
    }
    pub fn flagopt_s(a: S, b: S, c: S, d: S) -> R {
        stable(longer(a, b), move |opts| opts.optflagopt(a, b, c, d))
    }
    pub fn flagmulti_s(a: S, b: S, c: S) -> R {
        stable(longer(a, b), move |opts| opts.optflagmulti(a, b, c))
    }

    pub fn opt(a: S, b: S, c: S, d: S) -> R {
        unstable(longer(a, b), move |opts| opts.optopt(a, b, c, d))
    }
    pub fn multi(a: S, b: S, c: S, d: S) -> R {
        unstable(longer(a, b), move |opts| opts.optmulti(a, b, c, d))
    }
    pub fn flag(a: S, b: S, c: S) -> R {
        unstable(longer(a, b), move |opts| opts.optflag(a, b, c))
    }
    pub fn flagopt(a: S, b: S, c: S, d: S) -> R {
        unstable(longer(a, b), move |opts| opts.optflagopt(a, b, c, d))
    }
    pub fn flagmulti(a: S, b: S, c: S) -> R {
        unstable(longer(a, b), move |opts| opts.optflagmulti(a, b, c))
    }
}

/// Returns the "short" subset of the rustc command line options,
/// including metadata for each option, such as whether the option is
/// part of the stable long-term interface for rustc.
pub fn rustc_short_optgroups() -> Vec<RustcOptGroup> {
    vec![
        opt::flag_s("h", "help", "Display this message"),
        opt::multi_s("", "cfg", "Configure the compilation environment", "SPEC"),
        opt::multi_s("L", "",   "Add a directory to the library search path. The
                             optional KIND can be one of dependency, crate, native,
                             framework or all (the default).", "[KIND=]PATH"),
        opt::multi_s("l", "",   "Link the generated crate(s) to the specified native
                             library NAME. The optional KIND can be one of
                             static, dylib, or framework. If omitted, dylib is
                             assumed.", "[KIND=]NAME"),
        opt::multi_s("", "crate-type", "Comma separated list of types of crates
                                    for the compiler to emit",
                   "[bin|lib|rlib|dylib|cdylib|staticlib|proc-macro]"),
        opt::opt_s("", "crate-name", "Specify the name of the crate being built",
               "NAME"),
        opt::multi_s("", "emit", "Comma separated list of types of output for \
                              the compiler to emit",
                 "[asm|llvm-bc|llvm-ir|obj|metadata|link|dep-info|mir]"),
        opt::multi_s("", "print", "Comma separated list of compiler information to \
                               print on stdout",
                     "[crate-name|file-names|sysroot|cfg|target-list|\
                       target-cpus|target-features|relocation-models|\
                       code-models|target-spec-json]"),
        opt::flagmulti_s("g",  "",  "Equivalent to -C debuginfo=2"),
        opt::flagmulti_s("O", "", "Equivalent to -C opt-level=2"),
        opt::opt_s("o", "", "Write output to <filename>", "FILENAME"),
        opt::opt_s("",  "out-dir", "Write output to compiler-chosen filename \
                                in <dir>", "DIR"),
        opt::opt_s("", "explain", "Provide a detailed explanation of an error \
                               message", "OPT"),
        opt::flag_s("", "test", "Build a test harness"),
        opt::opt_s("", "target", "Target triple for which the code is compiled", "TARGET"),
        opt::multi_s("W", "warn", "Set lint warnings", "OPT"),
        opt::multi_s("A", "allow", "Set lint allowed", "OPT"),
        opt::multi_s("D", "deny", "Set lint denied", "OPT"),
        opt::multi_s("F", "forbid", "Set lint forbidden", "OPT"),
        opt::multi_s("", "cap-lints", "Set the most restrictive lint level. \
                                     More restrictive lints are capped at this \
                                     level", "LEVEL"),
        opt::multi_s("C", "codegen", "Set a codegen option", "OPT[=VALUE]"),
        opt::flag_s("V", "version", "Print version info and exit"),
        opt::flag_s("v", "verbose", "Use verbose output"),
    ]
}

/// Returns all rustc command line options, including metadata for
/// each option, such as whether the option is part of the stable
/// long-term interface for rustc.
pub fn rustc_optgroups() -> Vec<RustcOptGroup> {
    let mut opts = rustc_short_optgroups();
    opts.extend(vec![
        opt::multi_s("", "extern", "Specify where an external rust library is located",
                     "NAME=PATH"),
        opt::opt_s("", "sysroot", "Override the system root", "PATH"),
        opt::multi("Z", "", "Set internal debugging options", "FLAG"),
        opt::opt_s("", "error-format",
                      "How errors and other messages are produced",
                      "human|json"),
        opt::opt_s("", "color", "Configure coloring of output:
                                 auto   = colorize, if output goes to a tty (default);
                                 always = always colorize output;
                                 never  = never colorize output", "auto|always|never"),

        opt::flagopt("", "pretty",
                     "Pretty-print the input instead of compiling;
                      valid types are: `normal` (un-annotated source),
                      `expanded` (crates expanded), or
                      `expanded,identified` (fully parenthesized, AST nodes with IDs).",
                     "TYPE"),
        opt::flagopt("", "unpretty",
                     "Present the input source, unstable (and less-pretty) variants;
                      valid types are any of the types for `--pretty`, as well as:
                      `flowgraph=<nodeid>` (graphviz formatted flowgraph for node),
                      `everybody_loops` (all function bodies replaced with `loop {}`),
                      `hir` (the HIR), `hir,identified`, or
                      `hir,typed` (HIR with types for each node).",
                     "TYPE"),
    ]);
    opts
}

// Convert strings provided as --cfg [cfgspec] into a crate_cfg
pub fn parse_cfgspecs(cfgspecs: Vec<String> ) -> ast::CrateConfig {
    cfgspecs.into_iter().map(|s| {
        let sess = parse::ParseSess::new(FilePathMapping::empty());
        let mut parser =
            parse::new_parser_from_source_str(&sess, "cfgspec".to_string(), s.to_string());

        let meta_item = panictry!(parser.parse_meta_item());

        if parser.token != token::Eof {
            early_error(ErrorOutputType::default(), &format!("invalid --cfg argument: {}", s))
        } else if meta_item.is_meta_item_list() {
            let msg =
                format!("invalid predicate in --cfg command line argument: `{}`", meta_item.name());
            early_error(ErrorOutputType::default(), &msg)
        }

        (meta_item.name(), meta_item.value_str())
    }).collect::<ast::CrateConfig>()
}

pub fn build_session_options_and_crate_config(matches: &getopts::Matches)
                                              -> (Options, ast::CrateConfig) {
    let color = match matches.opt_str("color").as_ref().map(|s| &s[..]) {
        Some("auto")   => ColorConfig::Auto,
        Some("always") => ColorConfig::Always,
        Some("never")  => ColorConfig::Never,

        None => ColorConfig::Auto,

        Some(arg) => {
            early_error(ErrorOutputType::default(), &format!("argument for --color must be auto, \
                                                              always or never (instead was `{}`)",
                                                            arg))
        }
    };

    // We need the opts_present check because the driver will send us Matches
    // with only stable options if no unstable options are used. Since error-format
    // is unstable, it will not be present. We have to use opts_present not
    // opt_present because the latter will panic.
    let error_format = if matches.opts_present(&["error-format".to_owned()]) {
        match matches.opt_str("error-format").as_ref().map(|s| &s[..]) {
            Some("human")   => ErrorOutputType::HumanReadable(color),
            Some("json") => ErrorOutputType::Json,

            None => ErrorOutputType::HumanReadable(color),

            Some(arg) => {
                early_error(ErrorOutputType::HumanReadable(color),
                            &format!("argument for --error-format must be human or json (instead \
                                      was `{}`)",
                                     arg))
            }
        }
    } else {
        ErrorOutputType::HumanReadable(color)
    };

    let unparsed_crate_types = matches.opt_strs("crate-type");
    let crate_types = parse_crate_types_from_list(unparsed_crate_types)
        .unwrap_or_else(|e| early_error(error_format, &e[..]));

    let mut lint_opts = vec![];
    let mut describe_lints = false;

    for &level in &[lint::Allow, lint::Warn, lint::Deny, lint::Forbid] {
        for lint_name in matches.opt_strs(level.as_str()) {
            if lint_name == "help" {
                describe_lints = true;
            } else {
                lint_opts.push((lint_name.replace("-", "_"), level));
            }
        }
    }

    let lint_cap = matches.opt_str("cap-lints").map(|cap| {
        lint::Level::from_str(&cap).unwrap_or_else(|| {
            early_error(error_format, &format!("unknown lint level: `{}`", cap))
        })
    });

    let debugging_opts = build_debugging_options(matches, error_format);

    let mut output_types = BTreeMap::new();
    if !debugging_opts.parse_only {
        for list in matches.opt_strs("emit") {
            for output_type in list.split(',') {
                let mut parts = output_type.splitn(2, '=');
                let output_type = match parts.next().unwrap() {
                    "asm" => OutputType::Assembly,
                    "llvm-ir" => OutputType::LlvmAssembly,
                    "mir" => OutputType::Mir,
                    "llvm-bc" => OutputType::Bitcode,
                    "obj" => OutputType::Object,
                    "metadata" => OutputType::Metadata,
                    "link" => OutputType::Exe,
                    "dep-info" => OutputType::DepInfo,
                    part => {
                        early_error(error_format, &format!("unknown emission type: `{}`",
                                                    part))
                    }
                };
                let path = parts.next().map(PathBuf::from);
                output_types.insert(output_type, path);
            }
        }
    };
    if output_types.is_empty() {
        output_types.insert(OutputType::Exe, None);
    }

    let remap_path_prefix_sources = debugging_opts.remap_path_prefix_from.len();
    let remap_path_prefix_targets = debugging_opts.remap_path_prefix_from.len();

    if remap_path_prefix_targets < remap_path_prefix_sources {
        for source in &debugging_opts.remap_path_prefix_from[remap_path_prefix_targets..] {
            early_error(error_format,
                &format!("option `-Zremap-path-prefix-from='{}'` does not have \
                         a corresponding `-Zremap-path-prefix-to`", source))
        }
    } else if remap_path_prefix_targets > remap_path_prefix_sources {
        for target in &debugging_opts.remap_path_prefix_to[remap_path_prefix_sources..] {
            early_error(error_format,
                &format!("option `-Zremap-path-prefix-to='{}'` does not have \
                          a corresponding `-Zremap-path-prefix-from`", target))
        }
    }

    let mut cg = build_codegen_options(matches, error_format);

    // Issue #30063: if user requests llvm-related output to one
    // particular path, disable codegen-units.
    if matches.opt_present("o") && cg.codegen_units != 1 {
        let incompatible: Vec<_> = output_types.iter()
            .map(|ot_path| ot_path.0)
            .filter(|ot| {
                !ot.is_compatible_with_codegen_units_and_single_output_file()
            }).collect();
        if !incompatible.is_empty() {
            for ot in &incompatible {
                early_warn(error_format, &format!("--emit={} with -o incompatible with \
                                                 -C codegen-units=N for N > 1",
                                                ot.shorthand()));
            }
            early_warn(error_format, "resetting to default -C codegen-units=1");
            cg.codegen_units = 1;
        }
    }

    if cg.codegen_units < 1 {
        early_error(error_format, "Value for codegen units must be a positive nonzero integer");
    }

    let mut prints = Vec::<PrintRequest>::new();
    if cg.target_cpu.as_ref().map_or(false, |s| s == "help") {
        prints.push(PrintRequest::TargetCPUs);
        cg.target_cpu = None;
    };
    if cg.target_feature == "help" {
        prints.push(PrintRequest::TargetFeatures);
        cg.target_feature = "".to_string();
    }
    if cg.relocation_model.as_ref().map_or(false, |s| s == "help") {
        prints.push(PrintRequest::RelocationModels);
        cg.relocation_model = None;
    }
    if cg.code_model.as_ref().map_or(false, |s| s == "help") {
        prints.push(PrintRequest::CodeModels);
        cg.code_model = None;
    }

    let cg = cg;

    let sysroot_opt = matches.opt_str("sysroot").map(|m| PathBuf::from(&m));
    let target = matches.opt_str("target").unwrap_or(
        host_triple().to_string());
    let opt_level = {
        if matches.opt_present("O") {
            if cg.opt_level.is_some() {
                early_error(error_format, "-O and -C opt-level both provided");
            }
            OptLevel::Default
        } else {
            match (cg.opt_level.as_ref().map(String::as_ref),
                   nightly_options::is_nightly_build()) {
                (None, _) => OptLevel::No,
                (Some("0"), _) => OptLevel::No,
                (Some("1"), _) => OptLevel::Less,
                (Some("2"), _) => OptLevel::Default,
                (Some("3"), _) => OptLevel::Aggressive,
                (Some("s"), true) => OptLevel::Size,
                (Some("z"), true) => OptLevel::SizeMin,
                (Some("s"), false) | (Some("z"), false) => {
                    early_error(error_format, &format!("the optimizations s or z are only \
                                                        accepted on the nightly compiler"));
                },
                (Some(arg), _) => {
                    early_error(error_format, &format!("optimization level needs to be \
                                                      between 0-3 (instead was `{}`)",
                                                     arg));
                }
            }
        }
    };
    let debug_assertions = cg.debug_assertions.unwrap_or(opt_level == OptLevel::No);
    let debuginfo = if matches.opt_present("g") {
        if cg.debuginfo.is_some() {
            early_error(error_format, "-g and -C debuginfo both provided");
        }
        FullDebugInfo
    } else {
        match cg.debuginfo {
            None | Some(0) => NoDebugInfo,
            Some(1) => LimitedDebugInfo,
            Some(2) => FullDebugInfo,
            Some(arg) => {
                early_error(error_format, &format!("debug info level needs to be between \
                                                  0-2 (instead was `{}`)",
                                                 arg));
            }
        }
    };

    let mut search_paths = SearchPaths::new();
    for s in &matches.opt_strs("L") {
        search_paths.add_path(&s[..], error_format);
    }

    let libs = matches.opt_strs("l").into_iter().map(|s| {
        // Parse string of the form "[KIND=]lib[:new_name]",
        // where KIND is one of "dylib", "framework", "static".
        let mut parts = s.splitn(2, '=');
        let kind = parts.next().unwrap();
        let (name, kind) = match (parts.next(), kind) {
            (None, name) => (name, None),
            (Some(name), "dylib") => (name, Some(cstore::NativeUnknown)),
            (Some(name), "framework") => (name, Some(cstore::NativeFramework)),
            (Some(name), "static") => (name, Some(cstore::NativeStatic)),
            (Some(name), "static-nobundle") => (name, Some(cstore::NativeStaticNobundle)),
            (_, s) => {
                early_error(error_format, &format!("unknown library kind `{}`, expected \
                                                  one of dylib, framework, or static",
                                                 s));
            }
        };
        if kind == Some(cstore::NativeStaticNobundle) && !nightly_options::is_nightly_build() {
            early_error(error_format, &format!("the library kind 'static-nobundle' is only \
                                                accepted on the nightly compiler"));
        }
        let mut name_parts = name.splitn(2, ':');
        let name = name_parts.next().unwrap();
        let new_name = name_parts.next();
        (name.to_string(), new_name.map(|n| n.to_string()), kind)
    }).collect();

    let cfg = parse_cfgspecs(matches.opt_strs("cfg"));
    let test = matches.opt_present("test");

    prints.extend(matches.opt_strs("print").into_iter().map(|s| {
        match &*s {
            "crate-name" => PrintRequest::CrateName,
            "file-names" => PrintRequest::FileNames,
            "sysroot" => PrintRequest::Sysroot,
            "cfg" => PrintRequest::Cfg,
            "target-list" => PrintRequest::TargetList,
            "target-cpus" => PrintRequest::TargetCPUs,
            "target-features" => PrintRequest::TargetFeatures,
            "relocation-models" => PrintRequest::RelocationModels,
            "code-models" => PrintRequest::CodeModels,
            "target-spec-json" if nightly_options::is_unstable_enabled(matches)
                => PrintRequest::TargetSpec,
            req => {
                early_error(error_format, &format!("unknown print request `{}`", req))
            }
        }
    }));

    if !cg.remark.is_empty() && debuginfo == NoDebugInfo {
        early_warn(error_format, "-C remark will not show source locations without \
                                --debuginfo");
    }

    let mut externs = BTreeMap::new();
    for arg in &matches.opt_strs("extern") {
        let mut parts = arg.splitn(2, '=');
        let name = match parts.next() {
            Some(s) => s,
            None => early_error(error_format, "--extern value must not be empty"),
        };
        let location = match parts.next() {
            Some(s) => s,
            None => early_error(error_format, "--extern value must be of the format `foo=bar`"),
        };

        externs.entry(name.to_string())
               .or_insert_with(BTreeSet::new)
               .insert(location.to_string());
    }

    let crate_name = matches.opt_str("crate-name");

    let incremental = debugging_opts.incremental.as_ref().map(|m| PathBuf::from(m));

    (Options {
        crate_types,
        optimize: opt_level,
        debuginfo,
        lint_opts,
        lint_cap,
        describe_lints,
        output_types: OutputTypes(output_types),
        search_paths,
        maybe_sysroot: sysroot_opt,
        target_triple: target,
        test,
        incremental,
        debugging_opts,
        prints,
        cg,
        error_format,
        externs: Externs(externs),
        crate_name,
        alt_std_name: None,
        libs,
        unstable_features: UnstableFeatures::from_environment(),
        debug_assertions,
        actually_rustdoc: false,
    },
    cfg)
}

pub fn parse_crate_types_from_list(list_list: Vec<String>)
                                   -> Result<Vec<CrateType>, String> {
    let mut crate_types: Vec<CrateType> = Vec::new();
    for unparsed_crate_type in &list_list {
        for part in unparsed_crate_type.split(',') {
            let new_part = match part {
                "lib"       => default_lib_output(),
                "rlib"      => CrateTypeRlib,
                "staticlib" => CrateTypeStaticlib,
                "dylib"     => CrateTypeDylib,
                "cdylib"    => CrateTypeCdylib,
                "bin"       => CrateTypeExecutable,
                "proc-macro" => CrateTypeProcMacro,
                _ => {
                    return Err(format!("unknown crate type: `{}`",
                                       part));
                }
            };
            if !crate_types.contains(&new_part) {
                crate_types.push(new_part)
            }
        }
    }

    Ok(crate_types)
}

pub mod nightly_options {
    use getopts;
    use syntax::feature_gate::UnstableFeatures;
    use super::{ErrorOutputType, OptionStability, RustcOptGroup};
    use session::early_error;

    pub fn is_unstable_enabled(matches: &getopts::Matches) -> bool {
        is_nightly_build() && matches.opt_strs("Z").iter().any(|x| *x == "unstable-options")
    }

    pub fn is_nightly_build() -> bool {
        UnstableFeatures::from_environment().is_nightly_build()
    }

    pub fn check_nightly_options(matches: &getopts::Matches, flags: &[RustcOptGroup]) {
        let has_z_unstable_option = matches.opt_strs("Z").iter().any(|x| *x == "unstable-options");
        let really_allows_unstable_options = UnstableFeatures::from_environment()
            .is_nightly_build();

        for opt in flags.iter() {
            if opt.stability == OptionStability::Stable {
                continue
            }
            if !matches.opt_present(opt.name) {
                continue
            }
            if opt.name != "Z" && !has_z_unstable_option {
                early_error(ErrorOutputType::default(),
                            &format!("the `-Z unstable-options` flag must also be passed to enable \
                                      the flag `{}`",
                                     opt.name));
            }
            if really_allows_unstable_options {
                continue
            }
            match opt.stability {
                OptionStability::Unstable => {
                    let msg = format!("the option `{}` is only accepted on the \
                                       nightly compiler", opt.name);
                    early_error(ErrorOutputType::default(), &msg);
                }
                OptionStability::Stable => {}
            }
        }
    }
}

impl fmt::Display for CrateType {
    fn fmt(&self, f: &mut fmt::Formatter) -> fmt::Result {
        match *self {
            CrateTypeExecutable => "bin".fmt(f),
            CrateTypeDylib => "dylib".fmt(f),
            CrateTypeRlib => "rlib".fmt(f),
            CrateTypeStaticlib => "staticlib".fmt(f),
            CrateTypeCdylib => "cdylib".fmt(f),
            CrateTypeProcMacro => "proc-macro".fmt(f),
        }
    }
}

/// Commandline arguments passed to the compiler have to be incorporated with
/// the dependency tracking system for incremental compilation. This module
/// provides some utilities to make this more convenient.
///
/// The values of all commandline arguments that are relevant for dependency
/// tracking are hashed into a single value that determines whether the
/// incremental compilation cache can be re-used or not. This hashing is done
/// via the DepTrackingHash trait defined below, since the standard Hash
/// implementation might not be suitable (e.g. arguments are stored in a Vec,
/// the hash of which is order dependent, but we might not want the order of
/// arguments to make a difference for the hash).
///
/// However, since the value provided by Hash::hash often *is* suitable,
/// especially for primitive types, there is the
/// impl_dep_tracking_hash_via_hash!() macro that allows to simply reuse the
/// Hash implementation for DepTrackingHash. It's important though that
/// we have an opt-in scheme here, so one is hopefully forced to think about
/// how the hash should be calculated when adding a new commandline argument.
mod dep_tracking {
    use lint;
    use middle::cstore;
    use session::search_paths::{PathKind, SearchPaths};
    use std::collections::BTreeMap;
    use std::hash::Hash;
    use std::path::PathBuf;
    use std::collections::hash_map::DefaultHasher;
    use super::{Passes, CrateType, OptLevel, DebugInfoLevel,
                OutputTypes, Externs, ErrorOutputType, Sanitizer};
    use syntax::feature_gate::UnstableFeatures;
    use rustc_back::PanicStrategy;

    pub trait DepTrackingHash {
        fn hash(&self, hasher: &mut DefaultHasher, error_format: ErrorOutputType);
    }

    macro_rules! impl_dep_tracking_hash_via_hash {
        ($t:ty) => (
            impl DepTrackingHash for $t {
                fn hash(&self, hasher: &mut DefaultHasher, _: ErrorOutputType) {
                    Hash::hash(self, hasher);
                }
            }
        )
    }

    macro_rules! impl_dep_tracking_hash_for_sortable_vec_of {
        ($t:ty) => (
            impl DepTrackingHash for Vec<$t> {
                fn hash(&self, hasher: &mut DefaultHasher, error_format: ErrorOutputType) {
                    let mut elems: Vec<&$t> = self.iter().collect();
                    elems.sort();
                    Hash::hash(&elems.len(), hasher);
                    for (index, elem) in elems.iter().enumerate() {
                        Hash::hash(&index, hasher);
                        DepTrackingHash::hash(*elem, hasher, error_format);
                    }
                }
            }
        );
    }

    impl_dep_tracking_hash_via_hash!(bool);
    impl_dep_tracking_hash_via_hash!(usize);
    impl_dep_tracking_hash_via_hash!(u64);
    impl_dep_tracking_hash_via_hash!(String);
    impl_dep_tracking_hash_via_hash!(lint::Level);
    impl_dep_tracking_hash_via_hash!(Option<bool>);
    impl_dep_tracking_hash_via_hash!(Option<usize>);
    impl_dep_tracking_hash_via_hash!(Option<String>);
    impl_dep_tracking_hash_via_hash!(Option<(String, u64)>);
    impl_dep_tracking_hash_via_hash!(Option<PanicStrategy>);
    impl_dep_tracking_hash_via_hash!(Option<lint::Level>);
    impl_dep_tracking_hash_via_hash!(Option<PathBuf>);
    impl_dep_tracking_hash_via_hash!(Option<cstore::NativeLibraryKind>);
    impl_dep_tracking_hash_via_hash!(CrateType);
    impl_dep_tracking_hash_via_hash!(PanicStrategy);
    impl_dep_tracking_hash_via_hash!(Passes);
    impl_dep_tracking_hash_via_hash!(OptLevel);
    impl_dep_tracking_hash_via_hash!(DebugInfoLevel);
    impl_dep_tracking_hash_via_hash!(UnstableFeatures);
    impl_dep_tracking_hash_via_hash!(Externs);
    impl_dep_tracking_hash_via_hash!(OutputTypes);
    impl_dep_tracking_hash_via_hash!(cstore::NativeLibraryKind);
    impl_dep_tracking_hash_via_hash!(Sanitizer);
    impl_dep_tracking_hash_via_hash!(Option<Sanitizer>);

    impl_dep_tracking_hash_for_sortable_vec_of!(String);
    impl_dep_tracking_hash_for_sortable_vec_of!(CrateType);
    impl_dep_tracking_hash_for_sortable_vec_of!((String, lint::Level));
    impl_dep_tracking_hash_for_sortable_vec_of!((String, Option<String>,
                                                 Option<cstore::NativeLibraryKind>));
    impl_dep_tracking_hash_for_sortable_vec_of!((String, u64));
    impl DepTrackingHash for SearchPaths {
        fn hash(&self, hasher: &mut DefaultHasher, _: ErrorOutputType) {
            let mut elems: Vec<_> = self
                .iter(PathKind::All)
                .collect();
            elems.sort();
            Hash::hash(&elems, hasher);
        }
    }

    impl<T1, T2> DepTrackingHash for (T1, T2)
        where T1: DepTrackingHash,
              T2: DepTrackingHash
    {
        fn hash(&self, hasher: &mut DefaultHasher, error_format: ErrorOutputType) {
            Hash::hash(&0, hasher);
            DepTrackingHash::hash(&self.0, hasher, error_format);
            Hash::hash(&1, hasher);
            DepTrackingHash::hash(&self.1, hasher, error_format);
        }
    }

    impl<T1, T2, T3> DepTrackingHash for (T1, T2, T3)
        where T1: DepTrackingHash,
              T2: DepTrackingHash,
              T3: DepTrackingHash
    {
        fn hash(&self, hasher: &mut DefaultHasher, error_format: ErrorOutputType) {
            Hash::hash(&0, hasher);
            DepTrackingHash::hash(&self.0, hasher, error_format);
            Hash::hash(&1, hasher);
            DepTrackingHash::hash(&self.1, hasher, error_format);
            Hash::hash(&2, hasher);
            DepTrackingHash::hash(&self.2, hasher, error_format);
        }
    }

    // This is a stable hash because BTreeMap is a sorted container
    pub fn stable_hash(sub_hashes: BTreeMap<&'static str, &DepTrackingHash>,
                       hasher: &mut DefaultHasher,
                       error_format: ErrorOutputType) {
        for (key, sub_hash) in sub_hashes {
            // Using Hash::hash() instead of DepTrackingHash::hash() is fine for
            // the keys, as they are just plain strings
            Hash::hash(&key.len(), hasher);
            Hash::hash(key, hasher);
            sub_hash.hash(hasher, error_format);
        }
    }
}

#[cfg(test)]
mod tests {
    use dep_graph::DepGraph;
    use errors;
    use getopts;
    use lint;
    use middle::cstore::{self, DummyCrateStore};
    use session::config::{build_configuration, build_session_options_and_crate_config};
    use session::build_session;
    use std::collections::{BTreeMap, BTreeSet};
    use std::iter::FromIterator;
    use std::path::PathBuf;
    use std::rc::Rc;
    use super::{OutputType, OutputTypes, Externs};
    use rustc_back::PanicStrategy;
    use syntax::symbol::Symbol;

    fn optgroups() -> getopts::Options {
        let mut opts = getopts::Options::new();
        for group in super::rustc_optgroups() {
            (group.apply)(&mut opts);
        }
        return opts
    }

    fn mk_map<K: Ord, V>(entries: Vec<(K, V)>) -> BTreeMap<K, V> {
        BTreeMap::from_iter(entries.into_iter())
    }

    fn mk_set<V: Ord>(entries: Vec<V>) -> BTreeSet<V> {
        BTreeSet::from_iter(entries.into_iter())
    }

    // When the user supplies --test we should implicitly supply --cfg test
    #[test]
    fn test_switch_implies_cfg_test() {
        let dep_graph = DepGraph::new(false);
        let matches =
            &match optgroups().parse(&["--test".to_string()]) {
              Ok(m) => m,
              Err(f) => panic!("test_switch_implies_cfg_test: {}", f)
            };
        let registry = errors::registry::Registry::new(&[]);
        let (sessopts, cfg) = build_session_options_and_crate_config(matches);
        let sess = build_session(sessopts, &dep_graph, None, registry, Rc::new(DummyCrateStore));
        let cfg = build_configuration(&sess, cfg);
        assert!(cfg.contains(&(Symbol::intern("test"), None)));
    }

    // When the user supplies --test and --cfg test, don't implicitly add
    // another --cfg test
    #[test]
    fn test_switch_implies_cfg_test_unless_cfg_test() {
        let dep_graph = DepGraph::new(false);
        let matches =
            &match optgroups().parse(&["--test".to_string(), "--cfg=test".to_string()]) {
              Ok(m) => m,
              Err(f) => {
                panic!("test_switch_implies_cfg_test_unless_cfg_test: {}", f)
              }
            };
        let registry = errors::registry::Registry::new(&[]);
        let (sessopts, cfg) = build_session_options_and_crate_config(matches);
        let sess = build_session(sessopts, &dep_graph, None, registry,
                                 Rc::new(DummyCrateStore));
        let cfg = build_configuration(&sess, cfg);
        let mut test_items = cfg.iter().filter(|&&(name, _)| name == "test");
        assert!(test_items.next().is_some());
        assert!(test_items.next().is_none());
    }

    #[test]
    fn test_can_print_warnings() {
        let dep_graph = DepGraph::new(false);
        {
            let matches = optgroups().parse(&[
                "-Awarnings".to_string()
            ]).unwrap();
            let registry = errors::registry::Registry::new(&[]);
            let (sessopts, _) = build_session_options_and_crate_config(&matches);
            let sess = build_session(sessopts, &dep_graph, None, registry,
                                     Rc::new(DummyCrateStore));
            assert!(!sess.diagnostic().can_emit_warnings);
        }

        {
            let matches = optgroups().parse(&[
                "-Awarnings".to_string(),
                "-Dwarnings".to_string()
            ]).unwrap();
            let registry = errors::registry::Registry::new(&[]);
            let (sessopts, _) = build_session_options_and_crate_config(&matches);
            let sess = build_session(sessopts, &dep_graph, None, registry,
                                     Rc::new(DummyCrateStore));
            assert!(sess.diagnostic().can_emit_warnings);
        }

        {
            let matches = optgroups().parse(&[
                "-Adead_code".to_string()
            ]).unwrap();
            let registry = errors::registry::Registry::new(&[]);
            let (sessopts, _) = build_session_options_and_crate_config(&matches);
            let sess = build_session(sessopts, &dep_graph, None, registry,
                                     Rc::new(DummyCrateStore));
            assert!(sess.diagnostic().can_emit_warnings);
        }
    }

    #[test]
    fn test_output_types_tracking_hash_different_paths() {
        let mut v1 = super::basic_options();
        let mut v2 = super::basic_options();
        let mut v3 = super::basic_options();

        v1.output_types = OutputTypes::new(&[(OutputType::Exe,
                                              Some(PathBuf::from("./some/thing")))]);
        v2.output_types = OutputTypes::new(&[(OutputType::Exe,
                                              Some(PathBuf::from("/some/thing")))]);
        v3.output_types = OutputTypes::new(&[(OutputType::Exe, None)]);

        assert!(v1.dep_tracking_hash() != v2.dep_tracking_hash());
        assert!(v1.dep_tracking_hash() != v3.dep_tracking_hash());
        assert!(v2.dep_tracking_hash() != v3.dep_tracking_hash());

        // Check clone
        assert_eq!(v1.dep_tracking_hash(), v1.clone().dep_tracking_hash());
        assert_eq!(v2.dep_tracking_hash(), v2.clone().dep_tracking_hash());
        assert_eq!(v3.dep_tracking_hash(), v3.clone().dep_tracking_hash());
    }

    #[test]
    fn test_output_types_tracking_hash_different_construction_order() {
        let mut v1 = super::basic_options();
        let mut v2 = super::basic_options();

        v1.output_types = OutputTypes::new(&[
            (OutputType::Exe, Some(PathBuf::from("./some/thing"))),
            (OutputType::Bitcode, Some(PathBuf::from("./some/thing.bc"))),
        ]);

        v2.output_types = OutputTypes::new(&[
            (OutputType::Bitcode, Some(PathBuf::from("./some/thing.bc"))),
            (OutputType::Exe, Some(PathBuf::from("./some/thing"))),
        ]);

        assert_eq!(v1.dep_tracking_hash(), v2.dep_tracking_hash());

        // Check clone
        assert_eq!(v1.dep_tracking_hash(), v1.clone().dep_tracking_hash());
    }

    #[test]
    fn test_externs_tracking_hash_different_values() {
        let mut v1 = super::basic_options();
        let mut v2 = super::basic_options();
        let mut v3 = super::basic_options();

        v1.externs = Externs::new(mk_map(vec![
            (String::from("a"), mk_set(vec![String::from("b"),
                                            String::from("c")])),
            (String::from("d"), mk_set(vec![String::from("e"),
                                            String::from("f")])),
        ]));

        v2.externs = Externs::new(mk_map(vec![
            (String::from("a"), mk_set(vec![String::from("b"),
                                            String::from("c")])),
            (String::from("X"), mk_set(vec![String::from("e"),
                                            String::from("f")])),
        ]));

        v3.externs = Externs::new(mk_map(vec![
            (String::from("a"), mk_set(vec![String::from("b"),
                                            String::from("c")])),
            (String::from("d"), mk_set(vec![String::from("X"),
                                            String::from("f")])),
        ]));

        assert!(v1.dep_tracking_hash() != v2.dep_tracking_hash());
        assert!(v1.dep_tracking_hash() != v3.dep_tracking_hash());
        assert!(v2.dep_tracking_hash() != v3.dep_tracking_hash());

        // Check clone
        assert_eq!(v1.dep_tracking_hash(), v1.clone().dep_tracking_hash());
        assert_eq!(v2.dep_tracking_hash(), v2.clone().dep_tracking_hash());
        assert_eq!(v3.dep_tracking_hash(), v3.clone().dep_tracking_hash());
    }

    #[test]
    fn test_externs_tracking_hash_different_construction_order() {
        let mut v1 = super::basic_options();
        let mut v2 = super::basic_options();
        let mut v3 = super::basic_options();

        v1.externs = Externs::new(mk_map(vec![
            (String::from("a"), mk_set(vec![String::from("b"),
                                            String::from("c")])),
            (String::from("d"), mk_set(vec![String::from("e"),
                                            String::from("f")])),
        ]));

        v2.externs = Externs::new(mk_map(vec![
            (String::from("d"), mk_set(vec![String::from("e"),
                                            String::from("f")])),
            (String::from("a"), mk_set(vec![String::from("b"),
                                            String::from("c")])),
        ]));

        v3.externs = Externs::new(mk_map(vec![
            (String::from("a"), mk_set(vec![String::from("b"),
                                            String::from("c")])),
            (String::from("d"), mk_set(vec![String::from("f"),
                                            String::from("e")])),
        ]));

        assert_eq!(v1.dep_tracking_hash(), v2.dep_tracking_hash());
        assert_eq!(v1.dep_tracking_hash(), v3.dep_tracking_hash());
        assert_eq!(v2.dep_tracking_hash(), v3.dep_tracking_hash());

        // Check clone
        assert_eq!(v1.dep_tracking_hash(), v1.clone().dep_tracking_hash());
        assert_eq!(v2.dep_tracking_hash(), v2.clone().dep_tracking_hash());
        assert_eq!(v3.dep_tracking_hash(), v3.clone().dep_tracking_hash());
    }

    #[test]
    fn test_lints_tracking_hash_different_values() {
        let mut v1 = super::basic_options();
        let mut v2 = super::basic_options();
        let mut v3 = super::basic_options();

        v1.lint_opts = vec![(String::from("a"), lint::Allow),
                            (String::from("b"), lint::Warn),
                            (String::from("c"), lint::Deny),
                            (String::from("d"), lint::Forbid)];

        v2.lint_opts = vec![(String::from("a"), lint::Allow),
                            (String::from("b"), lint::Warn),
                            (String::from("X"), lint::Deny),
                            (String::from("d"), lint::Forbid)];

        v3.lint_opts = vec![(String::from("a"), lint::Allow),
                            (String::from("b"), lint::Warn),
                            (String::from("c"), lint::Forbid),
                            (String::from("d"), lint::Deny)];

        assert!(v1.dep_tracking_hash() != v2.dep_tracking_hash());
        assert!(v1.dep_tracking_hash() != v3.dep_tracking_hash());
        assert!(v2.dep_tracking_hash() != v3.dep_tracking_hash());

        // Check clone
        assert_eq!(v1.dep_tracking_hash(), v1.clone().dep_tracking_hash());
        assert_eq!(v2.dep_tracking_hash(), v2.clone().dep_tracking_hash());
        assert_eq!(v3.dep_tracking_hash(), v3.clone().dep_tracking_hash());
    }

    #[test]
    fn test_lints_tracking_hash_different_construction_order() {
        let mut v1 = super::basic_options();
        let mut v2 = super::basic_options();

        v1.lint_opts = vec![(String::from("a"), lint::Allow),
                            (String::from("b"), lint::Warn),
                            (String::from("c"), lint::Deny),
                            (String::from("d"), lint::Forbid)];

        v2.lint_opts = vec![(String::from("a"), lint::Allow),
                            (String::from("c"), lint::Deny),
                            (String::from("b"), lint::Warn),
                            (String::from("d"), lint::Forbid)];

        assert_eq!(v1.dep_tracking_hash(), v2.dep_tracking_hash());

        // Check clone
        assert_eq!(v1.dep_tracking_hash(), v1.clone().dep_tracking_hash());
        assert_eq!(v2.dep_tracking_hash(), v2.clone().dep_tracking_hash());
    }

    #[test]
    fn test_search_paths_tracking_hash_different_values() {
        let mut v1 = super::basic_options();
        let mut v2 = super::basic_options();
        let mut v3 = super::basic_options();
        let mut v4 = super::basic_options();
        let mut v5 = super::basic_options();

        // Reference
        v1.search_paths.add_path("native=abc", super::ErrorOutputType::Json);
        v1.search_paths.add_path("crate=def", super::ErrorOutputType::Json);
        v1.search_paths.add_path("dependency=ghi", super::ErrorOutputType::Json);
        v1.search_paths.add_path("framework=jkl", super::ErrorOutputType::Json);
        v1.search_paths.add_path("all=mno", super::ErrorOutputType::Json);

        // Native changed
        v2.search_paths.add_path("native=XXX", super::ErrorOutputType::Json);
        v2.search_paths.add_path("crate=def", super::ErrorOutputType::Json);
        v2.search_paths.add_path("dependency=ghi", super::ErrorOutputType::Json);
        v2.search_paths.add_path("framework=jkl", super::ErrorOutputType::Json);
        v2.search_paths.add_path("all=mno", super::ErrorOutputType::Json);

        // Crate changed
        v2.search_paths.add_path("native=abc", super::ErrorOutputType::Json);
        v2.search_paths.add_path("crate=XXX", super::ErrorOutputType::Json);
        v2.search_paths.add_path("dependency=ghi", super::ErrorOutputType::Json);
        v2.search_paths.add_path("framework=jkl", super::ErrorOutputType::Json);
        v2.search_paths.add_path("all=mno", super::ErrorOutputType::Json);

        // Dependency changed
        v3.search_paths.add_path("native=abc", super::ErrorOutputType::Json);
        v3.search_paths.add_path("crate=def", super::ErrorOutputType::Json);
        v3.search_paths.add_path("dependency=XXX", super::ErrorOutputType::Json);
        v3.search_paths.add_path("framework=jkl", super::ErrorOutputType::Json);
        v3.search_paths.add_path("all=mno", super::ErrorOutputType::Json);

        // Framework changed
        v4.search_paths.add_path("native=abc", super::ErrorOutputType::Json);
        v4.search_paths.add_path("crate=def", super::ErrorOutputType::Json);
        v4.search_paths.add_path("dependency=ghi", super::ErrorOutputType::Json);
        v4.search_paths.add_path("framework=XXX", super::ErrorOutputType::Json);
        v4.search_paths.add_path("all=mno", super::ErrorOutputType::Json);

        // All changed
        v5.search_paths.add_path("native=abc", super::ErrorOutputType::Json);
        v5.search_paths.add_path("crate=def", super::ErrorOutputType::Json);
        v5.search_paths.add_path("dependency=ghi", super::ErrorOutputType::Json);
        v5.search_paths.add_path("framework=jkl", super::ErrorOutputType::Json);
        v5.search_paths.add_path("all=XXX", super::ErrorOutputType::Json);

        assert!(v1.dep_tracking_hash() != v2.dep_tracking_hash());
        assert!(v1.dep_tracking_hash() != v3.dep_tracking_hash());
        assert!(v1.dep_tracking_hash() != v4.dep_tracking_hash());
        assert!(v1.dep_tracking_hash() != v5.dep_tracking_hash());

        // Check clone
        assert_eq!(v1.dep_tracking_hash(), v1.clone().dep_tracking_hash());
        assert_eq!(v2.dep_tracking_hash(), v2.clone().dep_tracking_hash());
        assert_eq!(v3.dep_tracking_hash(), v3.clone().dep_tracking_hash());
        assert_eq!(v4.dep_tracking_hash(), v4.clone().dep_tracking_hash());
        assert_eq!(v5.dep_tracking_hash(), v5.clone().dep_tracking_hash());
    }

    #[test]
    fn test_search_paths_tracking_hash_different_order() {
        let mut v1 = super::basic_options();
        let mut v2 = super::basic_options();
        let mut v3 = super::basic_options();
        let mut v4 = super::basic_options();

        // Reference
        v1.search_paths.add_path("native=abc", super::ErrorOutputType::Json);
        v1.search_paths.add_path("crate=def", super::ErrorOutputType::Json);
        v1.search_paths.add_path("dependency=ghi", super::ErrorOutputType::Json);
        v1.search_paths.add_path("framework=jkl", super::ErrorOutputType::Json);
        v1.search_paths.add_path("all=mno", super::ErrorOutputType::Json);

        v2.search_paths.add_path("native=abc", super::ErrorOutputType::Json);
        v2.search_paths.add_path("dependency=ghi", super::ErrorOutputType::Json);
        v2.search_paths.add_path("crate=def", super::ErrorOutputType::Json);
        v2.search_paths.add_path("framework=jkl", super::ErrorOutputType::Json);
        v2.search_paths.add_path("all=mno", super::ErrorOutputType::Json);

        v3.search_paths.add_path("crate=def", super::ErrorOutputType::Json);
        v3.search_paths.add_path("framework=jkl", super::ErrorOutputType::Json);
        v3.search_paths.add_path("native=abc", super::ErrorOutputType::Json);
        v3.search_paths.add_path("dependency=ghi", super::ErrorOutputType::Json);
        v3.search_paths.add_path("all=mno", super::ErrorOutputType::Json);

        v4.search_paths.add_path("all=mno", super::ErrorOutputType::Json);
        v4.search_paths.add_path("native=abc", super::ErrorOutputType::Json);
        v4.search_paths.add_path("crate=def", super::ErrorOutputType::Json);
        v4.search_paths.add_path("dependency=ghi", super::ErrorOutputType::Json);
        v4.search_paths.add_path("framework=jkl", super::ErrorOutputType::Json);

        assert!(v1.dep_tracking_hash() == v2.dep_tracking_hash());
        assert!(v1.dep_tracking_hash() == v3.dep_tracking_hash());
        assert!(v1.dep_tracking_hash() == v4.dep_tracking_hash());

        // Check clone
        assert_eq!(v1.dep_tracking_hash(), v1.clone().dep_tracking_hash());
        assert_eq!(v2.dep_tracking_hash(), v2.clone().dep_tracking_hash());
        assert_eq!(v3.dep_tracking_hash(), v3.clone().dep_tracking_hash());
        assert_eq!(v4.dep_tracking_hash(), v4.clone().dep_tracking_hash());
    }

    #[test]
    fn test_native_libs_tracking_hash_different_values() {
        let mut v1 = super::basic_options();
        let mut v2 = super::basic_options();
        let mut v3 = super::basic_options();
        let mut v4 = super::basic_options();

        // Reference
        v1.libs = vec![(String::from("a"), None, Some(cstore::NativeStatic)),
                       (String::from("b"), None, Some(cstore::NativeFramework)),
                       (String::from("c"), None, Some(cstore::NativeUnknown))];

        // Change label
        v2.libs = vec![(String::from("a"), None, Some(cstore::NativeStatic)),
                       (String::from("X"), None, Some(cstore::NativeFramework)),
                       (String::from("c"), None, Some(cstore::NativeUnknown))];

        // Change kind
        v3.libs = vec![(String::from("a"), None, Some(cstore::NativeStatic)),
                       (String::from("b"), None, Some(cstore::NativeStatic)),
                       (String::from("c"), None, Some(cstore::NativeUnknown))];

        // Change new-name
        v4.libs = vec![(String::from("a"), None, Some(cstore::NativeStatic)),
                       (String::from("b"), Some(String::from("X")), Some(cstore::NativeFramework)),
                       (String::from("c"), None, Some(cstore::NativeUnknown))];

        assert!(v1.dep_tracking_hash() != v2.dep_tracking_hash());
        assert!(v1.dep_tracking_hash() != v3.dep_tracking_hash());
        assert!(v1.dep_tracking_hash() != v4.dep_tracking_hash());

        // Check clone
        assert_eq!(v1.dep_tracking_hash(), v1.clone().dep_tracking_hash());
        assert_eq!(v2.dep_tracking_hash(), v2.clone().dep_tracking_hash());
        assert_eq!(v3.dep_tracking_hash(), v3.clone().dep_tracking_hash());
        assert_eq!(v4.dep_tracking_hash(), v4.clone().dep_tracking_hash());
    }

    #[test]
    fn test_native_libs_tracking_hash_different_order() {
        let mut v1 = super::basic_options();
        let mut v2 = super::basic_options();
        let mut v3 = super::basic_options();

        // Reference
        v1.libs = vec![(String::from("a"), None, Some(cstore::NativeStatic)),
                       (String::from("b"), None, Some(cstore::NativeFramework)),
                       (String::from("c"), None, Some(cstore::NativeUnknown))];

        v2.libs = vec![(String::from("b"), None, Some(cstore::NativeFramework)),
                       (String::from("a"), None, Some(cstore::NativeStatic)),
                       (String::from("c"), None, Some(cstore::NativeUnknown))];

        v3.libs = vec![(String::from("c"), None, Some(cstore::NativeUnknown)),
                       (String::from("a"), None, Some(cstore::NativeStatic)),
                       (String::from("b"), None, Some(cstore::NativeFramework))];

        assert!(v1.dep_tracking_hash() == v2.dep_tracking_hash());
        assert!(v1.dep_tracking_hash() == v3.dep_tracking_hash());
        assert!(v2.dep_tracking_hash() == v3.dep_tracking_hash());

        // Check clone
        assert_eq!(v1.dep_tracking_hash(), v1.clone().dep_tracking_hash());
        assert_eq!(v2.dep_tracking_hash(), v2.clone().dep_tracking_hash());
        assert_eq!(v3.dep_tracking_hash(), v3.clone().dep_tracking_hash());
    }

    #[test]
    fn test_codegen_options_tracking_hash() {
        let reference = super::basic_options();
        let mut opts = super::basic_options();

        // Make sure the changing an [UNTRACKED] option leaves the hash unchanged
        opts.cg.ar = Some(String::from("abc"));
        assert_eq!(reference.dep_tracking_hash(), opts.dep_tracking_hash());

        opts.cg.linker = Some(String::from("linker"));
        assert_eq!(reference.dep_tracking_hash(), opts.dep_tracking_hash());

        opts.cg.link_args = Some(vec![String::from("abc"), String::from("def")]);
        assert_eq!(reference.dep_tracking_hash(), opts.dep_tracking_hash());

        opts.cg.link_dead_code = true;
        assert_eq!(reference.dep_tracking_hash(), opts.dep_tracking_hash());

        opts.cg.rpath = true;
        assert_eq!(reference.dep_tracking_hash(), opts.dep_tracking_hash());

        opts.cg.extra_filename = String::from("extra-filename");
        assert_eq!(reference.dep_tracking_hash(), opts.dep_tracking_hash());

        opts.cg.codegen_units = 42;
        assert_eq!(reference.dep_tracking_hash(), opts.dep_tracking_hash());

        opts.cg.remark = super::SomePasses(vec![String::from("pass1"),
                                                String::from("pass2")]);
        assert_eq!(reference.dep_tracking_hash(), opts.dep_tracking_hash());

        opts.cg.save_temps = true;
        assert_eq!(reference.dep_tracking_hash(), opts.dep_tracking_hash());


        // Make sure changing a [TRACKED] option changes the hash
        opts = reference.clone();
        opts.cg.lto = true;
        assert!(reference.dep_tracking_hash() != opts.dep_tracking_hash());

        opts = reference.clone();
        opts.cg.target_cpu = Some(String::from("abc"));
        assert!(reference.dep_tracking_hash() != opts.dep_tracking_hash());

        opts = reference.clone();
        opts.cg.target_feature = String::from("all the features, all of them");
        assert!(reference.dep_tracking_hash() != opts.dep_tracking_hash());

        opts = reference.clone();
        opts.cg.passes = vec![String::from("1"), String::from("2")];
        assert!(reference.dep_tracking_hash() != opts.dep_tracking_hash());

        opts = reference.clone();
        opts.cg.llvm_args = vec![String::from("1"), String::from("2")];
        assert!(reference.dep_tracking_hash() != opts.dep_tracking_hash());

        opts = reference.clone();
        opts.cg.overflow_checks = Some(true);
        assert!(reference.dep_tracking_hash() != opts.dep_tracking_hash());

        opts = reference.clone();
        opts.cg.no_prepopulate_passes = true;
        assert!(reference.dep_tracking_hash() != opts.dep_tracking_hash());

        opts = reference.clone();
        opts.cg.no_vectorize_loops = true;
        assert!(reference.dep_tracking_hash() != opts.dep_tracking_hash());

        opts = reference.clone();
        opts.cg.no_vectorize_slp = true;
        assert!(reference.dep_tracking_hash() != opts.dep_tracking_hash());

        opts = reference.clone();
        opts.cg.soft_float = true;
        assert!(reference.dep_tracking_hash() != opts.dep_tracking_hash());

        opts = reference.clone();
        opts.cg.prefer_dynamic = true;
        assert!(reference.dep_tracking_hash() != opts.dep_tracking_hash());

        opts = reference.clone();
        opts.cg.no_integrated_as = true;
        assert!(reference.dep_tracking_hash() != opts.dep_tracking_hash());

        opts = reference.clone();
        opts.cg.no_redzone = Some(true);
        assert!(reference.dep_tracking_hash() != opts.dep_tracking_hash());

        opts = reference.clone();
        opts.cg.relocation_model = Some(String::from("relocation model"));
        assert!(reference.dep_tracking_hash() != opts.dep_tracking_hash());

        opts = reference.clone();
        opts.cg.code_model = Some(String::from("code model"));
        assert!(reference.dep_tracking_hash() != opts.dep_tracking_hash());

        opts = reference.clone();
        opts.cg.metadata = vec![String::from("A"), String::from("B")];
        assert!(reference.dep_tracking_hash() != opts.dep_tracking_hash());

        opts = reference.clone();
        opts.cg.debuginfo = Some(0xdeadbeef);
        assert!(reference.dep_tracking_hash() != opts.dep_tracking_hash());

        opts = reference.clone();
        opts.cg.debuginfo = Some(0xba5eba11);
        assert!(reference.dep_tracking_hash() != opts.dep_tracking_hash());

        opts = reference.clone();
        opts.cg.debug_assertions = Some(true);
        assert!(reference.dep_tracking_hash() != opts.dep_tracking_hash());

        opts = reference.clone();
        opts.cg.inline_threshold = Some(0xf007ba11);
        assert!(reference.dep_tracking_hash() != opts.dep_tracking_hash());

        opts = reference.clone();
        opts.cg.panic = Some(PanicStrategy::Abort);
        assert!(reference.dep_tracking_hash() != opts.dep_tracking_hash());
    }

    #[test]
    fn test_debugging_options_tracking_hash() {
        let reference = super::basic_options();
        let mut opts = super::basic_options();

        // Make sure the changing an [UNTRACKED] option leaves the hash unchanged
        opts.debugging_opts.verbose = true;
        assert_eq!(reference.dep_tracking_hash(), opts.dep_tracking_hash());
        opts.debugging_opts.time_passes = true;
        assert_eq!(reference.dep_tracking_hash(), opts.dep_tracking_hash());
        opts.debugging_opts.count_llvm_insns = true;
        assert_eq!(reference.dep_tracking_hash(), opts.dep_tracking_hash());
        opts.debugging_opts.time_llvm_passes = true;
        assert_eq!(reference.dep_tracking_hash(), opts.dep_tracking_hash());
        opts.debugging_opts.input_stats = true;
        assert_eq!(reference.dep_tracking_hash(), opts.dep_tracking_hash());
        opts.debugging_opts.trans_stats = true;
        assert_eq!(reference.dep_tracking_hash(), opts.dep_tracking_hash());
        opts.debugging_opts.borrowck_stats = true;
        assert_eq!(reference.dep_tracking_hash(), opts.dep_tracking_hash());
        opts.debugging_opts.debug_llvm = true;
        assert_eq!(reference.dep_tracking_hash(), opts.dep_tracking_hash());
        opts.debugging_opts.meta_stats = true;
        assert_eq!(reference.dep_tracking_hash(), opts.dep_tracking_hash());
        opts.debugging_opts.print_link_args = true;
        assert_eq!(reference.dep_tracking_hash(), opts.dep_tracking_hash());
        opts.debugging_opts.print_llvm_passes = true;
        assert_eq!(reference.dep_tracking_hash(), opts.dep_tracking_hash());
        opts.debugging_opts.ast_json = true;
        assert_eq!(reference.dep_tracking_hash(), opts.dep_tracking_hash());
        opts.debugging_opts.ast_json_noexpand = true;
        assert_eq!(reference.dep_tracking_hash(), opts.dep_tracking_hash());
        opts.debugging_opts.ls = true;
        assert_eq!(reference.dep_tracking_hash(), opts.dep_tracking_hash());
        opts.debugging_opts.save_analysis = true;
        assert_eq!(reference.dep_tracking_hash(), opts.dep_tracking_hash());
        opts.debugging_opts.save_analysis_api = true;
        assert_eq!(reference.dep_tracking_hash(), opts.dep_tracking_hash());
        opts.debugging_opts.print_move_fragments = true;
        assert_eq!(reference.dep_tracking_hash(), opts.dep_tracking_hash());
        opts.debugging_opts.flowgraph_print_loans = true;
        assert_eq!(reference.dep_tracking_hash(), opts.dep_tracking_hash());
        opts.debugging_opts.flowgraph_print_moves = true;
        assert_eq!(reference.dep_tracking_hash(), opts.dep_tracking_hash());
        opts.debugging_opts.flowgraph_print_assigns = true;
        assert_eq!(reference.dep_tracking_hash(), opts.dep_tracking_hash());
        opts.debugging_opts.flowgraph_print_all = true;
        assert_eq!(reference.dep_tracking_hash(), opts.dep_tracking_hash());
        opts.debugging_opts.print_region_graph = true;
        assert_eq!(reference.dep_tracking_hash(), opts.dep_tracking_hash());
        opts.debugging_opts.parse_only = true;
        assert_eq!(reference.dep_tracking_hash(), opts.dep_tracking_hash());
        opts.debugging_opts.incremental = Some(String::from("abc"));
        assert_eq!(reference.dep_tracking_hash(), opts.dep_tracking_hash());
        opts.debugging_opts.dump_dep_graph = true;
        assert_eq!(reference.dep_tracking_hash(), opts.dep_tracking_hash());
        opts.debugging_opts.query_dep_graph = true;
        assert_eq!(reference.dep_tracking_hash(), opts.dep_tracking_hash());
<<<<<<< HEAD
        opts.profile_queries = true;
=======
        opts.debugging_opts.profile_queries = true;
>>>>>>> f9fabc1d
        assert_eq!(reference.dep_tracking_hash(), opts.dep_tracking_hash());
        opts.debugging_opts.no_analysis = true;
        assert_eq!(reference.dep_tracking_hash(), opts.dep_tracking_hash());
        opts.debugging_opts.unstable_options = true;
        assert_eq!(reference.dep_tracking_hash(), opts.dep_tracking_hash());
        opts.debugging_opts.trace_macros = true;
        assert_eq!(reference.dep_tracking_hash(), opts.dep_tracking_hash());
        opts.debugging_opts.keep_hygiene_data = true;
        assert_eq!(reference.dep_tracking_hash(), opts.dep_tracking_hash());
        opts.debugging_opts.keep_ast = true;
        assert_eq!(reference.dep_tracking_hash(), opts.dep_tracking_hash());
        opts.debugging_opts.print_trans_items = Some(String::from("abc"));
        assert_eq!(reference.dep_tracking_hash(), opts.dep_tracking_hash());
        opts.debugging_opts.dump_mir = Some(String::from("abc"));
        assert_eq!(reference.dep_tracking_hash(), opts.dep_tracking_hash());
        opts.debugging_opts.dump_mir_dir = Some(String::from("abc"));
        assert_eq!(reference.dep_tracking_hash(), opts.dep_tracking_hash());

        // Make sure changing a [TRACKED] option changes the hash
        opts = reference.clone();
        opts.debugging_opts.asm_comments = true;
        assert!(reference.dep_tracking_hash() != opts.dep_tracking_hash());

        opts = reference.clone();
        opts.debugging_opts.no_verify = true;
        assert!(reference.dep_tracking_hash() != opts.dep_tracking_hash());

        opts = reference.clone();
        opts.debugging_opts.no_landing_pads = true;
        assert!(reference.dep_tracking_hash() != opts.dep_tracking_hash());

        opts = reference.clone();
        opts.debugging_opts.no_trans = true;
        assert!(reference.dep_tracking_hash() != opts.dep_tracking_hash());

        opts = reference.clone();
        opts.debugging_opts.treat_err_as_bug = true;
        assert!(reference.dep_tracking_hash() != opts.dep_tracking_hash());

        opts = reference.clone();
        opts.debugging_opts.continue_parse_after_error = true;
        assert!(reference.dep_tracking_hash() != opts.dep_tracking_hash());

        opts = reference.clone();
        opts.debugging_opts.extra_plugins = vec![String::from("plugin1"), String::from("plugin2")];
        assert!(reference.dep_tracking_hash() != opts.dep_tracking_hash());

        opts = reference.clone();
        opts.debugging_opts.force_overflow_checks = Some(true);
        assert!(reference.dep_tracking_hash() != opts.dep_tracking_hash());

        opts = reference.clone();
        opts.debugging_opts.enable_nonzeroing_move_hints = true;
        assert!(reference.dep_tracking_hash() != opts.dep_tracking_hash());

        opts = reference.clone();
        opts.debugging_opts.show_span = Some(String::from("abc"));
        assert!(reference.dep_tracking_hash() != opts.dep_tracking_hash());

        opts = reference.clone();
        opts.debugging_opts.mir_opt_level = 3;
        assert!(reference.dep_tracking_hash() != opts.dep_tracking_hash());
    }
}<|MERGE_RESOLUTION|>--- conflicted
+++ resolved
@@ -2523,11 +2523,7 @@
         assert_eq!(reference.dep_tracking_hash(), opts.dep_tracking_hash());
         opts.debugging_opts.query_dep_graph = true;
         assert_eq!(reference.dep_tracking_hash(), opts.dep_tracking_hash());
-<<<<<<< HEAD
-        opts.profile_queries = true;
-=======
         opts.debugging_opts.profile_queries = true;
->>>>>>> f9fabc1d
         assert_eq!(reference.dep_tracking_hash(), opts.dep_tracking_hash());
         opts.debugging_opts.no_analysis = true;
         assert_eq!(reference.dep_tracking_hash(), opts.dep_tracking_hash());
