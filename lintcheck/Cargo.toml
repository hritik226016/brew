[package]
name = "lintcheck"
version = "0.0.1"
description = "tool to monitor impact of changes in Clippy's lints on a part of the ecosystem"
readme = "README.md"
license = "MIT OR Apache-2.0"
repository = "https://github.com/rust-lang/rust-clippy"
categories = ["development-tools"]
edition = "2021"
publish = false
default-run = "lintcheck"

[dependencies]
cargo_metadata = "0.15.3"
clap = { version = "4.4", features = ["derive", "env"] }
crossbeam-channel = "0.5.6"
diff = "0.1.13"
flate2 = "1.0"
<<<<<<< HEAD
itertools = "0.12"
=======
itertools = "0.13"
>>>>>>> df0cb6c5
rayon = "1.5.1"
serde = { version = "1.0", features = ["derive"] }
serde_json = "1.0.85"
strip-ansi-escapes = "0.2.0"
tar = "0.4"
toml = "0.7.3"
ureq = { version = "2.2", features = ["json"] }
walkdir = "2.3"

[features]
deny-warnings = []<|MERGE_RESOLUTION|>--- conflicted
+++ resolved
@@ -16,11 +16,7 @@
 crossbeam-channel = "0.5.6"
 diff = "0.1.13"
 flate2 = "1.0"
-<<<<<<< HEAD
-itertools = "0.12"
-=======
 itertools = "0.13"
->>>>>>> df0cb6c5
 rayon = "1.5.1"
 serde = { version = "1.0", features = ["derive"] }
 serde_json = "1.0.85"
