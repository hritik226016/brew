use clippy_config::Conf;
use clippy_utils::diagnostics::span_lint_and_then;
use rustc_errors::Applicability;
use rustc_hir::{Item, ItemKind};
use rustc_lint::{LateContext, LateLintPass};
use rustc_middle::ty::layout::LayoutOf;
use rustc_middle::ty::{self, ParamEnv};
use rustc_session::impl_lint_pass;
use rustc_span::{BytePos, Pos, Span};

declare_clippy_lint! {
    /// ### What it does
    /// Checks for large `const` arrays that should
    /// be defined as `static` instead.
    ///
    /// ### Why is this bad?
    /// Performance: const variables are inlined upon use.
    /// Static items result in only one instance and has a fixed location in memory.
    ///
    /// ### Example
    /// ```rust,ignore
    /// pub const a = [0u32; 1_000_000];
    /// ```
    ///
    /// Use instead:
    /// ```rust,ignore
    /// pub static a = [0u32; 1_000_000];
    /// ```
    #[clippy::version = "1.44.0"]
    pub LARGE_CONST_ARRAYS,
    perf,
    "large non-scalar const array may cause performance overhead"
}

pub struct LargeConstArrays {
    maximum_allowed_size: u64,
}

impl LargeConstArrays {
    pub fn new(conf: &'static Conf) -> Self {
        Self {
            maximum_allowed_size: conf.array_size_threshold,
        }
    }
}

impl_lint_pass!(LargeConstArrays => [LARGE_CONST_ARRAYS]);

impl<'tcx> LateLintPass<'tcx> for LargeConstArrays {
    fn check_item(&mut self, cx: &LateContext<'tcx>, item: &'tcx Item<'_>) {
        if let ItemKind::Const(_, generics, _) = &item.kind
            // Since static items may not have generics, skip generic const items.
            // FIXME(generic_const_items): I don't think checking `generics.hwcp` suffices as it
            // doesn't account for empty where-clauses that only consist of keyword `where` IINM.
            && generics.params.is_empty() && !generics.has_where_clause_predicates
            && !item.span.from_expansion()
            && let ty = cx.tcx.type_of(item.owner_id).instantiate_identity()
            && let ty::Array(element_type, cst) = ty.kind()
<<<<<<< HEAD
            && let Some((ty::ValTree::Leaf(element_count), _)) = cx.tcx.try_normalize_erasing_regions(ParamEnv::empty(), *cst).unwrap_or(*cst).try_to_valtree()
=======
            && let Ok((_, ty::ValTree::Leaf(element_count))) = cst.eval_valtree(cx.tcx, ParamEnv::empty(), item.span)
>>>>>>> b829d53c
            && let element_count = element_count.to_target_usize(cx.tcx)
            && let Ok(element_size) = cx.layout_of(*element_type).map(|l| l.size.bytes())
            && u128::from(self.maximum_allowed_size) < u128::from(element_count) * u128::from(element_size)
        {
            let hi_pos = item.ident.span.lo() - BytePos::from_usize(1);
            let sugg_span = Span::new(
                hi_pos - BytePos::from_usize("const".len()),
                hi_pos,
                item.span.ctxt(),
                item.span.parent(),
            );
            span_lint_and_then(
                cx,
                LARGE_CONST_ARRAYS,
                item.span,
                "large array defined as const",
                |diag| {
                    diag.span_suggestion(
                        sugg_span,
                        "make this a static item",
                        "static",
                        Applicability::MachineApplicable,
                    );
                },
            );
        }
    }
}<|MERGE_RESOLUTION|>--- conflicted
+++ resolved
@@ -56,11 +56,8 @@
             && !item.span.from_expansion()
             && let ty = cx.tcx.type_of(item.owner_id).instantiate_identity()
             && let ty::Array(element_type, cst) = ty.kind()
-<<<<<<< HEAD
-            && let Some((ty::ValTree::Leaf(element_count), _)) = cx.tcx.try_normalize_erasing_regions(ParamEnv::empty(), *cst).unwrap_or(*cst).try_to_valtree()
-=======
-            && let Ok((_, ty::ValTree::Leaf(element_count))) = cst.eval_valtree(cx.tcx, ParamEnv::empty(), item.span)
->>>>>>> b829d53c
+            && let Some((ty::ValTree::Leaf(element_count), _)) = cx.tcx
+                .try_normalize_erasing_regions(ParamEnv::empty(), *cst).unwrap_or(*cst).try_to_valtree()
             && let element_count = element_count.to_target_usize(cx.tcx)
             && let Ok(element_size) = cx.layout_of(*element_type).map(|l| l.size.bytes())
             && u128::from(self.maximum_allowed_size) < u128::from(element_count) * u128::from(element_size)
