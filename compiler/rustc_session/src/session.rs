use crate::cgu_reuse_tracker::CguReuseTracker;
use crate::code_stats::CodeStats;
pub use crate::code_stats::{DataTypeKind, FieldInfo, FieldKind, SizeKind, VariantInfo};
use crate::config::Input;
use crate::config::{self, CrateType, InstrumentCoverage, OptLevel, OutputType, SwitchWithOptPath};
use crate::errors;
use crate::parse::{add_feature_diagnostics, ParseSess};
use crate::search_paths::{PathKind, SearchPath};
use crate::{filesearch, lint};

pub use rustc_ast::attr::MarkedAttrs;
pub use rustc_ast::Attribute;
use rustc_data_structures::flock;
use rustc_data_structures::fx::{FxHashMap, FxIndexSet};
use rustc_data_structures::jobserver::{self, Client};
use rustc_data_structures::profiling::{duration_to_secs_str, SelfProfiler, SelfProfilerRef};
use rustc_data_structures::sync::{
    self, AtomicU64, AtomicUsize, Lock, Lrc, OnceCell, OneThread, Ordering, Ordering::SeqCst,
};
use rustc_errors::annotate_snippet_emitter_writer::AnnotateSnippetEmitterWriter;
use rustc_errors::emitter::{Emitter, EmitterWriter, HumanReadableErrorType};
use rustc_errors::json::JsonEmitter;
use rustc_errors::registry::Registry;
use rustc_errors::{
    error_code, fallback_fluent_bundle, DiagnosticBuilder, DiagnosticId, DiagnosticMessage,
    ErrorGuaranteed, FluentBundle, IntoDiagnostic, LazyFallbackBundle, MultiSpan, Noted,
    TerminalUrl,
};
use rustc_macros::HashStable_Generic;
pub use rustc_span::def_id::StableCrateId;
use rustc_span::edition::Edition;
use rustc_span::source_map::{FileLoader, RealFileLoader, SourceMap, Span};
use rustc_span::{SourceFileHashAlgorithm, Symbol};
use rustc_target::asm::InlineAsmArch;
use rustc_target::spec::{CodeModel, PanicStrategy, RelocModel, RelroLevel};
use rustc_target::spec::{
    DebuginfoKind, SanitizerSet, SplitDebuginfo, StackProtector, Target, TargetTriple, TlsModel,
};

use std::cell::{self, RefCell};
use std::env;
use std::fmt;
use std::ops::{Div, Mul};
use std::path::{Path, PathBuf};
use std::str::FromStr;
use std::sync::Arc;
use std::time::Duration;

pub struct OptimizationFuel {
    /// If `-zfuel=crate=n` is specified, initially set to `n`, otherwise `0`.
    remaining: u64,
    /// We're rejecting all further optimizations.
    out_of_fuel: bool,
}

/// The behavior of the CTFE engine when an error occurs with regards to backtraces.
#[derive(Clone, Copy)]
pub enum CtfeBacktrace {
    /// Do nothing special, return the error as usual without a backtrace.
    Disabled,
    /// Capture a backtrace at the point the error is created and return it in the error
    /// (to be printed later if/when the error ever actually gets shown to the user).
    Capture,
    /// Capture a backtrace at the point the error is created and immediately print it out.
    Immediate,
}

/// New-type wrapper around `usize` for representing limits. Ensures that comparisons against
/// limits are consistent throughout the compiler.
#[derive(Clone, Copy, Debug, HashStable_Generic)]
pub struct Limit(pub usize);

impl Limit {
    /// Create a new limit from a `usize`.
    pub fn new(value: usize) -> Self {
        Limit(value)
    }

    /// Check that `value` is within the limit. Ensures that the same comparisons are used
    /// throughout the compiler, as mismatches can cause ICEs, see #72540.
    #[inline]
    pub fn value_within_limit(&self, value: usize) -> bool {
        value <= self.0
    }
}

impl From<usize> for Limit {
    fn from(value: usize) -> Self {
        Self::new(value)
    }
}

impl fmt::Display for Limit {
    fn fmt(&self, f: &mut fmt::Formatter<'_>) -> fmt::Result {
        self.0.fmt(f)
    }
}

impl Div<usize> for Limit {
    type Output = Limit;

    fn div(self, rhs: usize) -> Self::Output {
        Limit::new(self.0 / rhs)
    }
}

impl Mul<usize> for Limit {
    type Output = Limit;

    fn mul(self, rhs: usize) -> Self::Output {
        Limit::new(self.0 * rhs)
    }
}

impl rustc_errors::IntoDiagnosticArg for Limit {
    fn into_diagnostic_arg(self) -> rustc_errors::DiagnosticArgValue<'static> {
        self.to_string().into_diagnostic_arg()
    }
}

#[derive(Clone, Copy, Debug, HashStable_Generic)]
pub struct Limits {
    /// The maximum recursion limit for potentially infinitely recursive
    /// operations such as auto-dereference and monomorphization.
    pub recursion_limit: Limit,
    /// The size at which the `large_assignments` lint starts
    /// being emitted.
    pub move_size_limit: Limit,
    /// The maximum length of types during monomorphization.
    pub type_length_limit: Limit,
    /// The maximum blocks a const expression can evaluate.
    pub const_eval_limit: Limit,
}

pub struct CompilerIO {
    pub input: Input,
    pub output_dir: Option<PathBuf>,
    pub output_file: Option<PathBuf>,
    pub temps_dir: Option<PathBuf>,
}

/// Represents the data associated with a compilation
/// session for a single crate.
pub struct Session {
    pub target: Target,
    pub host: Target,
    pub opts: config::Options,
    pub host_tlib_path: Lrc<SearchPath>,
    pub target_tlib_path: Lrc<SearchPath>,
    pub parse_sess: ParseSess,
    pub sysroot: PathBuf,
    /// Input, input file path and output file path to this compilation process.
    pub io: CompilerIO,

    crate_types: OnceCell<Vec<CrateType>>,
    /// The `stable_crate_id` is constructed out of the crate name and all the
    /// `-C metadata` arguments passed to the compiler. Its value forms a unique
    /// global identifier for the crate. It is used to allow multiple crates
    /// with the same name to coexist. See the
    /// `rustc_symbol_mangling` crate for more information.
    pub stable_crate_id: OnceCell<StableCrateId>,

    features: OnceCell<rustc_feature::Features>,

    incr_comp_session: OneThread<RefCell<IncrCompSession>>,
    /// Used for incremental compilation tests. Will only be populated if
    /// `-Zquery-dep-graph` is specified.
    pub cgu_reuse_tracker: CguReuseTracker,

    /// Used by `-Z self-profile`.
    pub prof: SelfProfilerRef,

    /// Some measurements that are being gathered during compilation.
    pub perf_stats: PerfStats,

    /// Data about code being compiled, gathered during compilation.
    pub code_stats: CodeStats,

    /// Tracks fuel info if `-zfuel=crate=n` is specified.
    optimization_fuel: Lock<OptimizationFuel>,

    /// Always set to zero and incremented so that we can print fuel expended by a crate.
    pub print_fuel: AtomicU64,

    /// Loaded up early on in the initialization of this `Session` to avoid
    /// false positives about a job server in our environment.
    pub jobserver: Client,

    /// Cap lint level specified by a driver specifically.
    pub driver_lint_caps: FxHashMap<lint::LintId, lint::Level>,

    /// Tracks the current behavior of the CTFE engine when an error occurs.
    /// Options range from returning the error without a backtrace to returning an error
    /// and immediately printing the backtrace to stderr.
    /// The `Lock` is only used by miri to allow setting `ctfe_backtrace` after analysis when
    /// `MIRI_BACKTRACE` is set. This makes it only apply to miri's errors and not to all CTFE
    /// errors.
    pub ctfe_backtrace: Lock<CtfeBacktrace>,

    /// This tracks where `-Zunleash-the-miri-inside-of-you` was used to get around a
    /// const check, optionally with the relevant feature gate. We use this to
    /// warn about unleashing, but with a single diagnostic instead of dozens that
    /// drown everything else in noise.
    miri_unleashed_features: Lock<Vec<(Span, Option<Symbol>)>>,

    /// Architecture to use for interpreting asm!.
    pub asm_arch: Option<InlineAsmArch>,

    /// Set of enabled features for the current target.
    pub target_features: FxIndexSet<Symbol>,

    /// Set of enabled features for the current target, including unstable ones.
    pub unstable_target_features: FxIndexSet<Symbol>,
}

pub struct PerfStats {
    /// The accumulated time spent on computing symbol hashes.
    pub symbol_hash_time: Lock<Duration>,
    /// Total number of values canonicalized queries constructed.
    pub queries_canonicalized: AtomicUsize,
    /// Number of times this query is invoked.
    pub normalize_generic_arg_after_erasing_regions: AtomicUsize,
    /// Number of times this query is invoked.
    pub normalize_projection_ty: AtomicUsize,
}

#[derive(PartialEq, Eq, PartialOrd, Ord)]
pub enum MetadataKind {
    None,
    Uncompressed,
    Compressed,
}

impl Session {
    pub fn miri_unleashed_feature(&self, span: Span, feature_gate: Option<Symbol>) {
        self.miri_unleashed_features.lock().push((span, feature_gate));
    }

    pub fn local_crate_source_file(&self) -> Option<PathBuf> {
        let path = self.io.input.opt_path()?;
        Some(self.opts.file_path_mapping().map_prefix(path).0.into_owned())
    }

    fn check_miri_unleashed_features(&self) {
        let unleashed_features = self.miri_unleashed_features.lock();
        if !unleashed_features.is_empty() {
            let mut must_err = false;
            // Create a diagnostic pointing at where things got unleashed.
            self.emit_warning(errors::SkippingConstChecks {
                unleashed_features: unleashed_features
                    .iter()
                    .map(|(span, gate)| {
                        gate.map(|gate| {
                            must_err = true;
                            errors::UnleashedFeatureHelp::Named { span: *span, gate }
                        })
                        .unwrap_or(errors::UnleashedFeatureHelp::Unnamed { span: *span })
                    })
                    .collect(),
            });

            // If we should err, make sure we did.
            if must_err && self.has_errors().is_none() {
                // We have skipped a feature gate, and not run into other errors... reject.
                self.emit_err(errors::NotCircumventFeature);
            }
        }
    }

    /// Invoked all the way at the end to finish off diagnostics printing.
    pub fn finish_diagnostics(&self, registry: &Registry) {
        self.check_miri_unleashed_features();
        self.diagnostic().print_error_count(registry);
        self.emit_future_breakage();
    }

    fn emit_future_breakage(&self) {
        if !self.opts.json_future_incompat {
            return;
        }

        let diags = self.diagnostic().take_future_breakage_diagnostics();
        if diags.is_empty() {
            return;
        }
        self.parse_sess.span_diagnostic.emit_future_breakage_report(diags);
    }

    pub fn local_stable_crate_id(&self) -> StableCrateId {
        self.stable_crate_id.get().copied().unwrap()
    }

    pub fn crate_types(&self) -> &[CrateType] {
        self.crate_types.get().unwrap().as_slice()
    }

    /// Returns true if the crate is a testing one.
    pub fn is_test_crate(&self) -> bool {
        self.opts.test
    }

    pub fn needs_crate_hash(&self) -> bool {
        // Why is the crate hash needed for these configurations?
        // - debug_assertions: for the "fingerprint the result" check in
        //   `rustc_query_system::query::plumbing::execute_job`.
        // - incremental: for query lookups.
        // - needs_metadata: for putting into crate metadata.
        // - instrument_coverage: for putting into coverage data (see
        //   `hash_mir_source`).
        cfg!(debug_assertions)
            || self.opts.incremental.is_some()
            || self.needs_metadata()
            || self.instrument_coverage()
    }

    pub fn metadata_kind(&self) -> MetadataKind {
        self.crate_types()
            .iter()
            .map(|ty| match *ty {
                CrateType::Executable | CrateType::Staticlib | CrateType::Cdylib => {
                    MetadataKind::None
                }
                CrateType::Rlib => MetadataKind::Uncompressed,
                CrateType::Dylib | CrateType::ProcMacro => MetadataKind::Compressed,
            })
            .max()
            .unwrap_or(MetadataKind::None)
    }

    pub fn needs_metadata(&self) -> bool {
        self.metadata_kind() != MetadataKind::None
    }

    pub fn init_crate_types(&self, crate_types: Vec<CrateType>) {
        self.crate_types.set(crate_types).expect("`crate_types` was initialized twice")
    }

    #[rustc_lint_diagnostics]
    #[track_caller]
    pub fn struct_span_warn<S: Into<MultiSpan>>(
        &self,
        sp: S,
        msg: impl Into<DiagnosticMessage>,
    ) -> DiagnosticBuilder<'_, ()> {
        self.diagnostic().struct_span_warn(sp, msg)
    }
    #[rustc_lint_diagnostics]
    #[track_caller]
    pub fn struct_span_warn_with_expectation<S: Into<MultiSpan>>(
        &self,
        sp: S,
        msg: impl Into<DiagnosticMessage>,
        id: lint::LintExpectationId,
    ) -> DiagnosticBuilder<'_, ()> {
        self.diagnostic().struct_span_warn_with_expectation(sp, msg, id)
    }
    #[rustc_lint_diagnostics]
    #[track_caller]
    pub fn struct_span_warn_with_code<S: Into<MultiSpan>>(
        &self,
        sp: S,
        msg: impl Into<DiagnosticMessage>,
        code: DiagnosticId,
    ) -> DiagnosticBuilder<'_, ()> {
        self.diagnostic().struct_span_warn_with_code(sp, msg, code)
    }
    #[rustc_lint_diagnostics]
    #[track_caller]
    pub fn struct_warn(&self, msg: impl Into<DiagnosticMessage>) -> DiagnosticBuilder<'_, ()> {
        self.diagnostic().struct_warn(msg)
    }
    #[rustc_lint_diagnostics]
    #[track_caller]
    pub fn struct_warn_with_expectation(
        &self,
        msg: impl Into<DiagnosticMessage>,
        id: lint::LintExpectationId,
    ) -> DiagnosticBuilder<'_, ()> {
        self.diagnostic().struct_warn_with_expectation(msg, id)
    }
    #[rustc_lint_diagnostics]
    #[track_caller]
    pub fn struct_span_allow<S: Into<MultiSpan>>(
        &self,
        sp: S,
        msg: impl Into<DiagnosticMessage>,
    ) -> DiagnosticBuilder<'_, ()> {
        self.diagnostic().struct_span_allow(sp, msg)
    }
    #[rustc_lint_diagnostics]
    #[track_caller]
    pub fn struct_allow(&self, msg: impl Into<DiagnosticMessage>) -> DiagnosticBuilder<'_, ()> {
        self.diagnostic().struct_allow(msg)
    }
    #[rustc_lint_diagnostics]
    #[track_caller]
    pub fn struct_expect(
        &self,
        msg: impl Into<DiagnosticMessage>,
        id: lint::LintExpectationId,
    ) -> DiagnosticBuilder<'_, ()> {
        self.diagnostic().struct_expect(msg, id)
    }
    #[rustc_lint_diagnostics]
    #[track_caller]
    pub fn struct_span_err<S: Into<MultiSpan>>(
        &self,
        sp: S,
        msg: impl Into<DiagnosticMessage>,
    ) -> DiagnosticBuilder<'_, ErrorGuaranteed> {
        self.diagnostic().struct_span_err(sp, msg)
    }
    #[rustc_lint_diagnostics]
    #[track_caller]
    pub fn struct_span_err_with_code<S: Into<MultiSpan>>(
        &self,
        sp: S,
        msg: impl Into<DiagnosticMessage>,
        code: DiagnosticId,
    ) -> DiagnosticBuilder<'_, ErrorGuaranteed> {
        self.diagnostic().struct_span_err_with_code(sp, msg, code)
    }
    // FIXME: This method should be removed (every error should have an associated error code).
    #[rustc_lint_diagnostics]
    #[track_caller]
    pub fn struct_err(
        &self,
        msg: impl Into<DiagnosticMessage>,
    ) -> DiagnosticBuilder<'_, ErrorGuaranteed> {
        self.parse_sess.struct_err(msg)
    }
    #[track_caller]
    #[rustc_lint_diagnostics]
    pub fn struct_err_with_code(
        &self,
        msg: impl Into<DiagnosticMessage>,
        code: DiagnosticId,
    ) -> DiagnosticBuilder<'_, ErrorGuaranteed> {
        self.diagnostic().struct_err_with_code(msg, code)
    }
    #[rustc_lint_diagnostics]
    #[track_caller]
    pub fn struct_warn_with_code(
        &self,
        msg: impl Into<DiagnosticMessage>,
        code: DiagnosticId,
    ) -> DiagnosticBuilder<'_, ()> {
        self.diagnostic().struct_warn_with_code(msg, code)
    }
    #[rustc_lint_diagnostics]
    #[track_caller]
    pub fn struct_span_fatal<S: Into<MultiSpan>>(
        &self,
        sp: S,
        msg: impl Into<DiagnosticMessage>,
    ) -> DiagnosticBuilder<'_, !> {
        self.diagnostic().struct_span_fatal(sp, msg)
    }
    #[rustc_lint_diagnostics]
    pub fn struct_span_fatal_with_code<S: Into<MultiSpan>>(
        &self,
        sp: S,
        msg: impl Into<DiagnosticMessage>,
        code: DiagnosticId,
    ) -> DiagnosticBuilder<'_, !> {
        self.diagnostic().struct_span_fatal_with_code(sp, msg, code)
    }
    #[rustc_lint_diagnostics]
    pub fn struct_fatal(&self, msg: impl Into<DiagnosticMessage>) -> DiagnosticBuilder<'_, !> {
        self.diagnostic().struct_fatal(msg)
    }

    #[rustc_lint_diagnostics]
    #[track_caller]
    pub fn span_fatal<S: Into<MultiSpan>>(&self, sp: S, msg: impl Into<DiagnosticMessage>) -> ! {
        self.diagnostic().span_fatal(sp, msg)
    }
    #[rustc_lint_diagnostics]
    pub fn span_fatal_with_code<S: Into<MultiSpan>>(
        &self,
        sp: S,
        msg: impl Into<DiagnosticMessage>,
        code: DiagnosticId,
    ) -> ! {
        self.diagnostic().span_fatal_with_code(sp, msg, code)
    }
    #[rustc_lint_diagnostics]
    pub fn fatal(&self, msg: impl Into<DiagnosticMessage>) -> ! {
        self.diagnostic().fatal(msg).raise()
    }
    #[rustc_lint_diagnostics]
    #[track_caller]
    pub fn span_err_or_warn<S: Into<MultiSpan>>(
        &self,
        is_warning: bool,
        sp: S,
        msg: impl Into<DiagnosticMessage>,
    ) {
        if is_warning {
            self.span_warn(sp, msg);
        } else {
            self.span_err(sp, msg);
        }
    }
    #[rustc_lint_diagnostics]
    #[track_caller]
    pub fn span_err<S: Into<MultiSpan>>(
        &self,
        sp: S,
        msg: impl Into<DiagnosticMessage>,
    ) -> ErrorGuaranteed {
        self.diagnostic().span_err(sp, msg)
    }
    #[rustc_lint_diagnostics]
    pub fn span_err_with_code<S: Into<MultiSpan>>(
        &self,
        sp: S,
        msg: impl Into<DiagnosticMessage>,
        code: DiagnosticId,
    ) {
        self.diagnostic().span_err_with_code(sp, msg, code)
    }
    #[rustc_lint_diagnostics]
    #[allow(rustc::untranslatable_diagnostic)]
    #[allow(rustc::diagnostic_outside_of_impl)]
    pub fn err(&self, msg: impl Into<DiagnosticMessage>) -> ErrorGuaranteed {
        self.diagnostic().err(msg)
    }
    #[track_caller]
    pub fn create_err<'a>(
        &'a self,
        err: impl IntoDiagnostic<'a>,
    ) -> DiagnosticBuilder<'a, ErrorGuaranteed> {
        self.parse_sess.create_err(err)
    }
    #[track_caller]
    pub fn create_feature_err<'a>(
        &'a self,
        err: impl IntoDiagnostic<'a>,
        feature: Symbol,
    ) -> DiagnosticBuilder<'a, ErrorGuaranteed> {
        let mut err = self.parse_sess.create_err(err);
        if err.code.is_none() {
            err.code = std::option::Option::Some(error_code!(E0658));
        }
        add_feature_diagnostics(&mut err, &self.parse_sess, feature);
        err
    }
    #[track_caller]
    pub fn emit_err<'a>(&'a self, err: impl IntoDiagnostic<'a>) -> ErrorGuaranteed {
        self.parse_sess.emit_err(err)
    }
    #[track_caller]
    pub fn create_warning<'a>(
        &'a self,
        err: impl IntoDiagnostic<'a, ()>,
    ) -> DiagnosticBuilder<'a, ()> {
        self.parse_sess.create_warning(err)
    }
    #[track_caller]
    pub fn emit_warning<'a>(&'a self, warning: impl IntoDiagnostic<'a, ()>) {
        self.parse_sess.emit_warning(warning)
    }
    #[track_caller]
    pub fn create_note<'a>(
        &'a self,
        note: impl IntoDiagnostic<'a, Noted>,
    ) -> DiagnosticBuilder<'a, Noted> {
        self.parse_sess.create_note(note)
    }
    #[track_caller]
    pub fn emit_note<'a>(&'a self, note: impl IntoDiagnostic<'a, Noted>) -> Noted {
        self.parse_sess.emit_note(note)
    }
    #[track_caller]
    pub fn create_fatal<'a>(
        &'a self,
        fatal: impl IntoDiagnostic<'a, !>,
    ) -> DiagnosticBuilder<'a, !> {
        self.parse_sess.create_fatal(fatal)
    }
    #[track_caller]
    pub fn emit_fatal<'a>(&'a self, fatal: impl IntoDiagnostic<'a, !>) -> ! {
        self.parse_sess.emit_fatal(fatal)
    }
    #[inline]
    pub fn err_count(&self) -> usize {
        self.diagnostic().err_count()
    }
    pub fn has_errors(&self) -> Option<ErrorGuaranteed> {
        self.diagnostic().has_errors()
    }
    pub fn has_errors_or_delayed_span_bugs(&self) -> Option<ErrorGuaranteed> {
        self.diagnostic().has_errors_or_delayed_span_bugs()
    }
    pub fn is_compilation_going_to_fail(&self) -> Option<ErrorGuaranteed> {
        self.diagnostic().is_compilation_going_to_fail()
    }
    pub fn abort_if_errors(&self) {
        self.diagnostic().abort_if_errors();
    }
    pub fn compile_status(&self) -> Result<(), ErrorGuaranteed> {
        if let Some(reported) = self.diagnostic().has_errors_or_lint_errors() {
            let _ = self.diagnostic().emit_stashed_diagnostics();
            Err(reported)
        } else {
            Ok(())
        }
    }
    // FIXME(matthewjasper) Remove this method, it should never be needed.
    pub fn track_errors<F, T>(&self, f: F) -> Result<T, ErrorGuaranteed>
    where
        F: FnOnce() -> T,
    {
        let old_count = self.err_count();
        let result = f();
        if self.err_count() == old_count {
            Ok(result)
        } else {
            Err(self.delay_span_bug(
                rustc_span::DUMMY_SP,
                "`self.err_count()` changed but an error was not emitted",
            ))
        }
    }

    #[rustc_lint_diagnostics]
    #[allow(rustc::untranslatable_diagnostic)]
    #[allow(rustc::diagnostic_outside_of_impl)]
    #[track_caller]
    pub fn span_warn<S: Into<MultiSpan>>(&self, sp: S, msg: impl Into<DiagnosticMessage>) {
        self.diagnostic().span_warn(sp, msg)
    }

    #[rustc_lint_diagnostics]
    #[allow(rustc::untranslatable_diagnostic)]
    #[allow(rustc::diagnostic_outside_of_impl)]
    pub fn span_warn_with_code<S: Into<MultiSpan>>(
        &self,
        sp: S,
        msg: impl Into<DiagnosticMessage>,
        code: DiagnosticId,
    ) {
        self.diagnostic().span_warn_with_code(sp, msg, code)
    }

    #[rustc_lint_diagnostics]
    #[allow(rustc::untranslatable_diagnostic)]
    #[allow(rustc::diagnostic_outside_of_impl)]
    pub fn warn(&self, msg: impl Into<DiagnosticMessage>) {
        self.diagnostic().warn(msg)
    }

    /// Ensures that compilation cannot succeed.
    ///
    /// If this function has been called but no errors have been emitted and
    /// compilation succeeds, it will cause an internal compiler error (ICE).
    ///
    /// This can be used in code paths that should never run on successful compilations.
    /// For example, it can be used to create an [`ErrorGuaranteed`]
    /// (but you should prefer threading through the [`ErrorGuaranteed`] from an error emission directly).
    ///
    /// If no span is available, use [`DUMMY_SP`].
    ///
    /// [`DUMMY_SP`]: rustc_span::DUMMY_SP
    #[track_caller]
    pub fn delay_span_bug<S: Into<MultiSpan>>(
        &self,
        sp: S,
        msg: impl Into<DiagnosticMessage>,
    ) -> ErrorGuaranteed {
        self.diagnostic().delay_span_bug(sp, msg)
    }

    /// Used for code paths of expensive computations that should only take place when
    /// warnings or errors are emitted. If no messages are emitted ("good path"), then
    /// it's likely a bug.
    pub fn delay_good_path_bug(&self, msg: impl Into<DiagnosticMessage>) {
        if self.opts.unstable_opts.print_type_sizes
            || self.opts.unstable_opts.query_dep_graph
            || self.opts.unstable_opts.dump_mir.is_some()
            || self.opts.unstable_opts.unpretty.is_some()
            || self.opts.output_types.contains_key(&OutputType::Mir)
            || std::env::var_os("RUSTC_LOG").is_some()
        {
            return;
        }

        self.diagnostic().delay_good_path_bug(msg)
    }

    #[rustc_lint_diagnostics]
    #[allow(rustc::untranslatable_diagnostic)]
    #[allow(rustc::diagnostic_outside_of_impl)]
    pub fn note_without_error(&self, msg: impl Into<DiagnosticMessage>) {
        self.diagnostic().note_without_error(msg)
    }

    #[track_caller]
    #[rustc_lint_diagnostics]
    #[allow(rustc::untranslatable_diagnostic)]
    #[allow(rustc::diagnostic_outside_of_impl)]
    pub fn span_note_without_error<S: Into<MultiSpan>>(
        &self,
        sp: S,
        msg: impl Into<DiagnosticMessage>,
    ) {
        self.diagnostic().span_note_without_error(sp, msg)
    }

    #[rustc_lint_diagnostics]
    #[allow(rustc::untranslatable_diagnostic)]
    #[allow(rustc::diagnostic_outside_of_impl)]
    pub fn struct_note_without_error(
        &self,
        msg: impl Into<DiagnosticMessage>,
    ) -> DiagnosticBuilder<'_, ()> {
        self.diagnostic().struct_note_without_error(msg)
    }

    #[inline]
    pub fn diagnostic(&self) -> &rustc_errors::Handler {
        &self.parse_sess.span_diagnostic
    }

    #[inline]
    pub fn source_map(&self) -> &SourceMap {
        self.parse_sess.source_map()
    }

    /// Returns `true` if internal lints should be added to the lint store - i.e. if
    /// `-Zunstable-options` is provided and this isn't rustdoc (internal lints can trigger errors
    /// to be emitted under rustdoc).
    pub fn enable_internal_lints(&self) -> bool {
        self.unstable_options() && !self.opts.actually_rustdoc
    }

    pub fn instrument_coverage(&self) -> bool {
        self.opts.cg.instrument_coverage() != InstrumentCoverage::Off
    }

    pub fn instrument_coverage_except_unused_generics(&self) -> bool {
        self.opts.cg.instrument_coverage() == InstrumentCoverage::ExceptUnusedGenerics
    }

    pub fn instrument_coverage_except_unused_functions(&self) -> bool {
        self.opts.cg.instrument_coverage() == InstrumentCoverage::ExceptUnusedFunctions
    }

    /// Gets the features enabled for the current compilation session.
    /// DO NOT USE THIS METHOD if there is a TyCtxt available, as it circumvents
    /// dependency tracking. Use tcx.features() instead.
    #[inline]
    pub fn features_untracked(&self) -> &rustc_feature::Features {
        self.features.get().unwrap()
    }

    pub fn init_features(&self, features: rustc_feature::Features) {
        match self.features.set(features) {
            Ok(()) => {}
            Err(_) => panic!("`features` was initialized twice"),
        }
    }

    pub fn is_sanitizer_cfi_enabled(&self) -> bool {
        self.opts.unstable_opts.sanitizer.contains(SanitizerSet::CFI)
    }

    pub fn is_sanitizer_cfi_canonical_jump_tables_disabled(&self) -> bool {
        self.opts.unstable_opts.sanitizer_cfi_canonical_jump_tables == Some(false)
    }

    pub fn is_sanitizer_cfi_canonical_jump_tables_enabled(&self) -> bool {
        self.opts.unstable_opts.sanitizer_cfi_canonical_jump_tables == Some(true)
    }

    pub fn is_sanitizer_cfi_generalize_pointers_enabled(&self) -> bool {
        self.opts.unstable_opts.sanitizer_cfi_generalize_pointers == Some(true)
    }

    pub fn is_sanitizer_cfi_normalize_integers_enabled(&self) -> bool {
        self.opts.unstable_opts.sanitizer_cfi_normalize_integers == Some(true)
    }

    pub fn is_sanitizer_kcfi_enabled(&self) -> bool {
        self.opts.unstable_opts.sanitizer.contains(SanitizerSet::KCFI)
    }

    pub fn is_split_lto_unit_enabled(&self) -> bool {
        self.opts.unstable_opts.split_lto_unit == Some(true)
    }

    /// Check whether this compile session and crate type use static crt.
    pub fn crt_static(&self, crate_type: Option<CrateType>) -> bool {
        if !self.target.crt_static_respected {
            // If the target does not opt in to crt-static support, use its default.
            return self.target.crt_static_default;
        }

        let requested_features = self.opts.cg.target_feature.split(',');
        let found_negative = requested_features.clone().any(|r| r == "-crt-static");
        let found_positive = requested_features.clone().any(|r| r == "+crt-static");

        // JUSTIFICATION: necessary use of crate_types directly (see FIXME below)
        #[allow(rustc::bad_opt_access)]
        if found_positive || found_negative {
            found_positive
        } else if crate_type == Some(CrateType::ProcMacro)
            || crate_type == None && self.opts.crate_types.contains(&CrateType::ProcMacro)
        {
            // FIXME: When crate_type is not available,
            // we use compiler options to determine the crate_type.
            // We can't check `#![crate_type = "proc-macro"]` here.
            false
        } else {
            self.target.crt_static_default
        }
    }

    pub fn is_wasi_reactor(&self) -> bool {
        self.target.options.os == "wasi"
            && matches!(
                self.opts.unstable_opts.wasi_exec_model,
                Some(config::WasiExecModel::Reactor)
            )
    }

    /// Returns `true` if the target can use the current split debuginfo configuration.
    pub fn target_can_use_split_dwarf(&self) -> bool {
        self.target.debuginfo_kind == DebuginfoKind::Dwarf
    }

    pub fn generate_proc_macro_decls_symbol(&self, stable_crate_id: StableCrateId) -> String {
        format!("__rustc_proc_macro_decls_{:08x}__", stable_crate_id.as_u64())
    }

    pub fn target_filesearch(&self, kind: PathKind) -> filesearch::FileSearch<'_> {
        filesearch::FileSearch::new(
            &self.sysroot,
            self.opts.target_triple.triple(),
            &self.opts.search_paths,
            &self.target_tlib_path,
            kind,
        )
    }
    pub fn host_filesearch(&self, kind: PathKind) -> filesearch::FileSearch<'_> {
        filesearch::FileSearch::new(
            &self.sysroot,
            config::host_triple(),
            &self.opts.search_paths,
            &self.host_tlib_path,
            kind,
        )
    }

    /// Returns a list of directories where target-specific tool binaries are located.
    pub fn get_tools_search_paths(&self, self_contained: bool) -> Vec<PathBuf> {
        let rustlib_path = rustc_target::target_rustlib_path(&self.sysroot, &config::host_triple());
        let p = PathBuf::from_iter([
            Path::new(&self.sysroot),
            Path::new(&rustlib_path),
            Path::new("bin"),
        ]);
        if self_contained { vec![p.clone(), p.join("self-contained")] } else { vec![p] }
    }

    pub fn init_incr_comp_session(
        &self,
        session_dir: PathBuf,
        lock_file: flock::Lock,
        load_dep_graph: bool,
    ) {
        let mut incr_comp_session = self.incr_comp_session.borrow_mut();

        if let IncrCompSession::NotInitialized = *incr_comp_session {
        } else {
            panic!("Trying to initialize IncrCompSession `{:?}`", *incr_comp_session)
        }

        *incr_comp_session =
            IncrCompSession::Active { session_directory: session_dir, lock_file, load_dep_graph };
    }

    pub fn finalize_incr_comp_session(&self, new_directory_path: PathBuf) {
        let mut incr_comp_session = self.incr_comp_session.borrow_mut();

        if let IncrCompSession::Active { .. } = *incr_comp_session {
        } else {
            panic!("trying to finalize `IncrCompSession` `{:?}`", *incr_comp_session);
        }

        // Note: this will also drop the lock file, thus unlocking the directory.
        *incr_comp_session = IncrCompSession::Finalized { session_directory: new_directory_path };
    }

    pub fn mark_incr_comp_session_as_invalid(&self) {
        let mut incr_comp_session = self.incr_comp_session.borrow_mut();

        let session_directory = match *incr_comp_session {
            IncrCompSession::Active { ref session_directory, .. } => session_directory.clone(),
            IncrCompSession::InvalidBecauseOfErrors { .. } => return,
            _ => panic!("trying to invalidate `IncrCompSession` `{:?}`", *incr_comp_session),
        };

        // Note: this will also drop the lock file, thus unlocking the directory.
        *incr_comp_session = IncrCompSession::InvalidBecauseOfErrors { session_directory };
    }

    pub fn incr_comp_session_dir(&self) -> cell::Ref<'_, PathBuf> {
        let incr_comp_session = self.incr_comp_session.borrow();
        cell::Ref::map(incr_comp_session, |incr_comp_session| match *incr_comp_session {
            IncrCompSession::NotInitialized => panic!(
                "trying to get session directory from `IncrCompSession`: {:?}",
                *incr_comp_session,
            ),
            IncrCompSession::Active { ref session_directory, .. }
            | IncrCompSession::Finalized { ref session_directory }
            | IncrCompSession::InvalidBecauseOfErrors { ref session_directory } => {
                session_directory
            }
        })
    }

    pub fn incr_comp_session_dir_opt(&self) -> Option<cell::Ref<'_, PathBuf>> {
        self.opts.incremental.as_ref().map(|_| self.incr_comp_session_dir())
    }

    pub fn print_perf_stats(&self) {
        eprintln!(
            "Total time spent computing symbol hashes:      {}",
            duration_to_secs_str(*self.perf_stats.symbol_hash_time.lock())
        );
        eprintln!(
            "Total queries canonicalized:                   {}",
            self.perf_stats.queries_canonicalized.load(Ordering::Relaxed)
        );
        eprintln!(
            "normalize_generic_arg_after_erasing_regions:   {}",
            self.perf_stats.normalize_generic_arg_after_erasing_regions.load(Ordering::Relaxed)
        );
        eprintln!(
            "normalize_projection_ty:                       {}",
            self.perf_stats.normalize_projection_ty.load(Ordering::Relaxed)
        );
    }

    /// We want to know if we're allowed to do an optimization for crate foo from -z fuel=foo=n.
    /// This expends fuel if applicable, and records fuel if applicable.
    pub fn consider_optimizing(
        &self,
        get_crate_name: impl Fn() -> Symbol,
        msg: impl Fn() -> String,
    ) -> bool {
        let mut ret = true;
        if let Some((ref c, _)) = self.opts.unstable_opts.fuel {
            if c == get_crate_name().as_str() {
                assert_eq!(self.threads(), 1);
                let mut fuel = self.optimization_fuel.lock();
                ret = fuel.remaining != 0;
                if fuel.remaining == 0 && !fuel.out_of_fuel {
                    if self.diagnostic().can_emit_warnings() {
                        // We only call `msg` in case we can actually emit warnings.
                        // Otherwise, this could cause a `delay_good_path_bug` to
                        // trigger (issue #79546).
                        self.emit_warning(errors::OptimisationFuelExhausted { msg: msg() });
                    }
                    fuel.out_of_fuel = true;
                } else if fuel.remaining > 0 {
                    fuel.remaining -= 1;
                }
            }
        }
        if let Some(ref c) = self.opts.unstable_opts.print_fuel {
            if c == get_crate_name().as_str() {
                assert_eq!(self.threads(), 1);
                self.print_fuel.fetch_add(1, SeqCst);
            }
        }
        ret
    }

    /// Is this edition 2015?
    pub fn is_rust_2015(&self) -> bool {
        self.edition().is_rust_2015()
    }

    /// Are we allowed to use features from the Rust 2018 edition?
    pub fn rust_2018(&self) -> bool {
        self.edition().rust_2018()
    }

    /// Are we allowed to use features from the Rust 2021 edition?
    pub fn rust_2021(&self) -> bool {
        self.edition().rust_2021()
    }

    /// Are we allowed to use features from the Rust 2024 edition?
    pub fn rust_2024(&self) -> bool {
        self.edition().rust_2024()
    }

    /// Returns `true` if we cannot skip the PLT for shared library calls.
    pub fn needs_plt(&self) -> bool {
        // Check if the current target usually needs PLT to be enabled.
        // The user can use the command line flag to override it.
        let needs_plt = self.target.needs_plt;

        let dbg_opts = &self.opts.unstable_opts;

        let relro_level = dbg_opts.relro_level.unwrap_or(self.target.relro_level);

        // Only enable this optimization by default if full relro is also enabled.
        // In this case, lazy binding was already unavailable, so nothing is lost.
        // This also ensures `-Wl,-z,now` is supported by the linker.
        let full_relro = RelroLevel::Full == relro_level;

        // If user didn't explicitly forced us to use / skip the PLT,
        // then try to skip it where possible.
        dbg_opts.plt.unwrap_or(needs_plt || !full_relro)
    }

    /// Checks if LLVM lifetime markers should be emitted.
    pub fn emit_lifetime_markers(&self) -> bool {
        self.opts.optimize != config::OptLevel::No
        // AddressSanitizer and KernelAddressSanitizer uses lifetimes to detect use after scope bugs.
        // MemorySanitizer uses lifetimes to detect use of uninitialized stack variables.
        // HWAddressSanitizer will use lifetimes to detect use after scope bugs in the future.
        || self.opts.unstable_opts.sanitizer.intersects(SanitizerSet::ADDRESS | SanitizerSet::KERNELADDRESS | SanitizerSet::MEMORY | SanitizerSet::HWADDRESS)
    }

    pub fn diagnostic_width(&self) -> usize {
        let default_column_width = 140;
        if let Some(width) = self.opts.diagnostic_width {
            width
        } else if self.opts.unstable_opts.ui_testing {
            default_column_width
        } else {
            termize::dimensions().map_or(default_column_width, |(w, _)| w)
        }
    }
}

// JUSTIFICATION: defn of the suggested wrapper fns
#[allow(rustc::bad_opt_access)]
impl Session {
    pub fn verbose(&self) -> bool {
        self.opts.unstable_opts.verbose
    }

    pub fn verify_llvm_ir(&self) -> bool {
        self.opts.unstable_opts.verify_llvm_ir || option_env!("RUSTC_VERIFY_LLVM_IR").is_some()
    }

    pub fn binary_dep_depinfo(&self) -> bool {
        self.opts.unstable_opts.binary_dep_depinfo
    }

    pub fn mir_opt_level(&self) -> usize {
        self.opts
            .unstable_opts
            .mir_opt_level
            .unwrap_or_else(|| if self.opts.optimize != OptLevel::No { 2 } else { 1 })
    }

    /// Calculates the flavor of LTO to use for this compilation.
    pub fn lto(&self) -> config::Lto {
        // If our target has codegen requirements ignore the command line
        if self.target.requires_lto {
            return config::Lto::Fat;
        }

        // If the user specified something, return that. If they only said `-C
        // lto` and we've for whatever reason forced off ThinLTO via the CLI,
        // then ensure we can't use a ThinLTO.
        match self.opts.cg.lto {
            config::LtoCli::Unspecified => {
                // The compiler was invoked without the `-Clto` flag. Fall
                // through to the default handling
            }
            config::LtoCli::No => {
                // The user explicitly opted out of any kind of LTO
                return config::Lto::No;
            }
            config::LtoCli::Yes | config::LtoCli::Fat | config::LtoCli::NoParam => {
                // All of these mean fat LTO
                return config::Lto::Fat;
            }
            config::LtoCli::Thin => {
                // The user explicitly asked for ThinLTO
                return config::Lto::Thin;
            }
        }

        // Ok at this point the target doesn't require anything and the user
        // hasn't asked for anything. Our next decision is whether or not
        // we enable "auto" ThinLTO where we use multiple codegen units and
        // then do ThinLTO over those codegen units. The logic below will
        // either return `No` or `ThinLocal`.

        // If processing command line options determined that we're incompatible
        // with ThinLTO (e.g., `-C lto --emit llvm-ir`) then return that option.
        if self.opts.cli_forced_local_thinlto_off {
            return config::Lto::No;
        }

        // If `-Z thinlto` specified process that, but note that this is mostly
        // a deprecated option now that `-C lto=thin` exists.
        if let Some(enabled) = self.opts.unstable_opts.thinlto {
            if enabled {
                return config::Lto::ThinLocal;
            } else {
                return config::Lto::No;
            }
        }

        // If there's only one codegen unit and LTO isn't enabled then there's
        // no need for ThinLTO so just return false.
        if self.codegen_units() == 1 {
            return config::Lto::No;
        }

        // Now we're in "defaults" territory. By default we enable ThinLTO for
        // optimized compiles (anything greater than O0).
        match self.opts.optimize {
            config::OptLevel::No => config::Lto::No,
            _ => config::Lto::ThinLocal,
        }
    }

    /// Returns the panic strategy for this compile session. If the user explicitly selected one
    /// using '-C panic', use that, otherwise use the panic strategy defined by the target.
    pub fn panic_strategy(&self) -> PanicStrategy {
        self.opts.cg.panic.unwrap_or(self.target.panic_strategy)
    }

    pub fn fewer_names(&self) -> bool {
        if let Some(fewer_names) = self.opts.unstable_opts.fewer_names {
            fewer_names
        } else {
            let more_names = self.opts.output_types.contains_key(&OutputType::LlvmAssembly)
                || self.opts.output_types.contains_key(&OutputType::Bitcode)
                // AddressSanitizer and MemorySanitizer use alloca name when reporting an issue.
                || self.opts.unstable_opts.sanitizer.intersects(SanitizerSet::ADDRESS | SanitizerSet::MEMORY);
            !more_names
        }
    }

    pub fn unstable_options(&self) -> bool {
        self.opts.unstable_opts.unstable_options
    }

    pub fn is_nightly_build(&self) -> bool {
        self.opts.unstable_features.is_nightly_build()
    }

    pub fn overflow_checks(&self) -> bool {
        self.opts.cg.overflow_checks.unwrap_or(self.opts.debug_assertions)
    }

    pub fn relocation_model(&self) -> RelocModel {
        self.opts.cg.relocation_model.unwrap_or(self.target.relocation_model)
    }

    pub fn code_model(&self) -> Option<CodeModel> {
        self.opts.cg.code_model.or(self.target.code_model)
    }

    pub fn tls_model(&self) -> TlsModel {
        self.opts.unstable_opts.tls_model.unwrap_or(self.target.tls_model)
    }

    pub fn split_debuginfo(&self) -> SplitDebuginfo {
        self.opts.cg.split_debuginfo.unwrap_or(self.target.split_debuginfo)
    }

    pub fn stack_protector(&self) -> StackProtector {
        if self.target.options.supports_stack_protector {
            self.opts.unstable_opts.stack_protector
        } else {
            StackProtector::None
        }
    }

    pub fn must_emit_unwind_tables(&self) -> bool {
        // This is used to control the emission of the `uwtable` attribute on
        // LLVM functions.
        //
        // Unwind tables are needed when compiling with `-C panic=unwind`, but
        // LLVM won't omit unwind tables unless the function is also marked as
        // `nounwind`, so users are allowed to disable `uwtable` emission.
        // Historically rustc always emits `uwtable` attributes by default, so
        // even they can be disabled, they're still emitted by default.
        //
        // On some targets (including windows), however, exceptions include
        // other events such as illegal instructions, segfaults, etc. This means
        // that on Windows we end up still needing unwind tables even if the `-C
        // panic=abort` flag is passed.
        //
        // You can also find more info on why Windows needs unwind tables in:
        //      https://bugzilla.mozilla.org/show_bug.cgi?id=1302078
        //
        // If a target requires unwind tables, then they must be emitted.
        // Otherwise, we can defer to the `-C force-unwind-tables=<yes/no>`
        // value, if it is provided, or disable them, if not.
        self.target.requires_uwtable
            || self.opts.cg.force_unwind_tables.unwrap_or(
                self.panic_strategy() == PanicStrategy::Unwind || self.target.default_uwtable,
            )
    }

    /// Returns the number of query threads that should be used for this
    /// compilation
    #[inline]
    pub fn threads(&self) -> usize {
        self.opts.unstable_opts.threads
    }

    /// Returns the number of codegen units that should be used for this
    /// compilation
    pub fn codegen_units(&self) -> usize {
        if let Some(n) = self.opts.cli_forced_codegen_units {
            return n;
        }
        if let Some(n) = self.target.default_codegen_units {
            return n as usize;
        }

        // If incremental compilation is turned on, we default to a high number
        // codegen units in order to reduce the "collateral damage" small
        // changes cause.
        if self.opts.incremental.is_some() {
            return 256;
        }

        // Why is 16 codegen units the default all the time?
        //
        // The main reason for enabling multiple codegen units by default is to
        // leverage the ability for the codegen backend to do codegen and
        // optimization in parallel. This allows us, especially for large crates, to
        // make good use of all available resources on the machine once we've
        // hit that stage of compilation. Large crates especially then often
        // take a long time in codegen/optimization and this helps us amortize that
        // cost.
        //
        // Note that a high number here doesn't mean that we'll be spawning a
        // large number of threads in parallel. The backend of rustc contains
        // global rate limiting through the `jobserver` crate so we'll never
        // overload the system with too much work, but rather we'll only be
        // optimizing when we're otherwise cooperating with other instances of
        // rustc.
        //
        // Rather a high number here means that we should be able to keep a lot
        // of idle cpus busy. By ensuring that no codegen unit takes *too* long
        // to build we'll be guaranteed that all cpus will finish pretty closely
        // to one another and we should make relatively optimal use of system
        // resources
        //
        // Note that the main cost of codegen units is that it prevents LLVM
        // from inlining across codegen units. Users in general don't have a lot
        // of control over how codegen units are split up so it's our job in the
        // compiler to ensure that undue performance isn't lost when using
        // codegen units (aka we can't require everyone to slap `#[inline]` on
        // everything).
        //
        // If we're compiling at `-O0` then the number doesn't really matter too
        // much because performance doesn't matter and inlining is ok to lose.
        // In debug mode we just want to try to guarantee that no cpu is stuck
        // doing work that could otherwise be farmed to others.
        //
        // In release mode, however (O1 and above) performance does indeed
        // matter! To recover the loss in performance due to inlining we'll be
        // enabling ThinLTO by default (the function for which is just below).
        // This will ensure that we recover any inlining wins we otherwise lost
        // through codegen unit partitioning.
        //
        // ---
        //
        // Ok that's a lot of words but the basic tl;dr; is that we want a high
        // number here -- but not too high. Additionally we're "safe" to have it
        // always at the same number at all optimization levels.
        //
        // As a result 16 was chosen here! Mostly because it was a power of 2
        // and most benchmarks agreed it was roughly a local optimum. Not very
        // scientific.
        16
    }

    pub fn teach(&self, code: &DiagnosticId) -> bool {
        self.opts.unstable_opts.teach && self.diagnostic().must_teach(code)
    }

    pub fn edition(&self) -> Edition {
        self.opts.edition
    }

    pub fn link_dead_code(&self) -> bool {
        self.opts.cg.link_dead_code.unwrap_or(false)
    }
}

// JUSTIFICATION: part of session construction
#[allow(rustc::bad_opt_access)]
fn default_emitter(
    sopts: &config::Options,
    registry: rustc_errors::registry::Registry,
    source_map: Lrc<SourceMap>,
    bundle: Option<Lrc<FluentBundle>>,
    fallback_bundle: LazyFallbackBundle,
) -> Box<dyn Emitter + sync::Send> {
    let macro_backtrace = sopts.unstable_opts.macro_backtrace;
    let track_diagnostics = sopts.unstable_opts.track_diagnostics;
    let terminal_url = match sopts.unstable_opts.terminal_urls {
        TerminalUrl::Auto => {
            match (std::env::var("COLORTERM").as_deref(), std::env::var("TERM").as_deref()) {
                (Ok("truecolor"), Ok("xterm-256color"))
                    if sopts.unstable_features.is_nightly_build() =>
                {
                    TerminalUrl::Yes
                }
                _ => TerminalUrl::No,
            }
        }
        t => t,
    };
    match sopts.error_format {
        config::ErrorOutputType::HumanReadable(kind) => {
            let (short, color_config) = kind.unzip();

            if let HumanReadableErrorType::AnnotateSnippet(_) = kind {
                let emitter = AnnotateSnippetEmitterWriter::new(
                    Some(source_map),
                    bundle,
                    fallback_bundle,
                    short,
                    macro_backtrace,
                );
                Box::new(emitter.ui_testing(sopts.unstable_opts.ui_testing))
            } else {
<<<<<<< HEAD
                let emitter = match dst {
                    None => EmitterWriter::stderr(
                        color_config,
                        Some(source_map),
                        bundle,
                        fallback_bundle,
                        short,
                        sopts.debugging_opts.teach,
                        sopts.diagnostic_width,
                        macro_backtrace,
                    ),
                    Some(dst) => EmitterWriter::new(
                        dst,
                        Some(source_map),
                        bundle,
                        fallback_bundle,
                        short,
                        false, // no teach messages when writing to a buffer
                        false, // no colors when writing to a buffer
                        None,  // no terminal width
                        macro_backtrace,
                    ),
                };
                Box::new(emitter.ui_testing(sopts.debugging_opts.ui_testing))
=======
                let emitter = EmitterWriter::stderr(
                    color_config,
                    Some(source_map),
                    bundle,
                    fallback_bundle,
                    short,
                    sopts.unstable_opts.teach,
                    sopts.diagnostic_width,
                    macro_backtrace,
                    track_diagnostics,
                    terminal_url,
                );
                Box::new(emitter.ui_testing(sopts.unstable_opts.ui_testing))
>>>>>>> 2a8221db
            }
        }
        config::ErrorOutputType::Json { pretty, json_rendered } => Box::new(
            JsonEmitter::stderr(
                Some(registry),
                source_map,
                bundle,
                fallback_bundle,
                pretty,
                json_rendered,
                sopts.diagnostic_width,
                macro_backtrace,
                track_diagnostics,
                terminal_url,
            )
<<<<<<< HEAD
            .ui_testing(sopts.debugging_opts.ui_testing),
        ),
        (config::ErrorOutputType::Json { pretty, json_rendered }, Some(dst)) => Box::new(
            JsonEmitter::new(
                dst,
                Some(registry),
                source_map,
                bundle,
                fallback_bundle,
                pretty,
                json_rendered,
                sopts.diagnostic_width,
                macro_backtrace,
            )
            .ui_testing(sopts.debugging_opts.ui_testing),
=======
            .ui_testing(sopts.unstable_opts.ui_testing),
>>>>>>> 2a8221db
        ),
    }
}

// JUSTIFICATION: literally session construction
#[allow(rustc::bad_opt_access)]
pub fn build_session(
    sopts: config::Options,
    io: CompilerIO,
    bundle: Option<Lrc<rustc_errors::FluentBundle>>,
    registry: rustc_errors::registry::Registry,
    fluent_resources: Vec<&'static str>,
    driver_lint_caps: FxHashMap<lint::LintId, lint::Level>,
    file_loader: Option<Box<dyn FileLoader + Send + Sync + 'static>>,
    target_override: Option<Target>,
) -> Session {
    // FIXME: This is not general enough to make the warning lint completely override
    // normal diagnostic warnings, since the warning lint can also be denied and changed
    // later via the source code.
    let warnings_allow = sopts
        .lint_opts
        .iter()
        .rfind(|&(key, _)| *key == "warnings")
        .map_or(false, |&(_, level)| level == lint::Allow);
    let cap_lints_allow = sopts.lint_cap.map_or(false, |cap| cap == lint::Allow);
    let can_emit_warnings = !(warnings_allow || cap_lints_allow);

    let sysroot = match &sopts.maybe_sysroot {
        Some(sysroot) => sysroot.clone(),
        None => filesearch::get_or_default_sysroot().expect("Failed finding sysroot"),
    };

    let target_cfg = config::build_target_config(&sopts, target_override, &sysroot);
    let host_triple = TargetTriple::from_triple(config::host_triple());
    let (host, target_warnings) = Target::search(&host_triple, &sysroot).unwrap_or_else(|e| {
        early_error(sopts.error_format, &format!("Error loading host specification: {e}"))
    });
    for warning in target_warnings.warning_messages() {
        early_warn(sopts.error_format, &warning)
    }

    let loader = file_loader.unwrap_or_else(|| Box::new(RealFileLoader));
    let hash_kind = sopts.unstable_opts.src_hash_algorithm.unwrap_or_else(|| {
        if target_cfg.is_like_msvc {
            SourceFileHashAlgorithm::Sha1
        } else {
            SourceFileHashAlgorithm::Md5
        }
    });
    let source_map = Lrc::new(SourceMap::with_file_loader_and_hash_kind(
        loader,
        sopts.file_path_mapping(),
        hash_kind,
    ));

    let fallback_bundle = fallback_fluent_bundle(
        fluent_resources,
        sopts.unstable_opts.translate_directionality_markers,
    );
    let emitter = default_emitter(&sopts, registry, source_map.clone(), bundle, fallback_bundle);

    let span_diagnostic = rustc_errors::Handler::with_emitter_and_flags(
        emitter,
        sopts.unstable_opts.diagnostic_handler_flags(can_emit_warnings),
    );

    let self_profiler = if let SwitchWithOptPath::Enabled(ref d) = sopts.unstable_opts.self_profile
    {
        let directory =
            if let Some(ref directory) = d { directory } else { std::path::Path::new(".") };

        let profiler = SelfProfiler::new(
            directory,
            sopts.crate_name.as_deref(),
            sopts.unstable_opts.self_profile_events.as_deref(),
            &sopts.unstable_opts.self_profile_counter,
        );
        match profiler {
            Ok(profiler) => Some(Arc::new(profiler)),
            Err(e) => {
                early_warn(sopts.error_format, &format!("failed to create profiler: {e}"));
                None
            }
        }
    } else {
        None
    };

    let mut parse_sess = ParseSess::with_span_handler(span_diagnostic, source_map);
    parse_sess.assume_incomplete_release = sopts.unstable_opts.assume_incomplete_release;

    let host_triple = config::host_triple();
    let target_triple = sopts.target_triple.triple();
    let host_tlib_path = Lrc::new(SearchPath::from_sysroot_and_triple(&sysroot, host_triple));
    let target_tlib_path = if host_triple == target_triple {
        // Use the same `SearchPath` if host and target triple are identical to avoid unnecessary
        // rescanning of the target lib path and an unnecessary allocation.
        host_tlib_path.clone()
    } else {
        Lrc::new(SearchPath::from_sysroot_and_triple(&sysroot, target_triple))
    };

    let optimization_fuel = Lock::new(OptimizationFuel {
        remaining: sopts.unstable_opts.fuel.as_ref().map_or(0, |&(_, i)| i),
        out_of_fuel: false,
    });
    let print_fuel = AtomicU64::new(0);

    let cgu_reuse_tracker = if sopts.unstable_opts.query_dep_graph {
        CguReuseTracker::new()
    } else {
        CguReuseTracker::new_disabled()
    };

    let prof = SelfProfilerRef::new(
        self_profiler,
        sopts.unstable_opts.time_passes.then(|| sopts.unstable_opts.time_passes_format),
    );

    let ctfe_backtrace = Lock::new(match env::var("RUSTC_CTFE_BACKTRACE") {
        Ok(ref val) if val == "immediate" => CtfeBacktrace::Immediate,
        Ok(ref val) if val != "0" => CtfeBacktrace::Capture,
        _ => CtfeBacktrace::Disabled,
    });

    let asm_arch =
        if target_cfg.allow_asm { InlineAsmArch::from_str(&target_cfg.arch).ok() } else { None };

    let sess = Session {
        target: target_cfg,
        host,
        opts: sopts,
        host_tlib_path,
        target_tlib_path,
        parse_sess,
        sysroot,
        io,
        crate_types: OnceCell::new(),
        stable_crate_id: OnceCell::new(),
        features: OnceCell::new(),
        incr_comp_session: OneThread::new(RefCell::new(IncrCompSession::NotInitialized)),
        cgu_reuse_tracker,
        prof,
        perf_stats: PerfStats {
            symbol_hash_time: Lock::new(Duration::from_secs(0)),
            queries_canonicalized: AtomicUsize::new(0),
            normalize_generic_arg_after_erasing_regions: AtomicUsize::new(0),
            normalize_projection_ty: AtomicUsize::new(0),
        },
        code_stats: Default::default(),
        optimization_fuel,
        print_fuel,
        jobserver: jobserver::client(),
        driver_lint_caps,
        ctfe_backtrace,
        miri_unleashed_features: Lock::new(Default::default()),
        asm_arch,
        target_features: Default::default(),
        unstable_target_features: Default::default(),
    };

    validate_commandline_args_with_session_available(&sess);

    sess
}

/// Validate command line arguments with a `Session`.
///
/// If it is useful to have a Session available already for validating a commandline argument, you
/// can do so here.
// JUSTIFICATION: needs to access args to validate them
#[allow(rustc::bad_opt_access)]
fn validate_commandline_args_with_session_available(sess: &Session) {
    // Since we don't know if code in an rlib will be linked to statically or
    // dynamically downstream, rustc generates `__imp_` symbols that help linkers
    // on Windows deal with this lack of knowledge (#27438). Unfortunately,
    // these manually generated symbols confuse LLD when it tries to merge
    // bitcode during ThinLTO. Therefore we disallow dynamic linking on Windows
    // when compiling for LLD ThinLTO. This way we can validly just not generate
    // the `dllimport` attributes and `__imp_` symbols in that case.
    if sess.opts.cg.linker_plugin_lto.enabled()
        && sess.opts.cg.prefer_dynamic
        && sess.target.is_like_windows
    {
        sess.emit_err(errors::LinkerPluginToWindowsNotSupported);
    }

    // Make sure that any given profiling data actually exists so LLVM can't
    // decide to silently skip PGO.
    if let Some(ref path) = sess.opts.cg.profile_use {
        if !path.exists() {
            sess.emit_err(errors::ProfileUseFileDoesNotExist { path });
        }
    }

    // Do the same for sample profile data.
    if let Some(ref path) = sess.opts.unstable_opts.profile_sample_use {
        if !path.exists() {
            sess.emit_err(errors::ProfileSampleUseFileDoesNotExist { path });
        }
    }

    // Unwind tables cannot be disabled if the target requires them.
    if let Some(include_uwtables) = sess.opts.cg.force_unwind_tables {
        if sess.target.requires_uwtable && !include_uwtables {
            sess.emit_err(errors::TargetRequiresUnwindTables);
        }
    }

    // Sanitizers can only be used on platforms that we know have working sanitizer codegen.
    let supported_sanitizers = sess.target.options.supported_sanitizers;
    let unsupported_sanitizers = sess.opts.unstable_opts.sanitizer - supported_sanitizers;
    match unsupported_sanitizers.into_iter().count() {
        0 => {}
        1 => {
            sess.emit_err(errors::SanitizerNotSupported { us: unsupported_sanitizers.to_string() });
        }
        _ => {
            sess.emit_err(errors::SanitizersNotSupported {
                us: unsupported_sanitizers.to_string(),
            });
        }
    }
    // Cannot mix and match sanitizers.
    let mut sanitizer_iter = sess.opts.unstable_opts.sanitizer.into_iter();
    if let (Some(first), Some(second)) = (sanitizer_iter.next(), sanitizer_iter.next()) {
        sess.emit_err(errors::CannotMixAndMatchSanitizers {
            first: first.to_string(),
            second: second.to_string(),
        });
    }

    // Cannot enable crt-static with sanitizers on Linux
    if sess.crt_static(None) && !sess.opts.unstable_opts.sanitizer.is_empty() {
        sess.emit_err(errors::CannotEnableCrtStaticLinux);
    }

    // LLVM CFI requires LTO.
    if sess.is_sanitizer_cfi_enabled()
        && !(sess.lto() == config::Lto::Fat
            || sess.lto() == config::Lto::Thin
            || sess.opts.cg.linker_plugin_lto.enabled())
    {
        sess.emit_err(errors::SanitizerCfiRequiresLto);
    }

    // LLVM CFI is incompatible with LLVM KCFI.
    if sess.is_sanitizer_cfi_enabled() && sess.is_sanitizer_kcfi_enabled() {
        sess.emit_err(errors::CannotMixAndMatchSanitizers {
            first: "cfi".to_string(),
            second: "kcfi".to_string(),
        });
    }

    // Canonical jump tables requires CFI.
    if sess.is_sanitizer_cfi_canonical_jump_tables_disabled() {
        if !sess.is_sanitizer_cfi_enabled() {
            sess.emit_err(errors::SanitizerCfiCanonicalJumpTablesRequiresCfi);
        }
    }

    // LLVM CFI pointer generalization requires CFI or KCFI.
    if sess.is_sanitizer_cfi_generalize_pointers_enabled() {
        if !(sess.is_sanitizer_cfi_enabled() || sess.is_sanitizer_kcfi_enabled()) {
            sess.emit_err(errors::SanitizerCfiGeneralizePointersRequiresCfi);
        }
    }

    // LLVM CFI integer normalization requires CFI or KCFI.
    if sess.is_sanitizer_cfi_normalize_integers_enabled() {
        if !(sess.is_sanitizer_cfi_enabled() || sess.is_sanitizer_kcfi_enabled()) {
            sess.emit_err(errors::SanitizerCfiNormalizeIntegersRequiresCfi);
        }
    }

    // LTO unit splitting requires LTO.
    if sess.is_split_lto_unit_enabled()
        && !(sess.lto() == config::Lto::Fat
            || sess.lto() == config::Lto::Thin
            || sess.opts.cg.linker_plugin_lto.enabled())
    {
        sess.emit_err(errors::SplitLtoUnitRequiresLto);
    }

    // VFE requires LTO.
    if sess.lto() != config::Lto::Fat {
        if sess.opts.unstable_opts.virtual_function_elimination {
            sess.emit_err(errors::UnstableVirtualFunctionElimination);
        }
    }

    if sess.opts.unstable_opts.stack_protector != StackProtector::None {
        if !sess.target.options.supports_stack_protector {
            sess.emit_warning(errors::StackProtectorNotSupportedForTarget {
                stack_protector: sess.opts.unstable_opts.stack_protector,
                target_triple: &sess.opts.target_triple,
            });
        }
    }

    if sess.opts.unstable_opts.branch_protection.is_some() && sess.target.arch != "aarch64" {
        sess.emit_err(errors::BranchProtectionRequiresAArch64);
    }

    if let Some(dwarf_version) = sess.opts.unstable_opts.dwarf_version {
        if dwarf_version > 5 {
            sess.emit_err(errors::UnsupportedDwarfVersion { dwarf_version });
        }
    }

    if !sess.target.options.supported_split_debuginfo.contains(&sess.split_debuginfo())
        && !sess.opts.unstable_opts.unstable_options
    {
        sess.emit_err(errors::SplitDebugInfoUnstablePlatform { debuginfo: sess.split_debuginfo() });
    }

    if sess.opts.unstable_opts.instrument_xray.is_some() && !sess.target.options.supports_xray {
        sess.emit_err(errors::InstrumentationNotSupported { us: "XRay".to_string() });
    }
}

/// Holds data on the current incremental compilation session, if there is one.
#[derive(Debug)]
pub enum IncrCompSession {
    /// This is the state the session will be in until the incr. comp. dir is
    /// needed.
    NotInitialized,
    /// This is the state during which the session directory is private and can
    /// be modified.
    Active { session_directory: PathBuf, lock_file: flock::Lock, load_dep_graph: bool },
    /// This is the state after the session directory has been finalized. In this
    /// state, the contents of the directory must not be modified any more.
    Finalized { session_directory: PathBuf },
    /// This is an error state that is reached when some compilation error has
    /// occurred. It indicates that the contents of the session directory must
    /// not be used, since they might be invalid.
    InvalidBecauseOfErrors { session_directory: PathBuf },
}

fn early_error_handler(output: config::ErrorOutputType) -> rustc_errors::Handler {
    // FIXME(#100717): early errors aren't translated at the moment, so this is fine, but it will
    // need to reference every crate that might emit an early error for translation to work.
    let fallback_bundle =
        fallback_fluent_bundle(vec![rustc_errors::DEFAULT_LOCALE_RESOURCE], false);
    let emitter: Box<dyn Emitter + sync::Send> = match output {
        config::ErrorOutputType::HumanReadable(kind) => {
            let (short, color_config) = kind.unzip();
            Box::new(EmitterWriter::stderr(
                color_config,
                None,
                None,
                fallback_bundle,
                short,
                false,
                None,
                false,
                false,
                TerminalUrl::No,
            ))
        }
        config::ErrorOutputType::Json { pretty, json_rendered } => Box::new(JsonEmitter::basic(
            pretty,
            json_rendered,
            None,
            fallback_bundle,
            None,
            false,
            false,
            TerminalUrl::No,
        )),
    };
    rustc_errors::Handler::with_emitter(true, None, emitter)
}

#[allow(rustc::untranslatable_diagnostic)]
#[allow(rustc::diagnostic_outside_of_impl)]
pub fn early_error_no_abort(output: config::ErrorOutputType, msg: &str) -> ErrorGuaranteed {
    early_error_handler(output).struct_err(msg).emit()
}

#[allow(rustc::untranslatable_diagnostic)]
#[allow(rustc::diagnostic_outside_of_impl)]
pub fn early_error(output: config::ErrorOutputType, msg: &str) -> ! {
    early_error_handler(output).struct_fatal(msg).emit()
}

#[allow(rustc::untranslatable_diagnostic)]
#[allow(rustc::diagnostic_outside_of_impl)]
pub fn early_warn(output: config::ErrorOutputType, msg: &str) {
    early_error_handler(output).struct_warn(msg).emit()
}<|MERGE_RESOLUTION|>--- conflicted
+++ resolved
@@ -1336,32 +1336,6 @@
                 );
                 Box::new(emitter.ui_testing(sopts.unstable_opts.ui_testing))
             } else {
-<<<<<<< HEAD
-                let emitter = match dst {
-                    None => EmitterWriter::stderr(
-                        color_config,
-                        Some(source_map),
-                        bundle,
-                        fallback_bundle,
-                        short,
-                        sopts.debugging_opts.teach,
-                        sopts.diagnostic_width,
-                        macro_backtrace,
-                    ),
-                    Some(dst) => EmitterWriter::new(
-                        dst,
-                        Some(source_map),
-                        bundle,
-                        fallback_bundle,
-                        short,
-                        false, // no teach messages when writing to a buffer
-                        false, // no colors when writing to a buffer
-                        None,  // no terminal width
-                        macro_backtrace,
-                    ),
-                };
-                Box::new(emitter.ui_testing(sopts.debugging_opts.ui_testing))
-=======
                 let emitter = EmitterWriter::stderr(
                     color_config,
                     Some(source_map),
@@ -1375,7 +1349,6 @@
                     terminal_url,
                 );
                 Box::new(emitter.ui_testing(sopts.unstable_opts.ui_testing))
->>>>>>> 2a8221db
             }
         }
         config::ErrorOutputType::Json { pretty, json_rendered } => Box::new(
@@ -1391,25 +1364,7 @@
                 track_diagnostics,
                 terminal_url,
             )
-<<<<<<< HEAD
-            .ui_testing(sopts.debugging_opts.ui_testing),
-        ),
-        (config::ErrorOutputType::Json { pretty, json_rendered }, Some(dst)) => Box::new(
-            JsonEmitter::new(
-                dst,
-                Some(registry),
-                source_map,
-                bundle,
-                fallback_bundle,
-                pretty,
-                json_rendered,
-                sopts.diagnostic_width,
-                macro_backtrace,
-            )
-            .ui_testing(sopts.debugging_opts.ui_testing),
-=======
             .ui_testing(sopts.unstable_opts.ui_testing),
->>>>>>> 2a8221db
         ),
     }
 }
