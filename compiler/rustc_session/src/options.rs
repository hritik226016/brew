use crate::config::*;

use crate::early_error;
use crate::lint;
use crate::search_paths::SearchPath;
use crate::utils::NativeLib;
use rustc_data_structures::profiling::TimePassesFormat;
use rustc_errors::{LanguageIdentifier, TerminalUrl};
use rustc_target::spec::{CodeModel, LinkerFlavorCli, MergeFunctions, PanicStrategy, SanitizerSet};
use rustc_target::spec::{
    RelocModel, RelroLevel, SplitDebuginfo, StackProtector, TargetTriple, TlsModel,
};

use rustc_feature::UnstableFeatures;
use rustc_span::edition::Edition;
use rustc_span::RealFileName;
use rustc_span::SourceFileHashAlgorithm;

use std::collections::BTreeMap;

use std::collections::hash_map::DefaultHasher;
use std::hash::Hasher;
use std::num::NonZeroUsize;
use std::path::PathBuf;
use std::str;

macro_rules! insert {
    ($opt_name:ident, $opt_expr:expr, $sub_hashes:expr) => {
        if $sub_hashes
            .insert(stringify!($opt_name), $opt_expr as &dyn dep_tracking::DepTrackingHash)
            .is_some()
        {
            panic!("duplicate key in CLI DepTrackingHash: {}", stringify!($opt_name))
        }
    };
}

macro_rules! hash_opt {
    ($opt_name:ident, $opt_expr:expr, $sub_hashes:expr, $_for_crate_hash: ident, [UNTRACKED]) => {{}};
    ($opt_name:ident, $opt_expr:expr, $sub_hashes:expr, $_for_crate_hash: ident, [TRACKED]) => {{ insert!($opt_name, $opt_expr, $sub_hashes) }};
    ($opt_name:ident, $opt_expr:expr, $sub_hashes:expr, $for_crate_hash: ident, [TRACKED_NO_CRATE_HASH]) => {{
        if !$for_crate_hash {
            insert!($opt_name, $opt_expr, $sub_hashes)
        }
    }};
    ($opt_name:ident, $opt_expr:expr, $sub_hashes:expr, $_for_crate_hash: ident, [SUBSTRUCT]) => {{}};
}

macro_rules! hash_substruct {
    ($opt_name:ident, $opt_expr:expr, $error_format:expr, $for_crate_hash:expr, $hasher:expr, [UNTRACKED]) => {{}};
    ($opt_name:ident, $opt_expr:expr, $error_format:expr, $for_crate_hash:expr, $hasher:expr, [TRACKED]) => {{}};
    ($opt_name:ident, $opt_expr:expr, $error_format:expr, $for_crate_hash:expr, $hasher:expr, [TRACKED_NO_CRATE_HASH]) => {{}};
    ($opt_name:ident, $opt_expr:expr, $error_format:expr, $for_crate_hash:expr, $hasher:expr, [SUBSTRUCT]) => {
        use crate::config::dep_tracking::DepTrackingHash;
        $opt_expr.dep_tracking_hash($for_crate_hash, $error_format).hash(
            $hasher,
            $error_format,
            $for_crate_hash,
        );
    };
}

macro_rules! top_level_options {
    ( $( #[$top_level_attr:meta] )* pub struct Options { $(
        $( #[$attr:meta] )*
        $opt:ident : $t:ty [$dep_tracking_marker:ident],
    )* } ) => (
        #[derive(Clone)]
        $( #[$top_level_attr] )*
        pub struct Options {
            $(
                $( #[$attr] )*
                pub $opt: $t
            ),*
        }

        impl Options {
            pub fn dep_tracking_hash(&self, for_crate_hash: bool) -> u64 {
                let mut sub_hashes = BTreeMap::new();
                $({
                    hash_opt!($opt,
                                &self.$opt,
                                &mut sub_hashes,
                                for_crate_hash,
                                [$dep_tracking_marker]);
                })*
                let mut hasher = DefaultHasher::new();
                dep_tracking::stable_hash(sub_hashes,
                                          &mut hasher,
                                          self.error_format,
                                          for_crate_hash);
                $({
                    hash_substruct!($opt,
                        &self.$opt,
                        self.error_format,
                        for_crate_hash,
                        &mut hasher,
                        [$dep_tracking_marker]);
                })*
                hasher.finish()
            }
        }
    );
}

top_level_options!(
    /// The top-level command-line options struct.
    ///
    /// For each option, one has to specify how it behaves with regard to the
    /// dependency tracking system of incremental compilation. This is done via the
    /// square-bracketed directive after the field type. The options are:
    ///
    /// - `[TRACKED]`
    /// A change in the given field will cause the compiler to completely clear the
    /// incremental compilation cache before proceeding.
    ///
    /// - `[TRACKED_NO_CRATE_HASH]`
    /// Same as `[TRACKED]`, but will not affect the crate hash. This is useful for options that only
    /// affect the incremental cache.
    ///
    /// - `[UNTRACKED]`
    /// Incremental compilation is not influenced by this option.
    ///
    /// - `[SUBSTRUCT]`
    /// Second-level sub-structs containing more options.
    ///
    /// If you add a new option to this struct or one of the sub-structs like
    /// `CodegenOptions`, think about how it influences incremental compilation. If in
    /// doubt, specify `[TRACKED]`, which is always "correct" but might lead to
    /// unnecessary re-compilation.
    #[rustc_lint_opt_ty]
    pub struct Options {
        /// The crate config requested for the session, which may be combined
        /// with additional crate configurations during the compile process.
        #[rustc_lint_opt_deny_field_access("use `Session::crate_types` instead of this field")]
        crate_types: Vec<CrateType> [TRACKED],
        optimize: OptLevel [TRACKED],
        /// Include the `debug_assertions` flag in dependency tracking, since it
        /// can influence whether overflow checks are done or not.
        debug_assertions: bool [TRACKED],
        debuginfo: DebugInfo [TRACKED],
        lint_opts: Vec<(String, lint::Level)> [TRACKED_NO_CRATE_HASH],
        lint_cap: Option<lint::Level> [TRACKED_NO_CRATE_HASH],
        describe_lints: bool [UNTRACKED],
        output_types: OutputTypes [TRACKED],
        search_paths: Vec<SearchPath> [UNTRACKED],
        libs: Vec<NativeLib> [TRACKED],
        maybe_sysroot: Option<PathBuf> [UNTRACKED],

        target_triple: TargetTriple [TRACKED],

        test: bool [TRACKED],
        error_format: ErrorOutputType [UNTRACKED],
        diagnostic_width: Option<usize> [UNTRACKED],

        /// If `Some`, enable incremental compilation, using the given
        /// directory to store intermediate results.
        incremental: Option<PathBuf> [UNTRACKED],
        assert_incr_state: Option<IncrementalStateAssertion> [UNTRACKED],

        unstable_opts: UnstableOptions [SUBSTRUCT],
        prints: Vec<PrintRequest> [UNTRACKED],
        cg: CodegenOptions [SUBSTRUCT],
        externs: Externs [UNTRACKED],
        crate_name: Option<String> [TRACKED],
        /// Indicates how the compiler should treat unstable features.
        unstable_features: UnstableFeatures [TRACKED],

        /// Indicates whether this run of the compiler is actually rustdoc. This
        /// is currently just a hack and will be removed eventually, so please
        /// try to not rely on this too much.
        actually_rustdoc: bool [TRACKED],
        /// Whether name resolver should resolve documentation links.
        resolve_doc_links: ResolveDocLinks [TRACKED],

        /// Control path trimming.
        trimmed_def_paths: TrimmedDefPaths [TRACKED],

        /// Specifications of codegen units / ThinLTO which are forced as a
        /// result of parsing command line options. These are not necessarily
        /// what rustc was invoked with, but massaged a bit to agree with
        /// commands like `--emit llvm-ir` which they're often incompatible with
        /// if we otherwise use the defaults of rustc.
        #[rustc_lint_opt_deny_field_access("use `Session::codegen_units` instead of this field")]
        cli_forced_codegen_units: Option<usize> [UNTRACKED],
        #[rustc_lint_opt_deny_field_access("use `Session::lto` instead of this field")]
        cli_forced_local_thinlto_off: bool [UNTRACKED],

        /// Remap source path prefixes in all output (messages, object files, debug, etc.).
        remap_path_prefix: Vec<(PathBuf, PathBuf)> [TRACKED_NO_CRATE_HASH],
        /// Base directory containing the `src/` for the Rust standard library, and
        /// potentially `rustc` as well, if we can find it. Right now it's always
        /// `$sysroot/lib/rustlib/src/rust` (i.e. the `rustup` `rust-src` component).
        ///
        /// This directory is what the virtual `/rustc/$hash` is translated back to,
        /// if Rust was built with path remapping to `/rustc/$hash` enabled
        /// (the `rust.remap-debuginfo` option in `config.toml`).
        real_rust_source_base_dir: Option<PathBuf> [TRACKED_NO_CRATE_HASH],

        edition: Edition [TRACKED],

        /// `true` if we're emitting JSON blobs about each artifact produced
        /// by the compiler.
        json_artifact_notifications: bool [TRACKED],

        /// `true` if we're emitting a JSON blob containing the unused externs
        json_unused_externs: JsonUnusedExterns [UNTRACKED],

        /// `true` if we're emitting a JSON job containing a future-incompat report for lints
        json_future_incompat: bool [TRACKED],

        pretty: Option<PpMode> [UNTRACKED],

        /// The (potentially remapped) working directory
        working_dir: RealFileName [TRACKED],
    }
);

/// Defines all `CodegenOptions`/`DebuggingOptions` fields and parsers all at once. The goal of this
/// macro is to define an interface that can be programmatically used by the option parser
/// to initialize the struct without hardcoding field names all over the place.
///
/// The goal is to invoke this macro once with the correct fields, and then this macro generates all
/// necessary code. The main gotcha of this macro is the `cgsetters` module which is a bunch of
/// generated code to parse an option into its respective field in the struct. There are a few
/// hand-written parsers for parsing specific types of values in this module.
macro_rules! options {
    ($struct_name:ident, $stat:ident, $optmod:ident, $prefix:expr, $outputname:expr,
     $($( #[$attr:meta] )* $opt:ident : $t:ty = (
        $init:expr,
        $parse:ident,
        [$dep_tracking_marker:ident],
        $desc:expr)
     ),* ,) =>
(
    #[derive(Clone)]
    #[rustc_lint_opt_ty]
    pub struct $struct_name { $( $( #[$attr] )* pub $opt: $t),* }

    impl Default for $struct_name {
        fn default() -> $struct_name {
            $struct_name { $($opt: $init),* }
        }
    }

    impl $struct_name {
        pub fn build(
            matches: &getopts::Matches,
            error_format: ErrorOutputType,
        ) -> $struct_name {
            build_options(matches, $stat, $prefix, $outputname, error_format)
        }

        fn dep_tracking_hash(&self, for_crate_hash: bool, error_format: ErrorOutputType) -> u64 {
            let mut sub_hashes = BTreeMap::new();
            $({
                hash_opt!($opt,
                            &self.$opt,
                            &mut sub_hashes,
                            for_crate_hash,
                            [$dep_tracking_marker]);
            })*
            let mut hasher = DefaultHasher::new();
            dep_tracking::stable_hash(sub_hashes,
                                        &mut hasher,
                                        error_format,
                                        for_crate_hash
                                        );
            hasher.finish()
        }
    }

    pub const $stat: OptionDescrs<$struct_name> =
        &[ $( (stringify!($opt), $optmod::$opt, desc::$parse, $desc) ),* ];

    mod $optmod {
    $(
        pub(super) fn $opt(cg: &mut super::$struct_name, v: Option<&str>) -> bool {
            super::parse::$parse(&mut redirect_field!(cg.$opt), v)
        }
    )*
    }

) }

impl CodegenOptions {
    // JUSTIFICATION: defn of the suggested wrapper fn
    #[allow(rustc::bad_opt_access)]
    pub fn instrument_coverage(&self) -> InstrumentCoverage {
        self.instrument_coverage.unwrap_or(InstrumentCoverage::Off)
    }
}

// Sometimes different options need to build a common structure.
// That structure can be kept in one of the options' fields, the others become dummy.
macro_rules! redirect_field {
    ($cg:ident.link_arg) => {
        $cg.link_args
    };
    ($cg:ident.pre_link_arg) => {
        $cg.pre_link_args
    };
    ($cg:ident.$field:ident) => {
        $cg.$field
    };
}

type OptionSetter<O> = fn(&mut O, v: Option<&str>) -> bool;
type OptionDescrs<O> = &'static [(&'static str, OptionSetter<O>, &'static str, &'static str)];

fn build_options<O: Default>(
    matches: &getopts::Matches,
    descrs: OptionDescrs<O>,
    prefix: &str,
    outputname: &str,
    error_format: ErrorOutputType,
) -> O {
    let mut op = O::default();
    for option in matches.opt_strs(prefix) {
        let (key, value) = match option.split_once('=') {
            None => (option, None),
            Some((k, v)) => (k.to_string(), Some(v)),
        };

        let option_to_lookup = key.replace('-', "_");
        match descrs.iter().find(|(name, ..)| *name == option_to_lookup) {
            Some((_, setter, type_desc, _)) => {
                if !setter(&mut op, value) {
                    match value {
                        None => early_error(
                            error_format,
                            &format!(
                                "{0} option `{1}` requires {2} ({3} {1}=<value>)",
                                outputname, key, type_desc, prefix
                            ),
                        ),
                        Some(value) => early_error(
                            error_format,
                            &format!(
                                "incorrect value `{value}` for {outputname} option `{key}` - {type_desc} was expected"
                            ),
                        ),
                    }
                }
            }
            None => early_error(error_format, &format!("unknown {outputname} option: `{key}`")),
        }
    }
    return op;
}

#[allow(non_upper_case_globals)]
mod desc {
    pub const parse_no_flag: &str = "no value";
    pub const parse_bool: &str = "one of: `y`, `yes`, `on`, `true`, `n`, `no`, `off` or `false`";
    pub const parse_opt_bool: &str = parse_bool;
    pub const parse_string: &str = "a string";
    pub const parse_opt_string: &str = parse_string;
    pub const parse_string_push: &str = parse_string;
    pub const parse_opt_langid: &str = "a language identifier";
    pub const parse_opt_pathbuf: &str = "a path";
    pub const parse_list: &str = "a space-separated list of strings";
    pub const parse_list_with_polarity: &str =
        "a comma-separated list of strings, with elements beginning with + or -";
    pub const parse_opt_comma_list: &str = "a comma-separated list of strings";
    pub const parse_number: &str = "a number";
    pub const parse_opt_number: &str = parse_number;
    pub const parse_threads: &str = parse_number;
    pub const parse_time_passes_format: &str = "`text` (default) or `json`";
    pub const parse_passes: &str = "a space-separated list of passes, or `all`";
    pub const parse_panic_strategy: &str = "either `unwind` or `abort`";
    pub const parse_opt_panic_strategy: &str = parse_panic_strategy;
    pub const parse_oom_strategy: &str = "either `panic` or `abort`";
    pub const parse_relro_level: &str = "one of: `full`, `partial`, or `off`";
    pub const parse_sanitizers: &str = "comma separated list of sanitizers: `address`, `cfi`, `hwaddress`, `kcfi`, `kernel-address`, `leak`, `memory`, `memtag`, `shadow-call-stack`, or `thread`";
    pub const parse_sanitizer_memory_track_origins: &str = "0, 1, or 2";
    pub const parse_cfguard: &str =
        "either a boolean (`yes`, `no`, `on`, `off`, etc), `checks`, or `nochecks`";
    pub const parse_cfprotection: &str = "`none`|`no`|`n` (default), `branch`, `return`, or `full`|`yes`|`y` (equivalent to `branch` and `return`)";
    pub const parse_debuginfo: &str = "either an integer (0, 1, 2), `none`, `line-directives-only`, `line-tables-only`, `limited`, or `full`";
    pub const parse_strip: &str = "either `none`, `debuginfo`, or `symbols`";
    pub const parse_linker_flavor: &str = ::rustc_target::spec::LinkerFlavorCli::one_of();
    pub const parse_optimization_fuel: &str = "crate=integer";
    pub const parse_mir_spanview: &str = "`statement` (default), `terminator`, or `block`";
    pub const parse_dump_mono_stats: &str = "`markdown` (default) or `json`";
    pub const parse_instrument_coverage: &str =
        "`all` (default), `except-unused-generics`, `except-unused-functions`, or `off`";
    pub const parse_instrument_xray: &str = "either a boolean (`yes`, `no`, `on`, `off`, etc), or a comma separated list of settings: `always` or `never` (mutually exclusive), `ignore-loops`, `instruction-threshold=N`, `skip-entry`, `skip-exit`";
    pub const parse_unpretty: &str = "`string` or `string=string`";
    pub const parse_treat_err_as_bug: &str = "either no value or a number bigger than 0";
    pub const parse_trait_solver: &str =
        "one of the supported solver modes (`classic`, `chalk`, or `next`)";
    pub const parse_lto: &str =
        "either a boolean (`yes`, `no`, `on`, `off`, etc), `thin`, `fat`, or omitted";
    pub const parse_linker_plugin_lto: &str =
        "either a boolean (`yes`, `no`, `on`, `off`, etc), or the path to the linker plugin";
    pub const parse_location_detail: &str = "either `none`, or a comma separated list of location details to track: `file`, `line`, or `column`";
    pub const parse_switch_with_opt_path: &str =
        "an optional path to the profiling data output directory";
    pub const parse_merge_functions: &str = "one of: `disabled`, `trampolines`, or `aliases`";
    pub const parse_symbol_mangling_version: &str = "either `legacy` or `v0` (RFC 2603)";
    pub const parse_src_file_hash: &str = "either `md5` or `sha1`";
    pub const parse_relocation_model: &str =
        "one of supported relocation models (`rustc --print relocation-models`)";
    pub const parse_code_model: &str = "one of supported code models (`rustc --print code-models`)";
    pub const parse_tls_model: &str = "one of supported TLS models (`rustc --print tls-models`)";
    pub const parse_target_feature: &str = parse_string;
    pub const parse_terminal_url: &str =
        "either a boolean (`yes`, `no`, `on`, `off`, etc), or `auto`";
    pub const parse_wasi_exec_model: &str = "either `command` or `reactor`";
    pub const parse_split_debuginfo: &str =
        "one of supported split-debuginfo modes (`off`, `packed`, or `unpacked`)";
    pub const parse_split_dwarf_kind: &str =
        "one of supported split dwarf modes (`split` or `single`)";
    pub const parse_gcc_ld: &str = "one of: no value, `lld`";
    pub const parse_stack_protector: &str =
        "one of (`none` (default), `basic`, `strong`, or `all`)";
    pub const parse_branch_protection: &str =
        "a `,` separated combination of `bti`, `b-key`, `pac-ret`, or `leaf`";
    pub const parse_proc_macro_execution_strategy: &str =
        "one of supported execution strategies (`same-thread`, or `cross-thread`)";
}

mod parse {
    pub(crate) use super::*;
    use std::str::FromStr;

    /// This is for boolean options that don't take a value and start with
    /// `no-`. This style of option is deprecated.
    pub(crate) fn parse_no_flag(slot: &mut bool, v: Option<&str>) -> bool {
        match v {
            None => {
                *slot = true;
                true
            }
            Some(_) => false,
        }
    }

    /// Use this for any boolean option that has a static default.
    pub(crate) fn parse_bool(slot: &mut bool, v: Option<&str>) -> bool {
        match v {
            Some("y") | Some("yes") | Some("on") | Some("true") | None => {
                *slot = true;
                true
            }
            Some("n") | Some("no") | Some("off") | Some("false") => {
                *slot = false;
                true
            }
            _ => false,
        }
    }

    /// Use this for any boolean option that lacks a static default. (The
    /// actions taken when such an option is not specified will depend on
    /// other factors, such as other options, or target options.)
    pub(crate) fn parse_opt_bool(slot: &mut Option<bool>, v: Option<&str>) -> bool {
        match v {
            Some("y") | Some("yes") | Some("on") | Some("true") | None => {
                *slot = Some(true);
                true
            }
            Some("n") | Some("no") | Some("off") | Some("false") => {
                *slot = Some(false);
                true
            }
            _ => false,
        }
    }

    /// Use this for any string option that has a static default.
    pub(crate) fn parse_string(slot: &mut String, v: Option<&str>) -> bool {
        match v {
            Some(s) => {
                *slot = s.to_string();
                true
            }
            None => false,
        }
    }

    /// Use this for any string option that lacks a static default.
    pub(crate) fn parse_opt_string(slot: &mut Option<String>, v: Option<&str>) -> bool {
        match v {
            Some(s) => {
                *slot = Some(s.to_string());
                true
            }
            None => false,
        }
    }

    /// Parse an optional language identifier, e.g. `en-US` or `zh-CN`.
    pub(crate) fn parse_opt_langid(slot: &mut Option<LanguageIdentifier>, v: Option<&str>) -> bool {
        match v {
            Some(s) => {
                *slot = rustc_errors::LanguageIdentifier::from_str(s).ok();
                true
            }
            None => false,
        }
    }

    pub(crate) fn parse_opt_pathbuf(slot: &mut Option<PathBuf>, v: Option<&str>) -> bool {
        match v {
            Some(s) => {
                *slot = Some(PathBuf::from(s));
                true
            }
            None => false,
        }
    }

    pub(crate) fn parse_string_push(slot: &mut Vec<String>, v: Option<&str>) -> bool {
        match v {
            Some(s) => {
                slot.push(s.to_string());
                true
            }
            None => false,
        }
    }

    pub(crate) fn parse_list(slot: &mut Vec<String>, v: Option<&str>) -> bool {
        match v {
            Some(s) => {
                slot.extend(s.split_whitespace().map(|s| s.to_string()));
                true
            }
            None => false,
        }
    }

    pub(crate) fn parse_list_with_polarity(
        slot: &mut Vec<(String, bool)>,
        v: Option<&str>,
    ) -> bool {
        match v {
            Some(s) => {
                for s in s.split(',') {
                    let Some(pass_name) = s.strip_prefix(&['+', '-'][..]) else { return false };
                    slot.push((pass_name.to_string(), &s[..1] == "+"));
                }
                true
            }
            None => false,
        }
    }

    pub(crate) fn parse_location_detail(ld: &mut LocationDetail, v: Option<&str>) -> bool {
        if let Some(v) = v {
            ld.line = false;
            ld.file = false;
            ld.column = false;
            if v == "none" {
                return true;
            }
            for s in v.split(',') {
                match s {
                    "file" => ld.file = true,
                    "line" => ld.line = true,
                    "column" => ld.column = true,
                    _ => return false,
                }
            }
            true
        } else {
            false
        }
    }

    pub(crate) fn parse_opt_comma_list(slot: &mut Option<Vec<String>>, v: Option<&str>) -> bool {
        match v {
            Some(s) => {
                let mut v: Vec<_> = s.split(',').map(|s| s.to_string()).collect();
                v.sort_unstable();
                *slot = Some(v);
                true
            }
            None => false,
        }
    }

    pub(crate) fn parse_threads(slot: &mut usize, v: Option<&str>) -> bool {
        match v.and_then(|s| s.parse().ok()) {
            Some(0) => {
                *slot = std::thread::available_parallelism().map_or(1, std::num::NonZeroUsize::get);
                true
            }
            Some(i) => {
                *slot = i;
                true
            }
            None => false,
        }
    }

    /// Use this for any numeric option that has a static default.
    pub(crate) fn parse_number<T: Copy + FromStr>(slot: &mut T, v: Option<&str>) -> bool {
        match v.and_then(|s| s.parse().ok()) {
            Some(i) => {
                *slot = i;
                true
            }
            None => false,
        }
    }

    /// Use this for any numeric option that lacks a static default.
    pub(crate) fn parse_opt_number<T: Copy + FromStr>(
        slot: &mut Option<T>,
        v: Option<&str>,
    ) -> bool {
        match v {
            Some(s) => {
                *slot = s.parse().ok();
                slot.is_some()
            }
            None => false,
        }
    }

    pub(crate) fn parse_passes(slot: &mut Passes, v: Option<&str>) -> bool {
        match v {
            Some("all") => {
                *slot = Passes::All;
                true
            }
            v => {
                let mut passes = vec![];
                if parse_list(&mut passes, v) {
                    slot.extend(passes);
                    true
                } else {
                    false
                }
            }
        }
    }

    pub(crate) fn parse_opt_panic_strategy(
        slot: &mut Option<PanicStrategy>,
        v: Option<&str>,
    ) -> bool {
        match v {
            Some("unwind") => *slot = Some(PanicStrategy::Unwind),
            Some("abort") => *slot = Some(PanicStrategy::Abort),
            _ => return false,
        }
        true
    }

    pub(crate) fn parse_panic_strategy(slot: &mut PanicStrategy, v: Option<&str>) -> bool {
        match v {
            Some("unwind") => *slot = PanicStrategy::Unwind,
            Some("abort") => *slot = PanicStrategy::Abort,
            _ => return false,
        }
        true
    }

    pub(crate) fn parse_oom_strategy(slot: &mut OomStrategy, v: Option<&str>) -> bool {
        match v {
            Some("panic") => *slot = OomStrategy::Panic,
            Some("abort") => *slot = OomStrategy::Abort,
            _ => return false,
        }
        true
    }

    pub(crate) fn parse_relro_level(slot: &mut Option<RelroLevel>, v: Option<&str>) -> bool {
        match v {
            Some(s) => match s.parse::<RelroLevel>() {
                Ok(level) => *slot = Some(level),
                _ => return false,
            },
            _ => return false,
        }
        true
    }

    pub(crate) fn parse_sanitizers(slot: &mut SanitizerSet, v: Option<&str>) -> bool {
        if let Some(v) = v {
            for s in v.split(',') {
                *slot |= match s {
                    "address" => SanitizerSet::ADDRESS,
                    "cfi" => SanitizerSet::CFI,
                    "kcfi" => SanitizerSet::KCFI,
                    "kernel-address" => SanitizerSet::KERNELADDRESS,
                    "leak" => SanitizerSet::LEAK,
                    "memory" => SanitizerSet::MEMORY,
                    "memtag" => SanitizerSet::MEMTAG,
                    "shadow-call-stack" => SanitizerSet::SHADOWCALLSTACK,
                    "thread" => SanitizerSet::THREAD,
                    "hwaddress" => SanitizerSet::HWADDRESS,
                    _ => return false,
                }
            }
            true
        } else {
            false
        }
    }

    pub(crate) fn parse_sanitizer_memory_track_origins(slot: &mut usize, v: Option<&str>) -> bool {
        match v {
            Some("2") | None => {
                *slot = 2;
                true
            }
            Some("1") => {
                *slot = 1;
                true
            }
            Some("0") => {
                *slot = 0;
                true
            }
            Some(_) => false,
        }
    }

    pub(crate) fn parse_strip(slot: &mut Strip, v: Option<&str>) -> bool {
        match v {
            Some("none") => *slot = Strip::None,
            Some("debuginfo") => *slot = Strip::Debuginfo,
            Some("symbols") => *slot = Strip::Symbols,
            _ => return false,
        }
        true
    }

    pub(crate) fn parse_cfguard(slot: &mut CFGuard, v: Option<&str>) -> bool {
        if v.is_some() {
            let mut bool_arg = None;
            if parse_opt_bool(&mut bool_arg, v) {
                *slot = if bool_arg.unwrap() { CFGuard::Checks } else { CFGuard::Disabled };
                return true;
            }
        }

        *slot = match v {
            None => CFGuard::Checks,
            Some("checks") => CFGuard::Checks,
            Some("nochecks") => CFGuard::NoChecks,
            Some(_) => return false,
        };
        true
    }

    pub(crate) fn parse_cfprotection(slot: &mut CFProtection, v: Option<&str>) -> bool {
        if v.is_some() {
            let mut bool_arg = None;
            if parse_opt_bool(&mut bool_arg, v) {
                *slot = if bool_arg.unwrap() { CFProtection::Full } else { CFProtection::None };
                return true;
            }
        }

        *slot = match v {
            None | Some("none") => CFProtection::None,
            Some("branch") => CFProtection::Branch,
            Some("return") => CFProtection::Return,
            Some("full") => CFProtection::Full,
            Some(_) => return false,
        };
        true
    }

    pub(crate) fn parse_debuginfo(slot: &mut DebugInfo, v: Option<&str>) -> bool {
        match v {
            Some("0") | Some("none") => *slot = DebugInfo::None,
            Some("line-directives-only") => *slot = DebugInfo::LineDirectivesOnly,
            Some("line-tables-only") => *slot = DebugInfo::LineTablesOnly,
            Some("1") | Some("limited") => *slot = DebugInfo::Limited,
            Some("2") | Some("full") => *slot = DebugInfo::Full,
            _ => return false,
        }
        true
    }

    pub(crate) fn parse_linker_flavor(slot: &mut Option<LinkerFlavorCli>, v: Option<&str>) -> bool {
        match v.and_then(LinkerFlavorCli::from_str) {
            Some(lf) => *slot = Some(lf),
            _ => return false,
        }
        true
    }

    pub(crate) fn parse_optimization_fuel(
        slot: &mut Option<(String, u64)>,
        v: Option<&str>,
    ) -> bool {
        match v {
            None => false,
            Some(s) => {
                let parts = s.split('=').collect::<Vec<_>>();
                if parts.len() != 2 {
                    return false;
                }
                let crate_name = parts[0].to_string();
                let fuel = parts[1].parse::<u64>();
                if fuel.is_err() {
                    return false;
                }
                *slot = Some((crate_name, fuel.unwrap()));
                true
            }
        }
    }

    pub(crate) fn parse_unpretty(slot: &mut Option<String>, v: Option<&str>) -> bool {
        match v {
            None => false,
            Some(s) if s.split('=').count() <= 2 => {
                *slot = Some(s.to_string());
                true
            }
            _ => false,
        }
    }

    pub(crate) fn parse_mir_spanview(slot: &mut Option<MirSpanview>, v: Option<&str>) -> bool {
        if v.is_some() {
            let mut bool_arg = None;
            if parse_opt_bool(&mut bool_arg, v) {
                *slot = bool_arg.unwrap().then_some(MirSpanview::Statement);
                return true;
            }
        }

        let Some(v) = v else {
            *slot = Some(MirSpanview::Statement);
            return true;
        };

        *slot = Some(match v.trim_end_matches('s') {
            "statement" | "stmt" => MirSpanview::Statement,
            "terminator" | "term" => MirSpanview::Terminator,
            "block" | "basicblock" => MirSpanview::Block,
            _ => return false,
        });
        true
    }

    pub(crate) fn parse_time_passes_format(slot: &mut TimePassesFormat, v: Option<&str>) -> bool {
        match v {
            None => true,
            Some("json") => {
                *slot = TimePassesFormat::Json;
                true
            }
            Some("text") => {
                *slot = TimePassesFormat::Text;
                true
            }
            Some(_) => false,
        }
    }

    pub(crate) fn parse_dump_mono_stats(slot: &mut DumpMonoStatsFormat, v: Option<&str>) -> bool {
        match v {
            None => true,
            Some("json") => {
                *slot = DumpMonoStatsFormat::Json;
                true
            }
            Some("markdown") => {
                *slot = DumpMonoStatsFormat::Markdown;
                true
            }
            Some(_) => false,
        }
    }

    pub(crate) fn parse_instrument_coverage(
        slot: &mut Option<InstrumentCoverage>,
        v: Option<&str>,
    ) -> bool {
        if v.is_some() {
            let mut bool_arg = None;
            if parse_opt_bool(&mut bool_arg, v) {
                *slot = bool_arg.unwrap().then_some(InstrumentCoverage::All);
                return true;
            }
        }

        let Some(v) = v else {
            *slot = Some(InstrumentCoverage::All);
            return true;
        };

        *slot = Some(match v {
            "all" => InstrumentCoverage::All,
            "except-unused-generics" | "except_unused_generics" => {
                InstrumentCoverage::ExceptUnusedGenerics
            }
            "except-unused-functions" | "except_unused_functions" => {
                InstrumentCoverage::ExceptUnusedFunctions
            }
            "off" | "no" | "n" | "false" | "0" => InstrumentCoverage::Off,
            _ => return false,
        });
        true
    }

    pub(crate) fn parse_instrument_xray(
        slot: &mut Option<InstrumentXRay>,
        v: Option<&str>,
    ) -> bool {
        if v.is_some() {
            let mut bool_arg = None;
            if parse_opt_bool(&mut bool_arg, v) {
                *slot = if bool_arg.unwrap() { Some(InstrumentXRay::default()) } else { None };
                return true;
            }
        }

        let options = slot.get_or_insert_default();
        let mut seen_always = false;
        let mut seen_never = false;
        let mut seen_ignore_loops = false;
        let mut seen_instruction_threshold = false;
        let mut seen_skip_entry = false;
        let mut seen_skip_exit = false;
        for option in v.into_iter().flat_map(|v| v.split(',')) {
            match option {
                "always" if !seen_always && !seen_never => {
                    options.always = true;
                    options.never = false;
                    seen_always = true;
                }
                "never" if !seen_never && !seen_always => {
                    options.never = true;
                    options.always = false;
                    seen_never = true;
                }
                "ignore-loops" if !seen_ignore_loops => {
                    options.ignore_loops = true;
                    seen_ignore_loops = true;
                }
                option
                    if option.starts_with("instruction-threshold")
                        && !seen_instruction_threshold =>
                {
                    let Some(("instruction-threshold", n)) = option.split_once('=') else {
                        return false;
                    };
                    match n.parse() {
                        Ok(n) => options.instruction_threshold = Some(n),
                        Err(_) => return false,
                    }
                    seen_instruction_threshold = true;
                }
                "skip-entry" if !seen_skip_entry => {
                    options.skip_entry = true;
                    seen_skip_entry = true;
                }
                "skip-exit" if !seen_skip_exit => {
                    options.skip_exit = true;
                    seen_skip_exit = true;
                }
                _ => return false,
            }
        }
        true
    }

    pub(crate) fn parse_treat_err_as_bug(slot: &mut Option<NonZeroUsize>, v: Option<&str>) -> bool {
        match v {
            Some(s) => {
                *slot = s.parse().ok();
                slot.is_some()
            }
            None => {
                *slot = NonZeroUsize::new(1);
                true
            }
        }
    }

    pub(crate) fn parse_trait_solver(slot: &mut TraitSolver, v: Option<&str>) -> bool {
        match v {
            Some("classic") => *slot = TraitSolver::Classic,
            Some("chalk") => *slot = TraitSolver::Chalk,
            Some("next") => *slot = TraitSolver::Next,
            // default trait solver is subject to change..
            Some("default") => *slot = TraitSolver::Classic,
            _ => return false,
        }
        true
    }

    pub(crate) fn parse_lto(slot: &mut LtoCli, v: Option<&str>) -> bool {
        if v.is_some() {
            let mut bool_arg = None;
            if parse_opt_bool(&mut bool_arg, v) {
                *slot = if bool_arg.unwrap() { LtoCli::Yes } else { LtoCli::No };
                return true;
            }
        }

        *slot = match v {
            None => LtoCli::NoParam,
            Some("thin") => LtoCli::Thin,
            Some("fat") => LtoCli::Fat,
            Some(_) => return false,
        };
        true
    }

    pub(crate) fn parse_linker_plugin_lto(slot: &mut LinkerPluginLto, v: Option<&str>) -> bool {
        if v.is_some() {
            let mut bool_arg = None;
            if parse_opt_bool(&mut bool_arg, v) {
                *slot = if bool_arg.unwrap() {
                    LinkerPluginLto::LinkerPluginAuto
                } else {
                    LinkerPluginLto::Disabled
                };
                return true;
            }
        }

        *slot = match v {
            None => LinkerPluginLto::LinkerPluginAuto,
            Some(path) => LinkerPluginLto::LinkerPlugin(PathBuf::from(path)),
        };
        true
    }

    pub(crate) fn parse_switch_with_opt_path(
        slot: &mut SwitchWithOptPath,
        v: Option<&str>,
    ) -> bool {
        *slot = match v {
            None => SwitchWithOptPath::Enabled(None),
            Some(path) => SwitchWithOptPath::Enabled(Some(PathBuf::from(path))),
        };
        true
    }

    pub(crate) fn parse_merge_functions(
        slot: &mut Option<MergeFunctions>,
        v: Option<&str>,
    ) -> bool {
        match v.and_then(|s| MergeFunctions::from_str(s).ok()) {
            Some(mergefunc) => *slot = Some(mergefunc),
            _ => return false,
        }
        true
    }

    pub(crate) fn parse_relocation_model(slot: &mut Option<RelocModel>, v: Option<&str>) -> bool {
        match v.and_then(|s| RelocModel::from_str(s).ok()) {
            Some(relocation_model) => *slot = Some(relocation_model),
            None if v == Some("default") => *slot = None,
            _ => return false,
        }
        true
    }

    pub(crate) fn parse_code_model(slot: &mut Option<CodeModel>, v: Option<&str>) -> bool {
        match v.and_then(|s| CodeModel::from_str(s).ok()) {
            Some(code_model) => *slot = Some(code_model),
            _ => return false,
        }
        true
    }

    pub(crate) fn parse_tls_model(slot: &mut Option<TlsModel>, v: Option<&str>) -> bool {
        match v.and_then(|s| TlsModel::from_str(s).ok()) {
            Some(tls_model) => *slot = Some(tls_model),
            _ => return false,
        }
        true
    }

    pub(crate) fn parse_terminal_url(slot: &mut TerminalUrl, v: Option<&str>) -> bool {
        *slot = match v {
            Some("on" | "" | "yes" | "y") | None => TerminalUrl::Yes,
            Some("off" | "no" | "n") => TerminalUrl::No,
            Some("auto") => TerminalUrl::Auto,
            _ => return false,
        };
        true
    }

    pub(crate) fn parse_symbol_mangling_version(
        slot: &mut Option<SymbolManglingVersion>,
        v: Option<&str>,
    ) -> bool {
        *slot = match v {
            Some("legacy") => Some(SymbolManglingVersion::Legacy),
            Some("v0") => Some(SymbolManglingVersion::V0),
            _ => return false,
        };
        true
    }

    pub(crate) fn parse_src_file_hash(
        slot: &mut Option<SourceFileHashAlgorithm>,
        v: Option<&str>,
    ) -> bool {
        match v.and_then(|s| SourceFileHashAlgorithm::from_str(s).ok()) {
            Some(hash_kind) => *slot = Some(hash_kind),
            _ => return false,
        }
        true
    }

    pub(crate) fn parse_target_feature(slot: &mut String, v: Option<&str>) -> bool {
        match v {
            Some(s) => {
                if !slot.is_empty() {
                    slot.push(',');
                }
                slot.push_str(s);
                true
            }
            None => false,
        }
    }

    pub(crate) fn parse_wasi_exec_model(slot: &mut Option<WasiExecModel>, v: Option<&str>) -> bool {
        match v {
            Some("command") => *slot = Some(WasiExecModel::Command),
            Some("reactor") => *slot = Some(WasiExecModel::Reactor),
            _ => return false,
        }
        true
    }

    pub(crate) fn parse_split_debuginfo(
        slot: &mut Option<SplitDebuginfo>,
        v: Option<&str>,
    ) -> bool {
        match v.and_then(|s| SplitDebuginfo::from_str(s).ok()) {
            Some(e) => *slot = Some(e),
            _ => return false,
        }
        true
    }

    pub(crate) fn parse_split_dwarf_kind(slot: &mut SplitDwarfKind, v: Option<&str>) -> bool {
        match v.and_then(|s| SplitDwarfKind::from_str(s).ok()) {
            Some(e) => *slot = e,
            _ => return false,
        }
        true
    }

    pub(crate) fn parse_gcc_ld(slot: &mut Option<LdImpl>, v: Option<&str>) -> bool {
        match v {
            None => *slot = None,
            Some("lld") => *slot = Some(LdImpl::Lld),
            _ => return false,
        }
        true
    }

    pub(crate) fn parse_stack_protector(slot: &mut StackProtector, v: Option<&str>) -> bool {
        match v.and_then(|s| StackProtector::from_str(s).ok()) {
            Some(ssp) => *slot = ssp,
            _ => return false,
        }
        true
    }

    pub(crate) fn parse_branch_protection(
        slot: &mut Option<BranchProtection>,
        v: Option<&str>,
    ) -> bool {
        match v {
            Some(s) => {
                let slot = slot.get_or_insert_default();
                for opt in s.split(',') {
                    match opt {
                        "bti" => slot.bti = true,
                        "pac-ret" if slot.pac_ret.is_none() => {
                            slot.pac_ret = Some(PacRet { leaf: false, key: PAuthKey::A })
                        }
                        "leaf" => match slot.pac_ret.as_mut() {
                            Some(pac) => pac.leaf = true,
                            _ => return false,
                        },
                        "b-key" => match slot.pac_ret.as_mut() {
                            Some(pac) => pac.key = PAuthKey::B,
                            _ => return false,
                        },
                        _ => return false,
                    };
                }
            }
            _ => return false,
        }
        true
    }

    pub(crate) fn parse_proc_macro_execution_strategy(
        slot: &mut ProcMacroExecutionStrategy,
        v: Option<&str>,
    ) -> bool {
        *slot = match v {
            Some("same-thread") => ProcMacroExecutionStrategy::SameThread,
            Some("cross-thread") => ProcMacroExecutionStrategy::CrossThread,
            _ => return false,
        };
        true
    }
}

options! {
    CodegenOptions, CG_OPTIONS, cgopts, "C", "codegen",

    // If you add a new option, please update:
    // - compiler/rustc_interface/src/tests.rs
    // - src/doc/rustc/src/codegen-options/index.md

    // tidy-alphabetical-start
    ar: String = (String::new(), parse_string, [UNTRACKED],
        "this option is deprecated and does nothing"),
    #[rustc_lint_opt_deny_field_access("use `Session::code_model` instead of this field")]
    code_model: Option<CodeModel> = (None, parse_code_model, [TRACKED],
        "choose the code model to use (`rustc --print code-models` for details)"),
    codegen_units: Option<usize> = (None, parse_opt_number, [UNTRACKED],
        "divide crate into N units to optimize in parallel"),
    control_flow_guard: CFGuard = (CFGuard::Disabled, parse_cfguard, [TRACKED],
        "use Windows Control Flow Guard (default: no)"),
    debug_assertions: Option<bool> = (None, parse_opt_bool, [TRACKED],
        "explicitly enable the `cfg(debug_assertions)` directive"),
    debuginfo: DebugInfo = (DebugInfo::None, parse_debuginfo, [TRACKED],
        "debug info emission level (0-2, none, line-directives-only, \
        line-tables-only, limited, or full; default: 0)"),
    default_linker_libraries: bool = (false, parse_bool, [UNTRACKED],
        "allow the linker to link its default libraries (default: no)"),
    dlltool: Option<PathBuf> = (None, parse_opt_pathbuf, [UNTRACKED],
        "import library generation tool (ignored except when targeting windows-gnu)"),
    embed_bitcode: bool = (true, parse_bool, [TRACKED],
        "emit bitcode in rlibs (default: yes)"),
    extra_filename: String = (String::new(), parse_string, [UNTRACKED],
        "extra data to put in each output filename"),
    force_frame_pointers: Option<bool> = (None, parse_opt_bool, [TRACKED],
        "force use of the frame pointers"),
    #[rustc_lint_opt_deny_field_access("use `Session::must_emit_unwind_tables` instead of this field")]
    force_unwind_tables: Option<bool> = (None, parse_opt_bool, [TRACKED],
        "force use of unwind tables"),
    incremental: Option<String> = (None, parse_opt_string, [UNTRACKED],
        "enable incremental compilation"),
    inline_threshold: Option<u32> = (None, parse_opt_number, [TRACKED],
        "set the threshold for inlining a function"),
    #[rustc_lint_opt_deny_field_access("use `Session::instrument_coverage` instead of this field")]
    instrument_coverage: Option<InstrumentCoverage> = (None, parse_instrument_coverage, [TRACKED],
        "instrument the generated code to support LLVM source-based code coverage \
        reports (note, the compiler build config must include `profiler = true`); \
        implies `-C symbol-mangling-version=v0`. Optional values are:
        `=all` (implicit value)
        `=except-unused-generics`
        `=except-unused-functions`
        `=off` (default)"),
    link_arg: (/* redirected to link_args */) = ((), parse_string_push, [UNTRACKED],
        "a single extra argument to append to the linker invocation (can be used several times)"),
    link_args: Vec<String> = (Vec::new(), parse_list, [UNTRACKED],
        "extra arguments to append to the linker invocation (space separated)"),
    #[rustc_lint_opt_deny_field_access("use `Session::link_dead_code` instead of this field")]
    link_dead_code: Option<bool> = (None, parse_opt_bool, [TRACKED],
        "keep dead code at link time (useful for code coverage) (default: no)"),
    link_self_contained: Option<bool> = (None, parse_opt_bool, [UNTRACKED],
        "control whether to link Rust provided C objects/libraries or rely
        on C toolchain installed in the system"),
    linker: Option<PathBuf> = (None, parse_opt_pathbuf, [UNTRACKED],
        "system linker to link outputs with"),
    linker_flavor: Option<LinkerFlavorCli> = (None, parse_linker_flavor, [UNTRACKED],
        "linker flavor"),
    linker_plugin_lto: LinkerPluginLto = (LinkerPluginLto::Disabled,
        parse_linker_plugin_lto, [TRACKED],
        "generate build artifacts that are compatible with linker-based LTO"),
    llvm_args: Vec<String> = (Vec::new(), parse_list, [TRACKED],
        "a list of arguments to pass to LLVM (space separated)"),
    #[rustc_lint_opt_deny_field_access("use `Session::lto` instead of this field")]
    lto: LtoCli = (LtoCli::Unspecified, parse_lto, [TRACKED],
        "perform LLVM link-time optimizations"),
    metadata: Vec<String> = (Vec::new(), parse_list, [TRACKED],
        "metadata to mangle symbol names with"),
    no_prepopulate_passes: bool = (false, parse_no_flag, [TRACKED],
        "give an empty list of passes to the pass manager"),
    no_redzone: Option<bool> = (None, parse_opt_bool, [TRACKED],
        "disable the use of the redzone"),
    no_stack_check: bool = (false, parse_no_flag, [UNTRACKED],
        "this option is deprecated and does nothing"),
    no_vectorize_loops: bool = (false, parse_no_flag, [TRACKED],
        "disable loop vectorization optimization passes"),
    no_vectorize_slp: bool = (false, parse_no_flag, [TRACKED],
        "disable LLVM's SLP vectorization pass"),
    opt_level: String = ("0".to_string(), parse_string, [TRACKED],
        "optimization level (0-3, s, or z; default: 0)"),
    #[rustc_lint_opt_deny_field_access("use `Session::overflow_checks` instead of this field")]
    overflow_checks: Option<bool> = (None, parse_opt_bool, [TRACKED],
        "use overflow checks for integer arithmetic"),
    #[rustc_lint_opt_deny_field_access("use `Session::panic_strategy` instead of this field")]
    panic: Option<PanicStrategy> = (None, parse_opt_panic_strategy, [TRACKED],
        "panic strategy to compile crate with"),
    passes: Vec<String> = (Vec::new(), parse_list, [TRACKED],
        "a list of extra LLVM passes to run (space separated)"),
    prefer_dynamic: bool = (false, parse_bool, [TRACKED],
        "prefer dynamic linking to static linking (default: no)"),
    profile_generate: SwitchWithOptPath = (SwitchWithOptPath::Disabled,
        parse_switch_with_opt_path, [TRACKED],
        "compile the program with profiling instrumentation"),
    profile_use: Option<PathBuf> = (None, parse_opt_pathbuf, [TRACKED],
        "use the given `.profdata` file for profile-guided optimization"),
    #[rustc_lint_opt_deny_field_access("use `Session::relocation_model` instead of this field")]
    relocation_model: Option<RelocModel> = (None, parse_relocation_model, [TRACKED],
        "control generation of position-independent code (PIC) \
        (`rustc --print relocation-models` for details)"),
    remark: Passes = (Passes::Some(Vec::new()), parse_passes, [UNTRACKED],
        "print remarks for these optimization passes (space separated, or \"all\")"),
    rpath: bool = (false, parse_bool, [UNTRACKED],
        "set rpath values in libs/exes (default: no)"),
    save_temps: bool = (false, parse_bool, [UNTRACKED],
        "save all temporary output files during compilation (default: no)"),
    soft_float: bool = (false, parse_bool, [TRACKED],
        "use soft float ABI (*eabihf targets only) (default: no)"),
    #[rustc_lint_opt_deny_field_access("use `Session::split_debuginfo` instead of this field")]
    split_debuginfo: Option<SplitDebuginfo> = (None, parse_split_debuginfo, [TRACKED],
        "how to handle split-debuginfo, a platform-specific option"),
    strip: Strip = (Strip::None, parse_strip, [UNTRACKED],
        "tell the linker which information to strip (`none` (default), `debuginfo` or `symbols`)"),
    symbol_mangling_version: Option<SymbolManglingVersion> = (None,
        parse_symbol_mangling_version, [TRACKED],
        "which mangling version to use for symbol names ('legacy' (default) or 'v0')"),
    target_cpu: Option<String> = (None, parse_opt_string, [TRACKED],
        "select target processor (`rustc --print target-cpus` for details)"),
    target_feature: String = (String::new(), parse_target_feature, [TRACKED],
        "target specific attributes. (`rustc --print target-features` for details). \
        This feature is unsafe."),
    // tidy-alphabetical-end

    // If you add a new option, please update:
    // - compiler/rustc_interface/src/tests.rs
    // - src/doc/rustc/src/codegen-options/index.md
}

options! {
    UnstableOptions, Z_OPTIONS, dbopts, "Z", "unstable",

    // If you add a new option, please update:
    // - compiler/rustc_interface/src/tests.rs
    // - src/doc/unstable-book/src/compiler-flags

    // tidy-alphabetical-start
    allow_features: Option<Vec<String>> = (None, parse_opt_comma_list, [TRACKED],
        "only allow the listed language features to be enabled in code (comma separated)"),
    always_encode_mir: bool = (false, parse_bool, [TRACKED],
        "encode MIR of all functions into the crate metadata (default: no)"),
    asm_comments: bool = (false, parse_bool, [TRACKED],
        "generate comments into the assembly (may change behavior) (default: no)"),
    assert_incr_state: Option<String> = (None, parse_opt_string, [UNTRACKED],
        "assert that the incremental cache is in given state: \
         either `loaded` or `not-loaded`."),
    assume_incomplete_release: bool = (false, parse_bool, [TRACKED],
        "make cfg(version) treat the current version as incomplete (default: no)"),
    #[rustc_lint_opt_deny_field_access("use `Session::binary_dep_depinfo` instead of this field")]
    binary_dep_depinfo: bool = (false, parse_bool, [TRACKED],
        "include artifacts (sysroot, crate dependencies) used during compilation in dep-info \
        (default: no)"),
    box_noalias: bool = (true, parse_bool, [TRACKED],
        "emit noalias metadata for box (default: yes)"),
    branch_protection: Option<BranchProtection> = (None, parse_branch_protection, [TRACKED],
        "set options for branch target identification and pointer authentication on AArch64"),
    cf_protection: CFProtection = (CFProtection::None, parse_cfprotection, [TRACKED],
        "instrument control-flow architecture protection"),
    cgu_partitioning_strategy: Option<String> = (None, parse_opt_string, [TRACKED],
        "the codegen unit partitioning strategy to use"),
    codegen_backend: Option<String> = (None, parse_opt_string, [TRACKED],
        "the backend to use"),
    combine_cgu: bool = (false, parse_bool, [TRACKED],
        "combine CGUs into a single one"),
    crate_attr: Vec<String> = (Vec::new(), parse_string_push, [TRACKED],
        "inject the given attribute in the crate"),
    debug_info_for_profiling: bool = (false, parse_bool, [TRACKED],
        "emit discriminators and other data necessary for AutoFDO"),
    debug_macros: bool = (false, parse_bool, [TRACKED],
        "emit line numbers debug info inside macros (default: no)"),
    deduplicate_diagnostics: bool = (true, parse_bool, [UNTRACKED],
        "deduplicate identical diagnostics (default: yes)"),
    dep_info_omit_d_target: bool = (false, parse_bool, [TRACKED],
        "in dep-info output, omit targets for tracking dependencies of the dep-info files \
        themselves (default: no)"),
    dep_tasks: bool = (false, parse_bool, [UNTRACKED],
        "print tasks that execute and the color their dep node gets (requires debug build) \
        (default: no)"),
    diagnostic_width: Option<usize> = (None, parse_opt_number, [UNTRACKED],
        "set the current output width for diagnostic truncation"),
    dont_buffer_diagnostics: bool = (false, parse_bool, [UNTRACKED],
        "emit diagnostics rather than buffering (breaks NLL error downgrading, sorting) \
        (default: no)"),
    drop_tracking: bool = (false, parse_bool, [TRACKED],
        "enables drop tracking in generators (default: no)"),
    drop_tracking_mir: bool = (false, parse_bool, [TRACKED],
        "enables drop tracking on MIR in generators (default: no)"),
    dual_proc_macros: bool = (false, parse_bool, [TRACKED],
        "load proc macros for both target and host, but only link to the target (default: no)"),
    dump_dep_graph: bool = (false, parse_bool, [UNTRACKED],
        "dump the dependency graph to $RUST_DEP_GRAPH (default: /tmp/dep_graph.gv) \
        (default: no)"),
    dump_drop_tracking_cfg: Option<String> = (None, parse_opt_string, [UNTRACKED],
        "dump drop-tracking control-flow graph as a `.dot` file (default: no)"),
    dump_mir: Option<String> = (None, parse_opt_string, [UNTRACKED],
        "dump MIR state to file.
        `val` is used to select which passes and functions to dump. For example:
        `all` matches all passes and functions,
        `foo` matches all passes for functions whose name contains 'foo',
        `foo & ConstProp` only the 'ConstProp' pass for function names containing 'foo',
        `foo | bar` all passes for function names containing 'foo' or 'bar'."),
    dump_mir_dataflow: bool = (false, parse_bool, [UNTRACKED],
        "in addition to `.mir` files, create graphviz `.dot` files with dataflow results \
        (default: no)"),
    dump_mir_dir: String = ("mir_dump".to_string(), parse_string, [UNTRACKED],
        "the directory the MIR is dumped into (default: `mir_dump`)"),
    dump_mir_exclude_pass_number: bool = (false, parse_bool, [UNTRACKED],
        "exclude the pass number when dumping MIR (used in tests) (default: no)"),
    dump_mir_graphviz: bool = (false, parse_bool, [UNTRACKED],
        "in addition to `.mir` files, create graphviz `.dot` files (and with \
        `-Z instrument-coverage`, also create a `.dot` file for the MIR-derived \
        coverage graph) (default: no)"),
    dump_mir_spanview: Option<MirSpanview> = (None, parse_mir_spanview, [UNTRACKED],
        "in addition to `.mir` files, create `.html` files to view spans for \
        all `statement`s (including terminators), only `terminator` spans, or \
        computed `block` spans (one span encompassing a block's terminator and \
        all statements). If `-Z instrument-coverage` is also enabled, create \
        an additional `.html` file showing the computed coverage spans."),
    dump_mono_stats: SwitchWithOptPath = (SwitchWithOptPath::Disabled,
        parse_switch_with_opt_path, [UNTRACKED],
        "output statistics about monomorphization collection"),
    dump_mono_stats_format: DumpMonoStatsFormat = (DumpMonoStatsFormat::Markdown, parse_dump_mono_stats, [UNTRACKED],
        "the format to use for -Z dump-mono-stats (`markdown` (default) or `json`)"),
    dwarf_version: Option<u32> = (None, parse_opt_number, [TRACKED],
        "version of DWARF debug information to emit (default: 2 or 4, depending on platform)"),
    dylib_lto: bool = (false, parse_bool, [UNTRACKED],
        "enables LTO for dylib crate type"),
    emit_stack_sizes: bool = (false, parse_bool, [UNTRACKED],
        "emit a section containing stack size metadata (default: no)"),
<<<<<<< HEAD
    enzyme_print_activity: bool = (false, parse_bool, [TRACKED],
        "print type trees for functions passed to enzyme"),
=======
    emit_thin_lto: bool = (true, parse_bool, [TRACKED],
        "emit the bc module with thin LTO info (default: yes)"),
    export_executable_symbols: bool = (false, parse_bool, [TRACKED],
        "export symbols from executables, as if they were dynamic libraries"),
    extra_const_ub_checks: bool = (false, parse_bool, [TRACKED],
        "turns on more checks to detect const UB, which can be slow (default: no)"),
    #[rustc_lint_opt_deny_field_access("use `Session::fewer_names` instead of this field")]
>>>>>>> 2a8221db
    fewer_names: Option<bool> = (None, parse_opt_bool, [TRACKED],
        "reduce memory use by retaining fewer names within compilation artifacts (LLVM-IR) \
        (default: no)"),
    flatten_format_args: bool = (true, parse_bool, [TRACKED],
        "flatten nested format_args!() and literals into a simplified format_args!() call \
        (default: yes)"),
    force_unstable_if_unmarked: bool = (false, parse_bool, [TRACKED],
        "force all crates to be `rustc_private` unstable (default: no)"),
    fuel: Option<(String, u64)> = (None, parse_optimization_fuel, [TRACKED],
        "set the optimization fuel quota for a crate"),
    function_sections: Option<bool> = (None, parse_opt_bool, [TRACKED],
        "whether each function should go in its own section"),
    future_incompat_test: bool = (false, parse_bool, [UNTRACKED],
        "forces all lints to be future incompatible, used for internal testing (default: no)"),
    gcc_ld: Option<LdImpl> = (None, parse_gcc_ld, [TRACKED], "implementation of ld used by cc"),
    graphviz_dark_mode: bool = (false, parse_bool, [UNTRACKED],
        "use dark-themed colors in graphviz output (default: no)"),
    graphviz_font: String = ("Courier, monospace".to_string(), parse_string, [UNTRACKED],
        "use the given `fontname` in graphviz output; can be overridden by setting \
        environment variable `RUSTC_GRAPHVIZ_FONT` (default: `Courier, monospace`)"),
    hir_stats: bool = (false, parse_bool, [UNTRACKED],
        "print some statistics about AST and HIR (default: no)"),
    human_readable_cgu_names: bool = (false, parse_bool, [TRACKED],
        "generate human-readable, predictable names for codegen units (default: no)"),
    identify_regions: bool = (false, parse_bool, [UNTRACKED],
        "display unnamed regions as `'<id>`, using a non-ident unique id (default: no)"),
    incremental_ignore_spans: bool = (false, parse_bool, [TRACKED],
        "ignore spans during ICH computation -- used for testing (default: no)"),
    incremental_info: bool = (false, parse_bool, [UNTRACKED],
        "print high-level information about incremental reuse (or the lack thereof) \
        (default: no)"),
    #[rustc_lint_opt_deny_field_access("use `Session::incremental_relative_spans` instead of this field")]
    incremental_relative_spans: bool = (false, parse_bool, [TRACKED],
        "hash spans relative to their parent item for incr. comp. (default: no)"),
    incremental_verify_ich: bool = (false, parse_bool, [UNTRACKED],
        "verify incr. comp. hashes of green query instances (default: no)"),
    inline_in_all_cgus: Option<bool> = (None, parse_opt_bool, [TRACKED],
        "control whether `#[inline]` functions are in all CGUs"),
    inline_llvm: bool = (true, parse_bool, [TRACKED],
        "enable LLVM inlining (default: yes)"),
    inline_mir: Option<bool> = (None, parse_opt_bool, [TRACKED],
        "enable MIR inlining (default: no)"),
    inline_mir_hint_threshold: Option<usize> = (None, parse_opt_number, [TRACKED],
        "inlining threshold for functions with inline hint (default: 100)"),
    inline_mir_threshold: Option<usize> = (None, parse_opt_number, [TRACKED],
        "a default MIR inlining threshold (default: 50)"),
    input_stats: bool = (false, parse_bool, [UNTRACKED],
        "gather statistics about the input (default: no)"),
    #[rustc_lint_opt_deny_field_access("use `Session::instrument_coverage` instead of this field")]
    instrument_coverage: Option<InstrumentCoverage> = (None, parse_instrument_coverage, [TRACKED],
        "instrument the generated code to support LLVM source-based code coverage \
        reports (note, the compiler build config must include `profiler = true`); \
        implies `-C symbol-mangling-version=v0`. Optional values are:
        `=all` (implicit value)
        `=except-unused-generics`
        `=except-unused-functions`
        `=off` (default)"),
    instrument_mcount: bool = (false, parse_bool, [TRACKED],
        "insert function instrument code for mcount-based tracing (default: no)"),
    instrument_xray: Option<InstrumentXRay> = (None, parse_instrument_xray, [TRACKED],
        "insert function instrument code for XRay-based tracing (default: no)
         Optional extra settings:
         `=always`
         `=never`
         `=ignore-loops`
         `=instruction-threshold=N`
         `=skip-entry`
         `=skip-exit`
         Multiple options can be combined with commas."),
    keep_hygiene_data: bool = (false, parse_bool, [UNTRACKED],
        "keep hygiene data after analysis (default: no)"),
    layout_seed: Option<u64> = (None, parse_opt_number, [TRACKED],
        "seed layout randomization"),
    link_directives: bool = (true, parse_bool, [TRACKED],
        "honor #[link] directives in the compiled crate (default: yes)"),
    link_native_libraries: bool = (true, parse_bool, [UNTRACKED],
        "link native libraries in the linker invocation (default: yes)"),
    link_only: bool = (false, parse_bool, [TRACKED],
        "link the `.rlink` file generated by `-Z no-link` (default: no)"),
    llvm_plugins: Vec<String> = (Vec::new(), parse_list, [TRACKED],
        "a list LLVM plugins to enable (space separated)"),
    llvm_time_trace: bool = (false, parse_bool, [UNTRACKED],
        "generate JSON tracing data file from LLVM data (default: no)"),
    location_detail: LocationDetail = (LocationDetail::all(), parse_location_detail, [TRACKED],
        "what location details should be tracked when using caller_location, either \
        `none`, or a comma separated list of location details, for which \
        valid options are `file`, `line`, and `column` (default: `file,line,column`)"),
    lower_impl_trait_in_trait_to_assoc_ty: bool = (false, parse_bool, [TRACKED],
        "modify the lowering strategy for `impl Trait` in traits so that they are lowered to \
        generic associated types"),
    ls: bool = (false, parse_bool, [UNTRACKED],
        "list the symbols defined by a library crate (default: no)"),
    macro_backtrace: bool = (false, parse_bool, [UNTRACKED],
        "show macro backtraces (default: no)"),
    maximal_hir_to_mir_coverage: bool = (false, parse_bool, [TRACKED],
        "save as much information as possible about the correspondence between MIR and HIR \
        as source scopes (default: no)"),
    merge_functions: Option<MergeFunctions> = (None, parse_merge_functions, [TRACKED],
        "control the operation of the MergeFunctions LLVM pass, taking \
        the same values as the target option of the same name"),
    meta_stats: bool = (false, parse_bool, [UNTRACKED],
        "gather metadata statistics (default: no)"),
    mir_emit_retag: bool = (false, parse_bool, [TRACKED],
        "emit Retagging MIR statements, interpreted e.g., by miri; implies -Zmir-opt-level=0 \
        (default: no)"),
    mir_enable_passes: Vec<(String, bool)> = (Vec::new(), parse_list_with_polarity, [TRACKED],
        "use like `-Zmir-enable-passes=+DestinationPropagation,-InstSimplify`. Forces the specified passes to be \
        enabled, overriding all other checks. Passes that are not specified are enabled or \
        disabled by other flags as usual."),
    mir_keep_place_mention: bool = (false, parse_bool, [TRACKED],
        "keep place mention MIR statements, interpreted e.g., by miri; implies -Zmir-opt-level=0 \
        (default: no)"),
    #[rustc_lint_opt_deny_field_access("use `Session::mir_opt_level` instead of this field")]
    mir_opt_level: Option<usize> = (None, parse_opt_number, [TRACKED],
        "MIR optimization level (0-4; default: 1 in non optimized builds and 2 in optimized builds)"),
    mir_pretty_relative_line_numbers: bool = (false, parse_bool, [UNTRACKED],
        "use line numbers relative to the function in mir pretty printing"),
    move_size_limit: Option<usize> = (None, parse_opt_number, [TRACKED],
        "the size at which the `large_assignments` lint starts to be emitted"),
    mutable_noalias: bool = (true, parse_bool, [TRACKED],
        "emit noalias metadata for mutable references (default: yes)"),
    nll_facts: bool = (false, parse_bool, [UNTRACKED],
        "dump facts from NLL analysis into side files (default: no)"),
    nll_facts_dir: String = ("nll-facts".to_string(), parse_string, [UNTRACKED],
        "the directory the NLL facts are dumped into (default: `nll-facts`)"),
    no_analysis: bool = (false, parse_no_flag, [UNTRACKED],
        "parse and expand the source, but run no analysis"),
    no_codegen: bool = (false, parse_no_flag, [TRACKED_NO_CRATE_HASH],
        "run all passes except codegen; no output"),
    no_generate_arange_section: bool = (false, parse_no_flag, [TRACKED],
        "omit DWARF address ranges that give faster lookups"),
    no_jump_tables: bool = (false, parse_no_flag, [TRACKED],
        "disable the jump tables and lookup tables that can be generated from a switch case lowering"),
    no_leak_check: bool = (false, parse_no_flag, [UNTRACKED],
        "disable the 'leak check' for subtyping; unsound, but useful for tests"),
    no_link: bool = (false, parse_no_flag, [TRACKED],
        "compile without linking"),
    no_parallel_llvm: bool = (false, parse_no_flag, [UNTRACKED],
        "run LLVM in non-parallel mode (while keeping codegen-units and ThinLTO)"),
    no_profiler_runtime: bool = (false, parse_no_flag, [TRACKED],
        "prevent automatic injection of the profiler_builtins crate"),
    no_unique_section_names: bool = (false, parse_bool, [TRACKED],
        "do not use unique names for text and data sections when -Z function-sections is used"),
    normalize_docs: bool = (false, parse_bool, [TRACKED],
        "normalize associated items in rustdoc when generating documentation"),
    oom: OomStrategy = (OomStrategy::Abort, parse_oom_strategy, [TRACKED],
        "panic strategy for out-of-memory handling"),
    osx_rpath_install_name: bool = (false, parse_bool, [TRACKED],
        "pass `-install_name @rpath/...` to the macOS linker (default: no)"),
    packed_bundled_libs: bool = (false, parse_bool, [TRACKED],
        "change rlib format to store native libraries as archives"),
    panic_abort_tests: bool = (false, parse_bool, [TRACKED],
        "support compiling tests with panic=abort (default: no)"),
    panic_in_drop: PanicStrategy = (PanicStrategy::Unwind, parse_panic_strategy, [TRACKED],
        "panic strategy for panics in drops"),
    parse_only: bool = (false, parse_bool, [UNTRACKED],
        "parse only; do not compile, assemble, or link (default: no)"),
    perf_stats: bool = (false, parse_bool, [UNTRACKED],
        "print some performance-related statistics (default: no)"),
    plt: Option<bool> = (None, parse_opt_bool, [TRACKED],
        "whether to use the PLT when calling into shared libraries;
        only has effect for PIC code on systems with ELF binaries
        (default: PLT is disabled if full relro is enabled)"),
    polonius: bool = (false, parse_bool, [TRACKED],
        "enable polonius-based borrow-checker (default: no)"),
    polymorphize: bool = (false, parse_bool, [TRACKED],
          "perform polymorphization analysis"),
    pre_link_arg: (/* redirected to pre_link_args */) = ((), parse_string_push, [UNTRACKED],
        "a single extra argument to prepend the linker invocation (can be used several times)"),
    pre_link_args: Vec<String> = (Vec::new(), parse_list, [UNTRACKED],
        "extra arguments to prepend to the linker invocation (space separated)"),
    precise_enum_drop_elaboration: bool = (true, parse_bool, [TRACKED],
        "use a more precise version of drop elaboration for matches on enums (default: yes). \
        This results in better codegen, but has caused miscompilations on some tier 2 platforms. \
        See #77382 and #74551."),
    print_fuel: Option<String> = (None, parse_opt_string, [TRACKED],
        "make rustc print the total optimization fuel used by a crate"),
    print_llvm_passes: bool = (false, parse_bool, [UNTRACKED],
        "print the LLVM optimization passes being run (default: no)"),
    print_mono_items: Option<String> = (None, parse_opt_string, [UNTRACKED],
        "print the result of the monomorphization collection pass"),
    print_type_sizes: bool = (false, parse_bool, [UNTRACKED],
        "print layout information for each type encountered (default: no)"),
    proc_macro_backtrace: bool = (false, parse_bool, [UNTRACKED],
         "show backtraces for panics during proc-macro execution (default: no)"),
    proc_macro_execution_strategy: ProcMacroExecutionStrategy = (ProcMacroExecutionStrategy::SameThread,
        parse_proc_macro_execution_strategy, [UNTRACKED],
        "how to run proc-macro code (default: same-thread)"),
    profile: bool = (false, parse_bool, [TRACKED],
        "insert profiling code (default: no)"),
    profile_closures: bool = (false, parse_no_flag, [UNTRACKED],
        "profile size of closures"),
    profile_emit: Option<PathBuf> = (None, parse_opt_pathbuf, [TRACKED],
        "file path to emit profiling data at runtime when using 'profile' \
        (default based on relative source path)"),
    profile_sample_use: Option<PathBuf> = (None, parse_opt_pathbuf, [TRACKED],
        "use the given `.prof` file for sampled profile-guided optimization (also known as AutoFDO)"),
    profiler_runtime: String = (String::from("profiler_builtins"), parse_string, [TRACKED],
        "name of the profiler runtime crate to automatically inject (default: `profiler_builtins`)"),
    query_dep_graph: bool = (false, parse_bool, [UNTRACKED],
        "enable queries of the dependency graph for regression testing (default: no)"),
    randomize_layout: bool = (false, parse_bool, [TRACKED],
        "randomize the layout of types (default: no)"),
    relax_elf_relocations: Option<bool> = (None, parse_opt_bool, [TRACKED],
        "whether ELF relocations can be relaxed"),
    relro_level: Option<RelroLevel> = (None, parse_relro_level, [TRACKED],
        "choose which RELRO level to use"),
    remap_cwd_prefix: Option<PathBuf> = (None, parse_opt_pathbuf, [TRACKED],
        "remap paths under the current working directory to this path prefix"),
    report_delayed_bugs: bool = (false, parse_bool, [TRACKED],
        "immediately print bugs registered with `delay_span_bug` (default: no)"),
    sanitizer: SanitizerSet = (SanitizerSet::empty(), parse_sanitizers, [TRACKED],
        "use a sanitizer"),
    sanitizer_cfi_canonical_jump_tables: Option<bool> = (Some(true), parse_opt_bool, [TRACKED],
        "enable canonical jump tables (default: yes)"),
    sanitizer_cfi_generalize_pointers: Option<bool> = (None, parse_opt_bool, [TRACKED],
        "enable generalizing pointer types (default: no)"),
    sanitizer_cfi_normalize_integers: Option<bool> = (None, parse_opt_bool, [TRACKED],
        "enable normalizing integer types (default: no)"),
    sanitizer_memory_track_origins: usize = (0, parse_sanitizer_memory_track_origins, [TRACKED],
        "enable origins tracking in MemorySanitizer"),
    sanitizer_recover: SanitizerSet = (SanitizerSet::empty(), parse_sanitizers, [TRACKED],
        "enable recovery for selected sanitizers"),
    saturating_float_casts: Option<bool> = (None, parse_opt_bool, [TRACKED],
        "make float->int casts UB-free: numbers outside the integer type's range are clipped to \
        the max/min integer respectively, and NaN is mapped to 0 (default: yes)"),
    self_profile: SwitchWithOptPath = (SwitchWithOptPath::Disabled,
        parse_switch_with_opt_path, [UNTRACKED],
        "run the self profiler and output the raw event data"),
    self_profile_counter: String = ("wall-time".to_string(), parse_string, [UNTRACKED],
        "counter used by the self profiler (default: `wall-time`), one of:
        `wall-time` (monotonic clock, i.e. `std::time::Instant`)
        `instructions:u` (retired instructions, userspace-only)
        `instructions-minus-irqs:u` (subtracting hardware interrupt counts for extra accuracy)"
    ),
    /// keep this in sync with the event filter names in librustc_data_structures/profiling.rs
    self_profile_events: Option<Vec<String>> = (None, parse_opt_comma_list, [UNTRACKED],
        "specify the events recorded by the self profiler;
        for example: `-Z self-profile-events=default,query-keys`
        all options: none, all, default, generic-activity, query-provider, query-cache-hit
                     query-blocked, incr-cache-load, incr-result-hashing, query-keys, function-args, args, llvm, artifact-sizes"),
    share_generics: Option<bool> = (None, parse_opt_bool, [TRACKED],
        "make the current crate share its generic instantiations"),
    show_span: Option<String> = (None, parse_opt_string, [TRACKED],
        "show spans for compiler debugging (expr|pat|ty)"),
    simulate_remapped_rust_src_base: Option<PathBuf> = (None, parse_opt_pathbuf, [TRACKED],
        "simulate the effect of remap-debuginfo = true at bootstrapping by remapping path \
        to rust's source base directory. only meant for testing purposes"),
    span_debug: bool = (false, parse_bool, [UNTRACKED],
        "forward proc_macro::Span's `Debug` impl to `Span`"),
    /// o/w tests have closure@path
    span_free_formats: bool = (false, parse_bool, [UNTRACKED],
        "exclude spans when debug-printing compiler state (default: no)"),
    split_dwarf_inlining: bool = (false, parse_bool, [TRACKED],
        "provide minimal debug info in the object/executable to facilitate online \
         symbolication/stack traces in the absence of .dwo/.dwp files when using Split DWARF"),
    split_dwarf_kind: SplitDwarfKind = (SplitDwarfKind::Split, parse_split_dwarf_kind, [TRACKED],
        "split dwarf variant (only if -Csplit-debuginfo is enabled and on relevant platform)
        (default: `split`)

        `split`: sections which do not require relocation are written into a DWARF object (`.dwo`)
                 file which is ignored by the linker
        `single`: sections which do not require relocation are written into object file but ignored
                  by the linker"),
    split_lto_unit: Option<bool> = (None, parse_opt_bool, [TRACKED],
        "enable LTO unit splitting (default: no)"),
    src_hash_algorithm: Option<SourceFileHashAlgorithm> = (None, parse_src_file_hash, [TRACKED],
        "hash algorithm of source files in debug info (`md5`, `sha1`, or `sha256`)"),
    #[rustc_lint_opt_deny_field_access("use `Session::stack_protector` instead of this field")]
    stack_protector: StackProtector = (StackProtector::None, parse_stack_protector, [TRACKED],
        "control stack smash protection strategy (`rustc --print stack-protector-strategies` for details)"),
    staticlib_allow_rdylib_deps: bool = (false, parse_bool, [TRACKED],
        "allow staticlibs to have rust dylib dependencies"),
    staticlib_prefer_dynamic: bool = (false, parse_bool, [TRACKED],
        "prefer dynamic linking to static linking for staticlibs (default: no)"),
    strict_init_checks: bool = (false, parse_bool, [TRACKED],
        "control if mem::uninitialized and mem::zeroed panic on more UB"),
    strip: Strip = (Strip::None, parse_strip, [UNTRACKED],
        "tell the linker which information to strip (`none` (default), `debuginfo` or `symbols`)"),
    symbol_mangling_version: Option<SymbolManglingVersion> = (None,
        parse_symbol_mangling_version, [TRACKED],
        "which mangling version to use for symbol names ('legacy' (default) or 'v0')"),
    #[rustc_lint_opt_deny_field_access("use `Session::teach` instead of this field")]
    teach: bool = (false, parse_bool, [TRACKED],
        "show extended diagnostic help (default: no)"),
    temps_dir: Option<String> = (None, parse_opt_string, [UNTRACKED],
        "the directory the intermediate files are written to"),
<<<<<<< HEAD
    diagnostic_width: Option<usize> = (None, parse_opt_number, [UNTRACKED],
        "set the current terminal width"),
    // Diagnostics are considered side-effects of a query (see `QuerySideEffects`) and are saved
    // alongside query results and changes to translation options can affect diagnostics - so
    // translation options should be tracked.
    translate_lang: Option<LanguageIdentifier> = (None, parse_opt_langid, [TRACKED],
        "language identifier for diagnostic output"),
    translate_additional_ftl: Option<PathBuf> = (None, parse_opt_pathbuf, [TRACKED],
        "additional fluent translation to preferentially use (for testing translation)"),
    translate_directionality_markers: bool = (false, parse_bool, [TRACKED],
        "emit directionality isolation markers in translated diagnostics"),
    tune_cpu: Option<String> = (None, parse_opt_string, [TRACKED],
        "select processor to schedule for (`rustc --print target-cpus` for details)"),
=======
    terminal_urls: TerminalUrl = (TerminalUrl::No, parse_terminal_url, [UNTRACKED],
        "use the OSC 8 hyperlink terminal specification to print hyperlinks in the compiler output"),
    #[rustc_lint_opt_deny_field_access("use `Session::lto` instead of this field")]
>>>>>>> 2a8221db
    thinlto: Option<bool> = (None, parse_opt_bool, [TRACKED],
        "enable ThinLTO when possible"),
    thir_unsafeck: bool = (false, parse_bool, [TRACKED],
        "use the THIR unsafety checker (default: no)"),
    /// We default to 1 here since we want to behave like
    /// a sequential compiler for now. This'll likely be adjusted
    /// in the future. Note that -Zthreads=0 is the way to get
    /// the num_cpus behavior.
    #[rustc_lint_opt_deny_field_access("use `Session::threads` instead of this field")]
    threads: usize = (1, parse_threads, [UNTRACKED],
        "use a thread pool with N threads"),
    time_llvm_passes: bool = (false, parse_bool, [UNTRACKED],
        "measure time of each LLVM pass (default: no)"),
    time_passes: bool = (false, parse_bool, [UNTRACKED],
        "measure time of each rustc pass (default: no)"),
    time_passes_format: TimePassesFormat = (TimePassesFormat::Text, parse_time_passes_format, [UNTRACKED],
        "the format to use for -Z time-passes (`text` (default) or `json`)"),
    tiny_const_eval_limit: bool = (false, parse_bool, [TRACKED],
        "sets a tiny, non-configurable limit for const eval; useful for compiler tests"),
    #[rustc_lint_opt_deny_field_access("use `Session::tls_model` instead of this field")]
    tls_model: Option<TlsModel> = (None, parse_tls_model, [TRACKED],
        "choose the TLS model to use (`rustc --print tls-models` for details)"),
    trace_macros: bool = (false, parse_bool, [UNTRACKED],
        "for every macro invocation, print its name and arguments (default: no)"),
    track_diagnostics: bool = (false, parse_bool, [UNTRACKED],
        "tracks where in rustc a diagnostic was emitted"),
    trait_solver: TraitSolver = (TraitSolver::Classic, parse_trait_solver, [TRACKED],
        "specify the trait solver mode used by rustc (default: classic)"),
    // Diagnostics are considered side-effects of a query (see `QuerySideEffects`) and are saved
    // alongside query results and changes to translation options can affect diagnostics - so
    // translation options should be tracked.
    translate_additional_ftl: Option<PathBuf> = (None, parse_opt_pathbuf, [TRACKED],
        "additional fluent translation to preferentially use (for testing translation)"),
    translate_directionality_markers: bool = (false, parse_bool, [TRACKED],
        "emit directionality isolation markers in translated diagnostics"),
    translate_lang: Option<LanguageIdentifier> = (None, parse_opt_langid, [TRACKED],
        "language identifier for diagnostic output"),
    translate_remapped_path_to_local_path: bool = (true, parse_bool, [TRACKED],
        "translate remapped paths into local paths when possible (default: yes)"),
    trap_unreachable: Option<bool> = (None, parse_opt_bool, [TRACKED],
        "generate trap instructions for unreachable intrinsics (default: use target setting, usually yes)"),
    treat_err_as_bug: Option<NonZeroUsize> = (None, parse_treat_err_as_bug, [TRACKED],
        "treat error number `val` that occurs as bug"),
    trim_diagnostic_paths: bool = (true, parse_bool, [UNTRACKED],
        "in diagnostics, use heuristics to shorten paths referring to items"),
    tune_cpu: Option<String> = (None, parse_opt_string, [TRACKED],
        "select processor to schedule for (`rustc --print target-cpus` for details)"),
    ui_testing: bool = (false, parse_bool, [UNTRACKED],
        "emit compiler diagnostics in a form suitable for UI testing (default: no)"),
    uninit_const_chunk_threshold: usize = (16, parse_number, [TRACKED],
        "allow generating const initializers with mixed init/uninit chunks, \
        and set the maximum number of chunks for which this is allowed (default: 16)"),
    unleash_the_miri_inside_of_you: bool = (false, parse_bool, [TRACKED],
        "take the brakes off const evaluation. NOTE: this is unsound (default: no)"),
    unpretty: Option<String> = (None, parse_unpretty, [UNTRACKED],
        "present the input source, unstable (and less-pretty) variants;
        `normal`, `identified`,
        `expanded`, `expanded,identified`,
        `expanded,hygiene` (with internal representations),
        `ast-tree` (raw AST before expansion),
        `ast-tree,expanded` (raw AST after expansion),
        `hir` (the HIR), `hir,identified`,
        `hir,typed` (HIR with types for each node),
        `hir-tree` (dump the raw HIR),
        `mir` (the MIR), or `mir-cfg` (graphviz formatted MIR)"),
    unsound_mir_opts: bool = (false, parse_bool, [TRACKED],
        "enable unsound and buggy MIR optimizations (default: no)"),
    /// This name is kind of confusing: Most unstable options enable something themselves, while
    /// this just allows "normal" options to be feature-gated.
    #[rustc_lint_opt_deny_field_access("use `Session::unstable_options` instead of this field")]
    unstable_options: bool = (false, parse_bool, [UNTRACKED],
        "adds unstable command line options to rustc interface (default: no)"),
    use_ctors_section: Option<bool> = (None, parse_opt_bool, [TRACKED],
        "use legacy .ctors section for initializers rather than .init_array"),
    validate_mir: bool = (false, parse_bool, [UNTRACKED],
        "validate MIR after each transformation"),
    #[rustc_lint_opt_deny_field_access("use `Session::verbose` instead of this field")]
    verbose: bool = (false, parse_bool, [UNTRACKED],
        "in general, enable more debug printouts (default: no)"),
    #[rustc_lint_opt_deny_field_access("use `Session::verify_llvm_ir` instead of this field")]
    verify_llvm_ir: bool = (false, parse_bool, [TRACKED],
        "verify LLVM IR (default: no)"),
    virtual_function_elimination: bool = (false, parse_bool, [TRACKED],
        "enables dead virtual function elimination optimization. \
        Requires `-Clto[=[fat,yes]]`"),
    wasi_exec_model: Option<WasiExecModel> = (None, parse_wasi_exec_model, [TRACKED],
        "whether to build a wasi command or reactor"),
    // tidy-alphabetical-end

    // If you add a new option, please update:
    // - compiler/rustc_interface/src/tests.rs
}

#[derive(Clone, Hash, PartialEq, Eq, Debug)]
pub enum WasiExecModel {
    Command,
    Reactor,
}

#[derive(Clone, Copy, Hash)]
pub enum LdImpl {
    Lld,
}<|MERGE_RESOLUTION|>--- conflicted
+++ resolved
@@ -1442,10 +1442,8 @@
         "enables LTO for dylib crate type"),
     emit_stack_sizes: bool = (false, parse_bool, [UNTRACKED],
         "emit a section containing stack size metadata (default: no)"),
-<<<<<<< HEAD
     enzyme_print_activity: bool = (false, parse_bool, [TRACKED],
         "print type trees for functions passed to enzyme"),
-=======
     emit_thin_lto: bool = (true, parse_bool, [TRACKED],
         "emit the bc module with thin LTO info (default: yes)"),
     export_executable_symbols: bool = (false, parse_bool, [TRACKED],
@@ -1453,7 +1451,6 @@
     extra_const_ub_checks: bool = (false, parse_bool, [TRACKED],
         "turns on more checks to detect const UB, which can be slow (default: no)"),
     #[rustc_lint_opt_deny_field_access("use `Session::fewer_names` instead of this field")]
->>>>>>> 2a8221db
     fewer_names: Option<bool> = (None, parse_opt_bool, [TRACKED],
         "reduce memory use by retaining fewer names within compilation artifacts (LLVM-IR) \
         (default: no)"),
@@ -1741,25 +1738,9 @@
         "show extended diagnostic help (default: no)"),
     temps_dir: Option<String> = (None, parse_opt_string, [UNTRACKED],
         "the directory the intermediate files are written to"),
-<<<<<<< HEAD
-    diagnostic_width: Option<usize> = (None, parse_opt_number, [UNTRACKED],
-        "set the current terminal width"),
-    // Diagnostics are considered side-effects of a query (see `QuerySideEffects`) and are saved
-    // alongside query results and changes to translation options can affect diagnostics - so
-    // translation options should be tracked.
-    translate_lang: Option<LanguageIdentifier> = (None, parse_opt_langid, [TRACKED],
-        "language identifier for diagnostic output"),
-    translate_additional_ftl: Option<PathBuf> = (None, parse_opt_pathbuf, [TRACKED],
-        "additional fluent translation to preferentially use (for testing translation)"),
-    translate_directionality_markers: bool = (false, parse_bool, [TRACKED],
-        "emit directionality isolation markers in translated diagnostics"),
-    tune_cpu: Option<String> = (None, parse_opt_string, [TRACKED],
-        "select processor to schedule for (`rustc --print target-cpus` for details)"),
-=======
     terminal_urls: TerminalUrl = (TerminalUrl::No, parse_terminal_url, [UNTRACKED],
         "use the OSC 8 hyperlink terminal specification to print hyperlinks in the compiler output"),
     #[rustc_lint_opt_deny_field_access("use `Session::lto` instead of this field")]
->>>>>>> 2a8221db
     thinlto: Option<bool> = (None, parse_opt_bool, [TRACKED],
         "enable ThinLTO when possible"),
     thir_unsafeck: bool = (false, parse_bool, [TRACKED],
