--- conflicted
+++ resolved
@@ -1,4 +1,3 @@
-<<<<<<< HEAD
 use crate::errors;
 use crate::lexer::unicode_chars::UNICODE_ARRAY;
 use crate::make_unclosed_delims_error;
@@ -7,18 +6,8 @@
 use rustc_ast::tokenstream::TokenStream;
 use rustc_ast::util::unicode::contains_text_flow_control_chars;
 use rustc_errors::{error_code, Applicability, Diagnostic, DiagnosticBuilder, StashKey};
-use rustc_lexer::unescape::{self, Mode};
+use rustc_lexer::unescape::{self, Mode, Lexer};
 use rustc_lexer::Cursor;
-=======
-use rustc_ast::ast::AttrStyle;
-use rustc_ast::token::{self, CommentKind, Token, TokenKind};
-use rustc_ast::tokenstream::{Spacing, TokenStream};
-use rustc_errors::{error_code, Applicability, DiagnosticBuilder, FatalError, PResult};
-use rustc_lexer::{
-    unescape::{self, Mode},
-    Lexer,
-};
->>>>>>> 200f3b6c
 use rustc_lexer::{Base, DocStyle, RawStrError};
 use rustc_session::lint::builtin::{
     RUST_2021_PREFIXES_INCOMPATIBLE_SYNTAX, TEXT_DIRECTION_CODEPOINT_IN_COMMENT,
@@ -56,7 +45,6 @@
     mut src: &'a str,
     mut start_pos: BytePos,
     override_span: Option<Span>,
-<<<<<<< HEAD
 ) -> Result<TokenStream, Vec<Diagnostic>> {
     // Skip `#!`, if present.
     if let Some(shebang_len) = rustc_lexer::strip_shebang(src) {
@@ -64,13 +52,12 @@
         start_pos = start_pos + BytePos::from_usize(shebang_len);
     }
 
-    let cursor = Cursor::new(src);
     let string_reader = StringReader {
         sess,
         start_pos,
         pos: start_pos,
         src,
-        cursor,
+        lexer: Lexer::new(src),
         override_span,
         nbsp_is_whitespace: false,
     };
@@ -97,19 +84,6 @@
             Err(buffer)
         }
     }
-=======
-) -> (PResult<'a, TokenStream>, Vec<UnmatchedBrace>) {
-    StringReader {
-        sess,
-        start_pos,
-        pos: start_pos,
-        end_src_index: src.len(),
-        src,
-        override_span,
-        lexer: Lexer::new(src),
-    }
-    .into_token_trees()
->>>>>>> 200f3b6c
 }
 
 struct StringReader<'a> {
@@ -120,17 +94,12 @@
     pos: BytePos,
     /// Source text to tokenize.
     src: &'a str,
-    /// Cursor for getting lexer tokens.
-    cursor: Cursor<'a>,
+    lexer: Lexer<'a>,
     override_span: Option<Span>,
-<<<<<<< HEAD
     /// When a "unknown start of token: \u{a0}" has already been emitted earlier
     /// in this file, it's safe to treat further occurrences of the non-breaking
     /// space character as whitespace.
     nbsp_is_whitespace: bool,
-=======
-    lexer: Lexer<'a>,
->>>>>>> 200f3b6c
 }
 
 impl<'a> StringReader<'a> {
@@ -138,7 +107,6 @@
         self.override_span.unwrap_or_else(|| Span::with_root_ctxt(lo, hi))
     }
 
-<<<<<<< HEAD
     /// Returns the next token, paired with a bool indicating if the token was
     /// preceded by whitespace.
     fn next_token(&mut self) -> (Token, bool) {
@@ -146,7 +114,7 @@
         let mut swallow_next_invalid = 0;
         // Skip trivial (whitespace & comments) tokens
         loop {
-            let token = self.cursor.advance_token();
+            let token = self.lexer.advance_token();
             let start = self.pos;
             self.pos = self.pos + BytePos(token.len);
 
@@ -163,32 +131,6 @@
                         preceded_by_whitespace = true;
                         continue;
                     };
-=======
-    /// Returns the next token, and info about preceding whitespace, if any.
-    fn next_token(&mut self) -> (Spacing, Token) {
-        let mut spacing = Spacing::Joint;
-
-        // Skip `#!` at the start of the file
-        let is_beginning_of_file = self.pos == self.start_pos;
-        if is_beginning_of_file {
-            if let Some(shebang_len) =
-                rustc_lexer::strip_shebang(&self.src[self.src_index(self.pos)..self.end_src_index])
-            {
-                self.pos = self.pos + BytePos::from_usize(shebang_len);
-                spacing = Spacing::Alone;
-                self.lexer = Lexer::new(&self.src[self.src_index(self.pos)..self.end_src_index]);
-            }
-        }
-
-        // Skip trivial (whitespace & comments) tokens
-        loop {
-            let token = if let Some(token) = self.lexer.next() {
-                token
-            } else {
-                let span = self.mk_sp(self.pos, self.pos);
-                return (spacing, Token::new(token::Eof, span));
-            };
->>>>>>> 200f3b6c
 
                     // Opening delimiter of the length 3 is not included into the symbol.
                     let content_start = start + BytePos(3);
