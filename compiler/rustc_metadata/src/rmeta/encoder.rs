use crate::errors::{FailCreateFileEncoder, FailSeekFile, FailWriteFile};
use crate::rmeta::def_path_hash_map::DefPathHashMapRef;
use crate::rmeta::table::TableBuilder;
use crate::rmeta::*;

use rustc_ast::Attribute;
use rustc_data_structures::fx::{FxHashMap, FxIndexSet};
use rustc_data_structures::memmap::{Mmap, MmapMut};
use rustc_data_structures::stable_hasher::StableHasher;
use rustc_data_structures::sync::{join, par_iter, Lrc, ParallelIterator};
use rustc_data_structures::temp_dir::MaybeTempDir;
use rustc_hir as hir;
use rustc_hir::def::DefKind;
use rustc_hir::def_id::{
    CrateNum, DefId, DefIndex, LocalDefId, CRATE_DEF_ID, CRATE_DEF_INDEX, LOCAL_CRATE,
};
use rustc_hir::definitions::DefPathData;
use rustc_hir::intravisit::{self, Visitor};
use rustc_hir::lang_items::LangItem;
use rustc_middle::hir::nested_filter;
use rustc_middle::middle::dependency_format::Linkage;
use rustc_middle::middle::exported_symbols::{
    metadata_symbol_name, ExportedSymbol, SymbolExportInfo,
};
use rustc_middle::mir::interpret;
use rustc_middle::traits::specialization_graph;
use rustc_middle::ty::codec::TyEncoder;
use rustc_middle::ty::fast_reject::{self, SimplifiedType, TreatParams};
use rustc_middle::ty::query::Providers;
use rustc_middle::ty::{self, SymbolName, Ty, TyCtxt};
use rustc_middle::util::common::to_readable_str;
use rustc_serialize::{opaque, Decodable, Decoder, Encodable, Encoder};
use rustc_session::config::{CrateType, OptLevel};
use rustc_session::cstore::{ForeignModule, LinkagePreference, NativeLib};
use rustc_span::hygiene::{ExpnIndex, HygieneEncodeContext, MacroKind};
use rustc_span::symbol::{sym, Symbol};
use rustc_span::{
    self, DebuggerVisualizerFile, ExternalSource, FileName, SourceFile, Span, SyntaxContext,
};
use rustc_target::abi::VariantIdx;
use std::borrow::Borrow;
use std::collections::hash_map::Entry;
use std::hash::Hash;
use std::io::{Read, Seek, Write};
use std::iter;
use std::num::NonZeroUsize;
use std::path::{Path, PathBuf};

pub(super) struct EncodeContext<'a, 'tcx> {
    opaque: opaque::FileEncoder,
    tcx: TyCtxt<'tcx>,
    feat: &'tcx rustc_feature::Features,

    tables: TableBuilders,

    lazy_state: LazyState,
    type_shorthands: FxHashMap<Ty<'tcx>, usize>,
    predicate_shorthands: FxHashMap<ty::PredicateKind<'tcx>, usize>,

    interpret_allocs: FxIndexSet<interpret::AllocId>,

    // This is used to speed up Span encoding.
    // The `usize` is an index into the `MonotonicVec`
    // that stores the `SourceFile`
    source_file_cache: (Lrc<SourceFile>, usize),
    // The indices (into the `SourceMap`'s `MonotonicVec`)
    // of all of the `SourceFiles` that we need to serialize.
    // When we serialize a `Span`, we insert the index of its
    // `SourceFile` into the `FxIndexSet`.
    // The order inside the `FxIndexSet` is used as on-disk
    // order of `SourceFiles`, and encoded inside `Span`s.
    required_source_files: Option<FxIndexSet<usize>>,
    is_proc_macro: bool,
    hygiene_ctxt: &'a HygieneEncodeContext,
    symbol_table: FxHashMap<Symbol, usize>,
}

/// If the current crate is a proc-macro, returns early with `LazyArray::empty()`.
/// This is useful for skipping the encoding of things that aren't needed
/// for proc-macro crates.
macro_rules! empty_proc_macro {
    ($self:ident) => {
        if $self.is_proc_macro {
            return LazyArray::empty();
        }
    };
}

macro_rules! encoder_methods {
    ($($name:ident($ty:ty);)*) => {
        $(fn $name(&mut self, value: $ty) {
            self.opaque.$name(value)
        })*
    }
}

impl<'a, 'tcx> Encoder for EncodeContext<'a, 'tcx> {
    encoder_methods! {
        emit_usize(usize);
        emit_u128(u128);
        emit_u64(u64);
        emit_u32(u32);
        emit_u16(u16);
        emit_u8(u8);

        emit_isize(isize);
        emit_i128(i128);
        emit_i64(i64);
        emit_i32(i32);
        emit_i16(i16);
        emit_i8(i8);

        emit_bool(bool);
        emit_f64(f64);
        emit_f32(f32);
        emit_char(char);
        emit_str(&str);
        emit_raw_bytes(&[u8]);
    }
}

impl<'a, 'tcx, T> Encodable<EncodeContext<'a, 'tcx>> for LazyValue<T> {
    fn encode(&self, e: &mut EncodeContext<'a, 'tcx>) {
        e.emit_lazy_distance(self.position);
    }
}

impl<'a, 'tcx, T> Encodable<EncodeContext<'a, 'tcx>> for LazyArray<T> {
    fn encode(&self, e: &mut EncodeContext<'a, 'tcx>) {
        e.emit_usize(self.num_elems);
        if self.num_elems > 0 {
            e.emit_lazy_distance(self.position)
        }
    }
}

impl<'a, 'tcx, I, T> Encodable<EncodeContext<'a, 'tcx>> for LazyTable<I, T> {
    fn encode(&self, e: &mut EncodeContext<'a, 'tcx>) {
        e.emit_usize(self.encoded_size);
        e.emit_lazy_distance(self.position);
    }
}

impl<'a, 'tcx> Encodable<EncodeContext<'a, 'tcx>> for CrateNum {
    fn encode(&self, s: &mut EncodeContext<'a, 'tcx>) {
        if *self != LOCAL_CRATE && s.is_proc_macro {
            panic!("Attempted to encode non-local CrateNum {self:?} for proc-macro crate");
        }
        s.emit_u32(self.as_u32());
    }
}

impl<'a, 'tcx> Encodable<EncodeContext<'a, 'tcx>> for DefIndex {
    fn encode(&self, s: &mut EncodeContext<'a, 'tcx>) {
        s.emit_u32(self.as_u32());
    }
}

impl<'a, 'tcx> Encodable<EncodeContext<'a, 'tcx>> for ExpnIndex {
    fn encode(&self, s: &mut EncodeContext<'a, 'tcx>) {
        s.emit_u32(self.as_u32());
    }
}

impl<'a, 'tcx> Encodable<EncodeContext<'a, 'tcx>> for SyntaxContext {
    fn encode(&self, s: &mut EncodeContext<'a, 'tcx>) {
        rustc_span::hygiene::raw_encode_syntax_context(*self, &s.hygiene_ctxt, s);
    }
}

impl<'a, 'tcx> Encodable<EncodeContext<'a, 'tcx>> for ExpnId {
    fn encode(&self, s: &mut EncodeContext<'a, 'tcx>) {
        if self.krate == LOCAL_CRATE {
            // We will only write details for local expansions.  Non-local expansions will fetch
            // data from the corresponding crate's metadata.
            // FIXME(#43047) FIXME(#74731) We may eventually want to avoid relying on external
            // metadata from proc-macro crates.
            s.hygiene_ctxt.schedule_expn_data_for_encoding(*self);
        }
        self.krate.encode(s);
        self.local_id.encode(s);
    }
}

impl<'a, 'tcx> Encodable<EncodeContext<'a, 'tcx>> for Span {
    fn encode(&self, s: &mut EncodeContext<'a, 'tcx>) {
        let span = self.data();

        // Don't serialize any `SyntaxContext`s from a proc-macro crate,
        // since we don't load proc-macro dependencies during serialization.
        // This means that any hygiene information from macros used *within*
        // a proc-macro crate (e.g. invoking a macro that expands to a proc-macro
        // definition) will be lost.
        //
        // This can show up in two ways:
        //
        // 1. Any hygiene information associated with identifier of
        // a proc macro (e.g. `#[proc_macro] pub fn $name`) will be lost.
        // Since proc-macros can only be invoked from a different crate,
        // real code should never need to care about this.
        //
        // 2. Using `Span::def_site` or `Span::mixed_site` will not
        // include any hygiene information associated with the definition
        // site. This means that a proc-macro cannot emit a `$crate`
        // identifier which resolves to one of its dependencies,
        // which also should never come up in practice.
        //
        // Additionally, this affects `Span::parent`, and any other
        // span inspection APIs that would otherwise allow traversing
        // the `SyntaxContexts` associated with a span.
        //
        // None of these user-visible effects should result in any
        // cross-crate inconsistencies (getting one behavior in the same
        // crate, and a different behavior in another crate) due to the
        // limited surface that proc-macros can expose.
        //
        // IMPORTANT: If this is ever changed, be sure to update
        // `rustc_span::hygiene::raw_encode_expn_id` to handle
        // encoding `ExpnData` for proc-macro crates.
        if s.is_proc_macro {
            SyntaxContext::root().encode(s);
        } else {
            span.ctxt.encode(s);
        }

        if self.is_dummy() {
            return TAG_PARTIAL_SPAN.encode(s);
        }

        // The Span infrastructure should make sure that this invariant holds:
        debug_assert!(span.lo <= span.hi);

        if !s.source_file_cache.0.contains(span.lo) {
            let source_map = s.tcx.sess.source_map();
            let source_file_index = source_map.lookup_source_file_idx(span.lo);
            s.source_file_cache =
                (source_map.files()[source_file_index].clone(), source_file_index);
        }
        let (ref source_file, source_file_index) = s.source_file_cache;
        debug_assert!(source_file.contains(span.lo));

        if !source_file.contains(span.hi) {
            // Unfortunately, macro expansion still sometimes generates Spans
            // that malformed in this way.
            return TAG_PARTIAL_SPAN.encode(s);
        }

        // There are two possible cases here:
        // 1. This span comes from a 'foreign' crate - e.g. some crate upstream of the
        // crate we are writing metadata for. When the metadata for *this* crate gets
        // deserialized, the deserializer will need to know which crate it originally came
        // from. We use `TAG_VALID_SPAN_FOREIGN` to indicate that a `CrateNum` should
        // be deserialized after the rest of the span data, which tells the deserializer
        // which crate contains the source map information.
        // 2. This span comes from our own crate. No special handling is needed - we just
        // write `TAG_VALID_SPAN_LOCAL` to let the deserializer know that it should use
        // our own source map information.
        //
        // If we're a proc-macro crate, we always treat this as a local `Span`.
        // In `encode_source_map`, we serialize foreign `SourceFile`s into our metadata
        // if we're a proc-macro crate.
        // This allows us to avoid loading the dependencies of proc-macro crates: all of
        // the information we need to decode `Span`s is stored in the proc-macro crate.
        let (tag, metadata_index) = if source_file.is_imported() && !s.is_proc_macro {
            // To simplify deserialization, we 'rebase' this span onto the crate it originally came
            // from (the crate that 'owns' the file it references. These rebased 'lo' and 'hi'
            // values are relative to the source map information for the 'foreign' crate whose
            // CrateNum we write into the metadata. This allows `imported_source_files` to binary
            // search through the 'foreign' crate's source map information, using the
            // deserialized 'lo' and 'hi' values directly.
            //
            // All of this logic ensures that the final result of deserialization is a 'normal'
            // Span that can be used without any additional trouble.
            let metadata_index = {
                // Introduce a new scope so that we drop the 'lock()' temporary
                match &*source_file.external_src.lock() {
                    ExternalSource::Foreign { metadata_index, .. } => *metadata_index,
                    src => panic!("Unexpected external source {src:?}"),
                }
            };

            (TAG_VALID_SPAN_FOREIGN, metadata_index)
        } else {
            // Record the fact that we need to encode the data for this `SourceFile`
            let source_files =
                s.required_source_files.as_mut().expect("Already encoded SourceMap!");
            let (metadata_index, _) = source_files.insert_full(source_file_index);
            let metadata_index: u32 =
                metadata_index.try_into().expect("cannot export more than U32_MAX files");

            (TAG_VALID_SPAN_LOCAL, metadata_index)
        };

        // Encode the start position relative to the file start, so we profit more from the
        // variable-length integer encoding.
        let lo = span.lo - source_file.start_pos;

        // Encode length which is usually less than span.hi and profits more
        // from the variable-length integer encoding that we use.
        let len = span.hi - span.lo;

        tag.encode(s);
        lo.encode(s);
        len.encode(s);

        // Encode the index of the `SourceFile` for the span, in order to make decoding faster.
        metadata_index.encode(s);

        if tag == TAG_VALID_SPAN_FOREIGN {
            // This needs to be two lines to avoid holding the `s.source_file_cache`
            // while calling `cnum.encode(s)`
            let cnum = s.source_file_cache.0.cnum;
            cnum.encode(s);
        }
    }
}

impl<'a, 'tcx> Encodable<EncodeContext<'a, 'tcx>> for Symbol {
    fn encode(&self, s: &mut EncodeContext<'a, 'tcx>) {
        // if symbol preinterned, emit tag and symbol index
        if self.is_preinterned() {
            s.opaque.emit_u8(SYMBOL_PREINTERNED);
            s.opaque.emit_u32(self.as_u32());
        } else {
            // otherwise write it as string or as offset to it
            match s.symbol_table.entry(*self) {
                Entry::Vacant(o) => {
                    s.opaque.emit_u8(SYMBOL_STR);
                    let pos = s.opaque.position();
                    o.insert(pos);
                    s.emit_str(self.as_str());
                }
                Entry::Occupied(o) => {
                    let x = *o.get();
                    s.emit_u8(SYMBOL_OFFSET);
                    s.emit_usize(x);
                }
            }
        }
    }
}

impl<'a, 'tcx> TyEncoder for EncodeContext<'a, 'tcx> {
    const CLEAR_CROSS_CRATE: bool = true;

    type I = TyCtxt<'tcx>;

    fn position(&self) -> usize {
        self.opaque.position()
    }

    fn type_shorthands(&mut self) -> &mut FxHashMap<Ty<'tcx>, usize> {
        &mut self.type_shorthands
    }

    fn predicate_shorthands(&mut self) -> &mut FxHashMap<ty::PredicateKind<'tcx>, usize> {
        &mut self.predicate_shorthands
    }

    fn encode_alloc_id(&mut self, alloc_id: &rustc_middle::mir::interpret::AllocId) {
        let (index, _) = self.interpret_allocs.insert_full(*alloc_id);

        index.encode(self);
    }
}

// Shorthand for `$self.$tables.$table.set($def_id.index, $self.lazy_value($value))`, which would
// normally need extra variables to avoid errors about multiple mutable borrows.
macro_rules! record {
    ($self:ident.$tables:ident.$table:ident[$def_id:expr] <- $value:expr) => {{
        {
            let value = $value;
            let lazy = $self.lazy(value);
            $self.$tables.$table.set($def_id.index, lazy);
        }
    }};
}

// Shorthand for `$self.$tables.$table.set($def_id.index, $self.lazy_value($value))`, which would
// normally need extra variables to avoid errors about multiple mutable borrows.
macro_rules! record_array {
    ($self:ident.$tables:ident.$table:ident[$def_id:expr] <- $value:expr) => {{
        {
            let value = $value;
            let lazy = $self.lazy_array(value);
            $self.$tables.$table.set($def_id.index, lazy);
        }
    }};
}

impl<'a, 'tcx> EncodeContext<'a, 'tcx> {
    fn emit_lazy_distance(&mut self, position: NonZeroUsize) {
        let pos = position.get();
        let distance = match self.lazy_state {
            LazyState::NoNode => bug!("emit_lazy_distance: outside of a metadata node"),
            LazyState::NodeStart(start) => {
                let start = start.get();
                assert!(pos <= start);
                start - pos
            }
            LazyState::Previous(last_pos) => {
                assert!(
                    last_pos <= position,
                    "make sure that the calls to `lazy*` \
                     are in the same order as the metadata fields",
                );
                position.get() - last_pos.get()
            }
        };
        self.lazy_state = LazyState::Previous(NonZeroUsize::new(pos).unwrap());
        self.emit_usize(distance);
    }

    fn lazy<T: ParameterizedOverTcx, B: Borrow<T::Value<'tcx>>>(&mut self, value: B) -> LazyValue<T>
    where
        T::Value<'tcx>: Encodable<EncodeContext<'a, 'tcx>>,
    {
        let pos = NonZeroUsize::new(self.position()).unwrap();

        assert_eq!(self.lazy_state, LazyState::NoNode);
        self.lazy_state = LazyState::NodeStart(pos);
        value.borrow().encode(self);
        self.lazy_state = LazyState::NoNode;

        assert!(pos.get() <= self.position());

        LazyValue::from_position(pos)
    }

    fn lazy_array<T: ParameterizedOverTcx, I: IntoIterator<Item = B>, B: Borrow<T::Value<'tcx>>>(
        &mut self,
        values: I,
    ) -> LazyArray<T>
    where
        T::Value<'tcx>: Encodable<EncodeContext<'a, 'tcx>>,
    {
        let pos = NonZeroUsize::new(self.position()).unwrap();

        assert_eq!(self.lazy_state, LazyState::NoNode);
        self.lazy_state = LazyState::NodeStart(pos);
        let len = values.into_iter().map(|value| value.borrow().encode(self)).count();
        self.lazy_state = LazyState::NoNode;

        assert!(pos.get() <= self.position());

        LazyArray::from_position_and_num_elems(pos, len)
    }

    fn encode_info_for_items(&mut self) {
        self.encode_info_for_mod(CRATE_DEF_ID, self.tcx.hir().root_module());

        // Proc-macro crates only export proc-macro items, which are looked
        // up using `proc_macro_data`
        if self.is_proc_macro {
            return;
        }

        self.tcx.hir().visit_all_item_likes_in_crate(self);
    }

    fn encode_def_path_table(&mut self) {
        let table = self.tcx.def_path_table();
        if self.is_proc_macro {
            for def_index in std::iter::once(CRATE_DEF_INDEX)
                .chain(self.tcx.resolutions(()).proc_macros.iter().map(|p| p.local_def_index))
            {
                let def_key = self.lazy(table.def_key(def_index));
                let def_path_hash = table.def_path_hash(def_index);
                self.tables.def_keys.set(def_index, def_key);
                self.tables.def_path_hashes.set(def_index, def_path_hash);
            }
        } else {
            for (def_index, def_key, def_path_hash) in table.enumerated_keys_and_path_hashes() {
                let def_key = self.lazy(def_key);
                self.tables.def_keys.set(def_index, def_key);
                self.tables.def_path_hashes.set(def_index, *def_path_hash);
            }
        }
    }

    fn encode_def_path_hash_map(&mut self) -> LazyValue<DefPathHashMapRef<'static>> {
        self.lazy(DefPathHashMapRef::BorrowedFromTcx(self.tcx.def_path_hash_to_def_index_map()))
    }

    fn encode_source_map(&mut self) -> LazyTable<u32, LazyValue<rustc_span::SourceFile>> {
        let source_map = self.tcx.sess.source_map();
        let all_source_files = source_map.files();

        // By replacing the `Option` with `None`, we ensure that we can't
        // accidentally serialize any more `Span`s after the source map encoding
        // is done.
        let required_source_files = self.required_source_files.take().unwrap();

        let working_directory = &self.tcx.sess.opts.working_dir;

        let mut adapted = TableBuilder::default();

        // Only serialize `SourceFile`s that were used during the encoding of a `Span`.
        //
        // The order in which we encode source files is important here: the on-disk format for
        // `Span` contains the index of the corresponding `SourceFile`.
        for (on_disk_index, &source_file_index) in required_source_files.iter().enumerate() {
            let source_file = &all_source_files[source_file_index];
            // Don't serialize imported `SourceFile`s, unless we're in a proc-macro crate.
            assert!(!source_file.is_imported() || self.is_proc_macro);

            // At export time we expand all source file paths to absolute paths because
            // downstream compilation sessions can have a different compiler working
            // directory, so relative paths from this or any other upstream crate
            // won't be valid anymore.
            //
            // At this point we also erase the actual on-disk path and only keep
            // the remapped version -- as is necessary for reproducible builds.
            let mut source_file = match source_file.name {
                FileName::Real(ref original_file_name) => {
                    let adapted_file_name = source_map
                        .path_mapping()
                        .to_embeddable_absolute_path(original_file_name.clone(), working_directory);

                    if adapted_file_name != *original_file_name {
                        let mut adapted: SourceFile = (**source_file).clone();
                        adapted.name = FileName::Real(adapted_file_name);
                        adapted.name_hash = {
                            let mut hasher: StableHasher = StableHasher::new();
                            adapted.name.hash(&mut hasher);
                            hasher.finish::<u128>()
                        };
                        Lrc::new(adapted)
                    } else {
                        // Nothing to adapt
                        source_file.clone()
                    }
                }
                // expanded code, not from a file
                _ => source_file.clone(),
            };

            // We're serializing this `SourceFile` into our crate metadata,
            // so mark it as coming from this crate.
            // This also ensures that we don't try to deserialize the
            // `CrateNum` for a proc-macro dependency - since proc macro
            // dependencies aren't loaded when we deserialize a proc-macro,
            // trying to remap the `CrateNum` would fail.
            if self.is_proc_macro {
                Lrc::make_mut(&mut source_file).cnum = LOCAL_CRATE;
            }

            let on_disk_index: u32 =
                on_disk_index.try_into().expect("cannot export more than U32_MAX files");
            adapted.set(on_disk_index, self.lazy(source_file));
        }

        adapted.encode(&mut self.opaque)
    }

    fn encode_crate_root(&mut self) -> LazyValue<CrateRoot> {
        let tcx = self.tcx;
        let mut stats: Vec<(&'static str, usize)> = Vec::with_capacity(32);

        macro_rules! stat {
            ($label:literal, $f:expr) => {{
                let orig_pos = self.position();
                let res = $f();
                stats.push(($label, self.position() - orig_pos));
                res
            }};
        }

        // We have already encoded some things. Get their combined size from the current position.
        stats.push(("preamble", self.position()));

        let (crate_deps, dylib_dependency_formats) =
            stat!("dep", || (self.encode_crate_deps(), self.encode_dylib_dependency_formats()));

        let lib_features = stat!("lib-features", || self.encode_lib_features());

        let stability_implications =
            stat!("stability-implications", || self.encode_stability_implications());

        let (lang_items, lang_items_missing) = stat!("lang-items", || {
            (self.encode_lang_items(), self.encode_lang_items_missing())
        });

        let diagnostic_items = stat!("diagnostic-items", || self.encode_diagnostic_items());

        let native_libraries = stat!("native-libs", || self.encode_native_libraries());

        let foreign_modules = stat!("foreign-modules", || self.encode_foreign_modules());

        _ = stat!("def-path-table", || self.encode_def_path_table());

        // Encode the def IDs of traits, for rustdoc and diagnostics.
        let traits = stat!("traits", || self.encode_traits());

        // Encode the def IDs of impls, for coherence checking.
        let impls = stat!("impls", || self.encode_impls());

        let incoherent_impls = stat!("incoherent-impls", || self.encode_incoherent_impls());

        _ = stat!("mir", || self.encode_mir());

        _ = stat!("items", || {
            self.encode_def_ids();
            self.encode_info_for_items();
        });

        let interpret_alloc_index = stat!("interpret-alloc-index", || {
            let mut interpret_alloc_index = Vec::new();
            let mut n = 0;
            trace!("beginning to encode alloc ids");
            loop {
                let new_n = self.interpret_allocs.len();
                // if we have found new ids, serialize those, too
                if n == new_n {
                    // otherwise, abort
                    break;
                }
                trace!("encoding {} further alloc ids", new_n - n);
                for idx in n..new_n {
                    let id = self.interpret_allocs[idx];
                    let pos = self.position() as u32;
                    interpret_alloc_index.push(pos);
                    interpret::specialized_encode_alloc_id(self, tcx, id);
                }
                n = new_n;
            }
            self.lazy_array(interpret_alloc_index)
        });

        // Encode the proc macro data. This affects `tables`, so we need to do this before we
        // encode the tables. This overwrites def_keys, so it must happen after
        // encode_def_path_table.
        let proc_macro_data = stat!("proc-macro-data", || self.encode_proc_macros());

        let tables = stat!("tables", || self.tables.encode(&mut self.opaque));

        let debugger_visualizers =
            stat!("debugger-visualizers", || self.encode_debugger_visualizers());

        // Encode exported symbols info. This is prefetched in `encode_metadata` so we encode
        // this as late as possible to give the prefetching as much time as possible to complete.
        let exported_symbols = stat!("exported-symbols", || {
            self.encode_exported_symbols(&tcx.exported_symbols(LOCAL_CRATE))
        });

        // Encode the hygiene data.
        // IMPORTANT: this *must* be the last thing that we encode (other than `SourceMap`). The
        // process of encoding other items (e.g. `optimized_mir`) may cause us to load data from
        // the incremental cache. If this causes us to deserialize a `Span`, then we may load
        // additional `SyntaxContext`s into the global `HygieneData`. Therefore, we need to encode
        // the hygiene data last to ensure that we encode any `SyntaxContext`s that might be used.
        let (syntax_contexts, expn_data, expn_hashes) = stat!("hygiene", || self.encode_hygiene());

        let def_path_hash_map = stat!("def-path-hash-map", || self.encode_def_path_hash_map());

        // Encode source_map. This needs to be done last, because encoding `Span`s tells us which
        // `SourceFiles` we actually need to encode.
        let source_map = stat!("source-map", || self.encode_source_map());

        let root = stat!("final", || {
            let attrs = tcx.hir().krate_attrs();
            self.lazy(CrateRoot {
                name: tcx.crate_name(LOCAL_CRATE),
                extra_filename: tcx.sess.opts.cg.extra_filename.clone(),
                triple: tcx.sess.opts.target_triple.clone(),
                hash: tcx.crate_hash(LOCAL_CRATE),
                stable_crate_id: tcx.def_path_hash(LOCAL_CRATE.as_def_id()).stable_crate_id(),
                required_panic_strategy: tcx.required_panic_strategy(LOCAL_CRATE),
                panic_in_drop_strategy: tcx.sess.opts.unstable_opts.panic_in_drop,
                edition: tcx.sess.edition(),
                has_global_allocator: tcx.has_global_allocator(LOCAL_CRATE),
                has_alloc_error_handler: tcx.has_alloc_error_handler(LOCAL_CRATE),
                has_panic_handler: tcx.has_panic_handler(LOCAL_CRATE),
                has_default_lib_allocator: tcx
                    .sess
                    .contains_name(&attrs, sym::default_lib_allocator),
                proc_macro_data,
                debugger_visualizers,
                compiler_builtins: tcx.sess.contains_name(&attrs, sym::compiler_builtins),
                needs_allocator: tcx.sess.contains_name(&attrs, sym::needs_allocator),
                needs_panic_runtime: tcx.sess.contains_name(&attrs, sym::needs_panic_runtime),
                no_builtins: tcx.sess.contains_name(&attrs, sym::no_builtins),
                panic_runtime: tcx.sess.contains_name(&attrs, sym::panic_runtime),
                profiler_runtime: tcx.sess.contains_name(&attrs, sym::profiler_runtime),
                symbol_mangling_version: tcx.sess.opts.get_symbol_mangling_version(),

                crate_deps,
                dylib_dependency_formats,
                lib_features,
                stability_implications,
                lang_items,
                diagnostic_items,
                lang_items_missing,
                native_libraries,
                foreign_modules,
                source_map,
                traits,
                impls,
                incoherent_impls,
                exported_symbols,
                interpret_alloc_index,
                tables,
                syntax_contexts,
                expn_data,
                expn_hashes,
                def_path_hash_map,
            })
        });

        let total_bytes = self.position();

        let computed_total_bytes: usize = stats.iter().map(|(_, size)| size).sum();
        assert_eq!(total_bytes, computed_total_bytes);

        if tcx.sess.opts.unstable_opts.meta_stats {
            self.opaque.flush();

            // Rewind and re-read all the metadata to count the zero bytes we wrote.
            let pos_before_rewind = self.opaque.file().stream_position().unwrap();
            let mut zero_bytes = 0;
            self.opaque.file().rewind().unwrap();
            let file = std::io::BufReader::new(self.opaque.file());
            for e in file.bytes() {
                if e.unwrap() == 0 {
                    zero_bytes += 1;
                }
            }
            assert_eq!(self.opaque.file().stream_position().unwrap(), pos_before_rewind);

            stats.sort_by_key(|&(_, usize)| usize);

            let prefix = "meta-stats";
            let perc = |bytes| (bytes * 100) as f64 / total_bytes as f64;

            eprintln!("{prefix} METADATA STATS");
            eprintln!("{} {:<23}{:>10}", prefix, "Section", "Size");
            eprintln!("{prefix} ----------------------------------------------------------------");
            for (label, size) in stats {
                eprintln!(
                    "{} {:<23}{:>10} ({:4.1}%)",
                    prefix,
                    label,
                    to_readable_str(size),
                    perc(size)
                );
            }
            eprintln!("{prefix} ----------------------------------------------------------------");
            eprintln!(
                "{} {:<23}{:>10} (of which {:.1}% are zero bytes)",
                prefix,
                "Total",
                to_readable_str(total_bytes),
                perc(zero_bytes)
            );
            eprintln!("{prefix}");
        }

        root
    }
}

/// Returns whether an attribute needs to be recorded in metadata, that is, if it's usable and
/// useful in downstream crates. Local-only attributes are an obvious example, but some
/// rustdoc-specific attributes can equally be of use while documenting the current crate only.
///
/// Removing these superfluous attributes speeds up compilation by making the metadata smaller.
///
/// Note: the `is_def_id_public` parameter is used to cache whether the given `DefId` has a public
/// visibility: this is a piece of data that can be computed once per defid, and not once per
/// attribute. Some attributes would only be usable downstream if they are public.
#[inline]
fn should_encode_attr(
    tcx: TyCtxt<'_>,
    attr: &Attribute,
    def_id: LocalDefId,
    is_def_id_public: &mut Option<bool>,
) -> bool {
    if rustc_feature::is_builtin_only_local(attr.name_or_empty()) {
        // Attributes marked local-only don't need to be encoded for downstream crates.
        false
    } else if attr.doc_str().is_some() {
        // We keep all public doc comments because they might be "imported" into downstream crates
        // if they use `#[doc(inline)]` to copy an item's documentation into their own.
        *is_def_id_public.get_or_insert_with(|| tcx.effective_visibilities(()).is_exported(def_id))
    } else if attr.has_name(sym::doc) {
        // If this is a `doc` attribute, and it's marked `inline` (as in `#[doc(inline)]`), we can
        // remove it. It won't be inlinable in downstream crates.
        attr.meta_item_list().map(|l| l.iter().any(|l| !l.has_name(sym::inline))).unwrap_or(false)
    } else {
        true
    }
}

fn should_encode_visibility(def_kind: DefKind) -> bool {
    match def_kind {
        DefKind::Mod
        | DefKind::Struct
        | DefKind::Union
        | DefKind::Enum
        | DefKind::Variant
        | DefKind::Trait
        | DefKind::TyAlias
        | DefKind::ForeignTy
        | DefKind::TraitAlias
        | DefKind::AssocTy
        | DefKind::Fn
        | DefKind::Const
        | DefKind::Static(..)
        | DefKind::Ctor(..)
        | DefKind::AssocFn
        | DefKind::AssocConst
        | DefKind::Macro(..)
        | DefKind::Use
        | DefKind::ForeignMod
        | DefKind::OpaqueTy
        | DefKind::ImplTraitPlaceholder
        | DefKind::Impl
        | DefKind::Field => true,
        DefKind::TyParam
        | DefKind::ConstParam
        | DefKind::LifetimeParam
        | DefKind::AnonConst
        | DefKind::InlineConst
        | DefKind::GlobalAsm
        | DefKind::Closure
        | DefKind::Generator
        | DefKind::ExternCrate => false,
    }
}

fn should_encode_stability(def_kind: DefKind) -> bool {
    match def_kind {
        DefKind::Mod
        | DefKind::Ctor(..)
        | DefKind::Variant
        | DefKind::Field
        | DefKind::Struct
        | DefKind::AssocTy
        | DefKind::AssocFn
        | DefKind::AssocConst
        | DefKind::TyParam
        | DefKind::ConstParam
        | DefKind::Static(..)
        | DefKind::Const
        | DefKind::Fn
        | DefKind::ForeignMod
        | DefKind::TyAlias
        | DefKind::OpaqueTy
        | DefKind::ImplTraitPlaceholder
        | DefKind::Enum
        | DefKind::Union
        | DefKind::Impl
        | DefKind::Trait
        | DefKind::TraitAlias
        | DefKind::Macro(..)
        | DefKind::ForeignTy => true,
        DefKind::Use
        | DefKind::LifetimeParam
        | DefKind::AnonConst
        | DefKind::InlineConst
        | DefKind::GlobalAsm
        | DefKind::Closure
        | DefKind::Generator
        | DefKind::ExternCrate => false,
    }
}

/// Whether we should encode MIR.
///
/// Computing, optimizing and encoding the MIR is a relatively expensive operation.
/// We want to avoid this work when not required. Therefore:
/// - we only compute `mir_for_ctfe` on items with const-eval semantics;
/// - we skip `optimized_mir` for check runs.
///
/// Return a pair, resp. for CTFE and for LLVM.
fn should_encode_mir(tcx: TyCtxt<'_>, def_id: LocalDefId) -> (bool, bool) {
    match tcx.def_kind(def_id) {
        // Constructors
        DefKind::Ctor(_, _) => {
            let mir_opt_base = tcx.sess.opts.output_types.should_codegen()
                || tcx.sess.opts.unstable_opts.always_encode_mir;
            (true, mir_opt_base)
        }
        // Constants
        DefKind::AnonConst
        | DefKind::InlineConst
        | DefKind::AssocConst
        | DefKind::Static(..)
        | DefKind::Const => (true, false),
        // Full-fledged functions
        DefKind::AssocFn | DefKind::Fn => {
            let generics = tcx.generics_of(def_id);
            let needs_inline = (generics.requires_monomorphization(tcx)
                || tcx.codegen_fn_attrs(def_id).requests_inline())
                && tcx.sess.opts.output_types.should_codegen();
            // The function has a `const` modifier or is in a `#[const_trait]`.
            let is_const_fn = tcx.is_const_fn_raw(def_id.to_def_id())
                || tcx.is_const_default_method(def_id.to_def_id());
            let always_encode_mir = tcx.sess.opts.unstable_opts.always_encode_mir;
            (is_const_fn, needs_inline || always_encode_mir)
        }
        // Closures can't be const fn.
        DefKind::Closure => {
            let generics = tcx.generics_of(def_id);
            let needs_inline = (generics.requires_monomorphization(tcx)
                || tcx.codegen_fn_attrs(def_id).requests_inline())
                && tcx.sess.opts.output_types.should_codegen();
            let always_encode_mir = tcx.sess.opts.unstable_opts.always_encode_mir;
            (false, needs_inline || always_encode_mir)
        }
        // Generators require optimized MIR to compute layout.
        DefKind::Generator => (false, true),
        // The others don't have MIR.
        _ => (false, false),
    }
}

fn should_encode_variances(def_kind: DefKind) -> bool {
    match def_kind {
        DefKind::Struct
        | DefKind::Union
        | DefKind::Enum
        | DefKind::Variant
        | DefKind::OpaqueTy
        | DefKind::ImplTraitPlaceholder
        | DefKind::Fn
        | DefKind::Ctor(..)
        | DefKind::AssocFn => true,
        DefKind::Mod
        | DefKind::Field
        | DefKind::AssocTy
        | DefKind::AssocConst
        | DefKind::TyParam
        | DefKind::ConstParam
        | DefKind::Static(..)
        | DefKind::Const
        | DefKind::ForeignMod
        | DefKind::TyAlias
        | DefKind::Impl
        | DefKind::Trait
        | DefKind::TraitAlias
        | DefKind::Macro(..)
        | DefKind::ForeignTy
        | DefKind::Use
        | DefKind::LifetimeParam
        | DefKind::AnonConst
        | DefKind::InlineConst
        | DefKind::GlobalAsm
        | DefKind::Closure
        | DefKind::Generator
        | DefKind::ExternCrate => false,
    }
}

fn should_encode_generics(def_kind: DefKind) -> bool {
    match def_kind {
        DefKind::Struct
        | DefKind::Union
        | DefKind::Enum
        | DefKind::Variant
        | DefKind::Trait
        | DefKind::TyAlias
        | DefKind::ForeignTy
        | DefKind::TraitAlias
        | DefKind::AssocTy
        | DefKind::Fn
        | DefKind::Const
        | DefKind::Static(..)
        | DefKind::Ctor(..)
        | DefKind::AssocFn
        | DefKind::AssocConst
        | DefKind::AnonConst
        | DefKind::InlineConst
        | DefKind::OpaqueTy
        | DefKind::ImplTraitPlaceholder
        | DefKind::Impl
        | DefKind::Field
        | DefKind::TyParam
        | DefKind::Closure
        | DefKind::Generator => true,
        DefKind::Mod
        | DefKind::ForeignMod
        | DefKind::ConstParam
        | DefKind::Macro(..)
        | DefKind::Use
        | DefKind::LifetimeParam
        | DefKind::GlobalAsm
        | DefKind::ExternCrate => false,
    }
}

fn should_encode_type(tcx: TyCtxt<'_>, def_id: LocalDefId, def_kind: DefKind) -> bool {
    match def_kind {
        DefKind::Struct
        | DefKind::Union
        | DefKind::Enum
        | DefKind::Variant
        | DefKind::Ctor(..)
        | DefKind::Field
        | DefKind::Fn
        | DefKind::Const
        | DefKind::Static(..)
        | DefKind::TyAlias
        | DefKind::OpaqueTy
        | DefKind::ForeignTy
        | DefKind::Impl
        | DefKind::AssocFn
        | DefKind::AssocConst
        | DefKind::Closure
        | DefKind::Generator
        | DefKind::ConstParam
        | DefKind::AnonConst
        | DefKind::InlineConst => true,

        DefKind::ImplTraitPlaceholder => {
            let parent_def_id = tcx.impl_trait_in_trait_parent(def_id.to_def_id());
            let assoc_item = tcx.associated_item(parent_def_id);
            match assoc_item.container {
                // Always encode an RPIT in an impl fn, since it always has a body
                ty::AssocItemContainer::ImplContainer => true,
                ty::AssocItemContainer::TraitContainer => {
                    // Encode an RPIT for a trait only if the trait has a default body
                    assoc_item.defaultness(tcx).has_value()
                }
            }
        }

        DefKind::AssocTy => {
            let assoc_item = tcx.associated_item(def_id);
            match assoc_item.container {
                ty::AssocItemContainer::ImplContainer => true,
                ty::AssocItemContainer::TraitContainer => assoc_item.defaultness(tcx).has_value(),
            }
        }
        DefKind::TyParam => {
            let hir::Node::GenericParam(param) = tcx.hir().get_by_def_id(def_id) else { bug!() };
            let hir::GenericParamKind::Type { default, .. } = param.kind else { bug!() };
            default.is_some()
        }

        DefKind::Trait
        | DefKind::TraitAlias
        | DefKind::Mod
        | DefKind::ForeignMod
        | DefKind::Macro(..)
        | DefKind::Use
        | DefKind::LifetimeParam
        | DefKind::GlobalAsm
        | DefKind::ExternCrate => false,
    }
}

fn should_encode_const(def_kind: DefKind) -> bool {
    match def_kind {
        DefKind::Const | DefKind::AssocConst | DefKind::AnonConst => true,

        DefKind::Struct
        | DefKind::Union
        | DefKind::Enum
        | DefKind::Variant
        | DefKind::Ctor(..)
        | DefKind::Field
        | DefKind::Fn
        | DefKind::Static(..)
        | DefKind::TyAlias
        | DefKind::OpaqueTy
        | DefKind::ImplTraitPlaceholder
        | DefKind::ForeignTy
        | DefKind::Impl
        | DefKind::AssocFn
        | DefKind::Closure
        | DefKind::Generator
        | DefKind::ConstParam
        | DefKind::InlineConst
        | DefKind::AssocTy
        | DefKind::TyParam
        | DefKind::Trait
        | DefKind::TraitAlias
        | DefKind::Mod
        | DefKind::ForeignMod
        | DefKind::Macro(..)
        | DefKind::Use
        | DefKind::LifetimeParam
        | DefKind::GlobalAsm
        | DefKind::ExternCrate => false,
    }
}

fn should_encode_trait_impl_trait_tys(tcx: TyCtxt<'_>, def_id: DefId) -> bool {
    if tcx.def_kind(def_id) != DefKind::AssocFn {
        return false;
    }

    let Some(item) = tcx.opt_associated_item(def_id) else { return false; };
    if item.container != ty::AssocItemContainer::ImplContainer {
        return false;
    }

    let Some(trait_item_def_id) = item.trait_item_def_id else { return false; };

    // FIXME(RPITIT): This does a somewhat manual walk through the signature
    // of the trait fn to look for any RPITITs, but that's kinda doing a lot
    // of work. We can probably remove this when we refactor RPITITs to be
    // associated types.
    tcx.fn_sig(trait_item_def_id).skip_binder().output().walk().any(|arg| {
        if let ty::GenericArgKind::Type(ty) = arg.unpack()
            && let ty::Alias(ty::Projection, data) = ty.kind()
            && tcx.def_kind(data.def_id) == DefKind::ImplTraitPlaceholder
        {
            true
        } else {
            false
        }
    })
}

impl<'a, 'tcx> EncodeContext<'a, 'tcx> {
    fn encode_attrs(&mut self, def_id: LocalDefId) {
        let tcx = self.tcx;
        let mut is_public: Option<bool> = None;

        let mut attrs = tcx
            .hir()
            .attrs(tcx.hir().local_def_id_to_hir_id(def_id))
            .iter()
            .filter(move |attr| should_encode_attr(tcx, attr, def_id, &mut is_public));

        record_array!(self.tables.attributes[def_id.to_def_id()] <- attrs.clone());
        if attrs.any(|attr| attr.may_have_doc_links()) {
            self.tables.may_have_doc_links.set(def_id.local_def_index, ());
        }
    }

    fn encode_def_ids(&mut self) {
        if self.is_proc_macro {
            return;
        }
        let tcx = self.tcx;
        for local_id in tcx.iter_local_def_id() {
            let def_id = local_id.to_def_id();
            let def_kind = tcx.opt_def_kind(local_id);
            let Some(def_kind) = def_kind else { continue };
            self.tables.opt_def_kind.set(def_id.index, def_kind);
            let def_span = tcx.def_span(local_id);
            record!(self.tables.def_span[def_id] <- def_span);
            self.encode_attrs(local_id);
            record!(self.tables.expn_that_defined[def_id] <- self.tcx.expn_that_defined(def_id));
            if let Some(ident_span) = tcx.def_ident_span(def_id) {
                record!(self.tables.def_ident_span[def_id] <- ident_span);
            }
            if def_kind.has_codegen_attrs() {
                record!(self.tables.codegen_fn_attrs[def_id] <- self.tcx.codegen_fn_attrs(def_id));
            }
            if should_encode_visibility(def_kind) {
                let vis =
                    self.tcx.local_visibility(local_id).map_id(|def_id| def_id.local_def_index);
                record!(self.tables.visibility[def_id] <- vis);
            }
            if should_encode_stability(def_kind) {
                self.encode_stability(def_id);
                self.encode_const_stability(def_id);
                self.encode_default_body_stability(def_id);
                self.encode_deprecation(def_id);
            }
            if should_encode_variances(def_kind) {
                let v = self.tcx.variances_of(def_id);
                record_array!(self.tables.variances_of[def_id] <- v);
            }
            if should_encode_generics(def_kind) {
                let g = tcx.generics_of(def_id);
                record!(self.tables.generics_of[def_id] <- g);
                record!(self.tables.explicit_predicates_of[def_id] <- self.tcx.explicit_predicates_of(def_id));
                let inferred_outlives = self.tcx.inferred_outlives_of(def_id);
                if !inferred_outlives.is_empty() {
                    record_array!(self.tables.inferred_outlives_of[def_id] <- inferred_outlives);
                }
            }
            if should_encode_type(tcx, local_id, def_kind) {
                record!(self.tables.type_of[def_id] <- self.tcx.type_of(def_id));
            }
            if let DefKind::TyParam = def_kind {
                let default = self.tcx.object_lifetime_default(def_id);
                record!(self.tables.object_lifetime_default[def_id] <- default);
            }
            if let DefKind::Trait | DefKind::TraitAlias = def_kind {
                record!(self.tables.super_predicates_of[def_id] <- self.tcx.super_predicates_of(def_id));
            }
            if let DefKind::Enum | DefKind::Struct | DefKind::Union = def_kind {
                let params_in_repr = self.tcx.params_in_repr(def_id);
                record!(self.tables.params_in_repr[def_id] <- params_in_repr);
            }
            if should_encode_trait_impl_trait_tys(tcx, def_id)
                && let Ok(table) = self.tcx.collect_return_position_impl_trait_in_trait_tys(def_id)
            {
                record!(self.tables.trait_impl_trait_tys[def_id] <- table);
            }
        }
        let inherent_impls = tcx.crate_inherent_impls(());
        for (def_id, implementations) in inherent_impls.inherent_impls.iter() {
            if implementations.is_empty() {
                continue;
            }
            record_array!(self.tables.inherent_impls[def_id.to_def_id()] <- implementations.iter().map(|&def_id| {
                assert!(def_id.is_local());
                def_id.index
            }));
        }
    }

    fn encode_enum_variant_info(&mut self, def: ty::AdtDef<'tcx>, index: VariantIdx) {
        let tcx = self.tcx;
        let variant = &def.variant(index);
        let def_id = variant.def_id;
        debug!("EncodeContext::encode_enum_variant_info({:?})", def_id);

        let data = VariantData {
            discr: variant.discr,
            ctor: variant.ctor.map(|(kind, def_id)| (kind, def_id.index)),
            is_non_exhaustive: variant.is_field_list_non_exhaustive(),
        };

        record!(self.tables.variant_data[def_id] <- data);
        self.tables.constness.set(def_id.index, hir::Constness::Const);
        record_array!(self.tables.children[def_id] <- variant.fields.iter().map(|f| {
            assert!(f.did.is_local());
            f.did.index
        }));
        if let Some((CtorKind::Fn, ctor_def_id)) = variant.ctor {
            // FIXME(eddyb) encode signature only in `encode_enum_variant_ctor`.
            record!(self.tables.fn_sig[def_id] <- tcx.fn_sig(ctor_def_id));
        }
    }

    fn encode_enum_variant_ctor(&mut self, def: ty::AdtDef<'tcx>, index: VariantIdx) {
        let variant = &def.variant(index);
        let Some((ctor_kind, def_id)) = variant.ctor else { return };
        debug!("EncodeContext::encode_enum_variant_ctor({:?})", def_id);

        // FIXME(eddyb) encode only the `CtorKind` for constructors.
        let data = VariantData {
            discr: variant.discr,
            ctor: Some((ctor_kind, def_id.index)),
            is_non_exhaustive: variant.is_field_list_non_exhaustive(),
        };

        record!(self.tables.variant_data[def_id] <- data);
        self.tables.constness.set(def_id.index, hir::Constness::Const);
        if ctor_kind == CtorKind::Fn {
            record!(self.tables.fn_sig[def_id] <- self.tcx.fn_sig(def_id));
        }
    }

    fn encode_info_for_mod(&mut self, local_def_id: LocalDefId, md: &hir::Mod<'_>) {
        let tcx = self.tcx;
        let def_id = local_def_id.to_def_id();
        debug!("EncodeContext::encode_info_for_mod({:?})", def_id);

        // If we are encoding a proc-macro crates, `encode_info_for_mod` will
        // only ever get called for the crate root. We still want to encode
        // the crate root for consistency with other crates (some of the resolver
        // code uses it). However, we skip encoding anything relating to child
        // items - we encode information about proc-macros later on.
        if self.is_proc_macro {
            // Encode this here because we don't do it in encode_def_ids.
            record!(self.tables.expn_that_defined[def_id] <- tcx.expn_that_defined(local_def_id));
        } else {
            record_array!(self.tables.children[def_id] <- iter::from_generator(|| {
                for item_id in md.item_ids {
                    match tcx.hir().item(*item_id).kind {
                        // Foreign items are planted into their parent modules
                        // from name resolution point of view.
                        hir::ItemKind::ForeignMod { items, .. } => {
                            for foreign_item in items {
                                yield foreign_item.id.owner_id.def_id.local_def_index;
                            }
                        }
                        // Only encode named non-reexport children, reexports are encoded
                        // separately and unnamed items are not used by name resolution.
                        hir::ItemKind::ExternCrate(..) => continue,
                        hir::ItemKind::Struct(ref vdata, _) => {
                            yield item_id.owner_id.def_id.local_def_index;
                            // Encode constructors which take a separate slot in value namespace.
                            if let Some(ctor_hir_id) = vdata.ctor_hir_id() {
                                yield tcx.hir().local_def_id(ctor_hir_id).local_def_index;
                            }
                        }
                        _ if tcx.def_key(item_id.owner_id.to_def_id()).get_opt_name().is_some() => {
                            yield item_id.owner_id.def_id.local_def_index;
                        }
                        _ => continue,
                    }
                }
            }));

            if let Some(reexports) = tcx.module_reexports(local_def_id) {
                assert!(!reexports.is_empty());
                record_array!(self.tables.module_reexports[def_id] <- reexports);
            }
        }
    }

    fn encode_struct_ctor(&mut self, adt_def: ty::AdtDef<'tcx>) {
        let variant = adt_def.non_enum_variant();
        let Some((ctor_kind, def_id)) = variant.ctor else { return };
        debug!("EncodeContext::encode_struct_ctor({:?})", def_id);

        let data = VariantData {
            discr: variant.discr,
            ctor: Some((ctor_kind, def_id.index)),
            is_non_exhaustive: variant.is_field_list_non_exhaustive(),
        };

        record!(self.tables.repr_options[def_id] <- adt_def.repr());
        record!(self.tables.variant_data[def_id] <- data);
        self.tables.constness.set(def_id.index, hir::Constness::Const);
        if ctor_kind == CtorKind::Fn {
            record!(self.tables.fn_sig[def_id] <- self.tcx.fn_sig(def_id));
        }
    }

    fn encode_explicit_item_bounds(&mut self, def_id: DefId) {
        debug!("EncodeContext::encode_explicit_item_bounds({:?})", def_id);
        let bounds = self.tcx.explicit_item_bounds(def_id);
        if !bounds.is_empty() {
            record_array!(self.tables.explicit_item_bounds[def_id] <- bounds);
        }
    }

    fn encode_info_for_trait_item(&mut self, def_id: DefId) {
        debug!("EncodeContext::encode_info_for_trait_item({:?})", def_id);
        let tcx = self.tcx;

        let impl_defaultness = tcx.impl_defaultness(def_id.expect_local());
        self.tables.impl_defaultness.set(def_id.index, impl_defaultness);
        let trait_item = tcx.associated_item(def_id);
        self.tables.assoc_container.set(def_id.index, trait_item.container);

        match trait_item.kind {
            ty::AssocKind::Const => {}
            ty::AssocKind::Fn => {
                record_array!(self.tables.fn_arg_names[def_id] <- tcx.fn_arg_names(def_id));
                self.tables.asyncness.set(def_id.index, tcx.asyncness(def_id));
                self.tables.constness.set(def_id.index, hir::Constness::NotConst);
            }
            ty::AssocKind::Type => {
                self.encode_explicit_item_bounds(def_id);
            }
        }
        if trait_item.kind == ty::AssocKind::Fn {
            record!(self.tables.fn_sig[def_id] <- tcx.fn_sig(def_id));
        }
    }

    fn encode_info_for_impl_item(&mut self, def_id: DefId) {
        debug!("EncodeContext::encode_info_for_impl_item({:?})", def_id);
        let tcx = self.tcx;

        let ast_item = self.tcx.hir().expect_impl_item(def_id.expect_local());
        self.tables.impl_defaultness.set(def_id.index, ast_item.defaultness);
        let impl_item = self.tcx.associated_item(def_id);
        self.tables.assoc_container.set(def_id.index, impl_item.container);

        match impl_item.kind {
            ty::AssocKind::Fn => {
                let hir::ImplItemKind::Fn(ref sig, body) = ast_item.kind else { bug!() };
                self.tables.asyncness.set(def_id.index, sig.header.asyncness);
                record_array!(self.tables.fn_arg_names[def_id] <- self.tcx.hir().body_param_names(body));
                // Can be inside `impl const Trait`, so using sig.header.constness is not reliable
                let constness = if self.tcx.is_const_fn_raw(def_id) {
                    hir::Constness::Const
                } else {
                    hir::Constness::NotConst
                };
                self.tables.constness.set(def_id.index, constness);
            }
            ty::AssocKind::Const | ty::AssocKind::Type => {}
        }
        if let Some(trait_item_def_id) = impl_item.trait_item_def_id {
            self.tables.trait_item_def_id.set(def_id.index, trait_item_def_id.into());
        }
        if impl_item.kind == ty::AssocKind::Fn {
            record!(self.tables.fn_sig[def_id] <- tcx.fn_sig(def_id));
            if tcx.is_intrinsic(def_id) {
                self.tables.is_intrinsic.set(def_id.index, ());
            }
        }
    }

    fn encode_mir(&mut self) {
        if self.is_proc_macro {
            return;
        }

        let tcx = self.tcx;

        let keys_and_jobs = tcx.mir_keys(()).iter().filter_map(|&def_id| {
            let (encode_const, encode_opt) = should_encode_mir(tcx, def_id);
            if encode_const || encode_opt { Some((def_id, encode_const, encode_opt)) } else { None }
        });
        for (def_id, encode_const, encode_opt) in keys_and_jobs {
            debug_assert!(encode_const || encode_opt);

            debug!("EntryBuilder::encode_mir({:?})", def_id);
            if encode_opt {
                record!(self.tables.optimized_mir[def_id.to_def_id()] <- tcx.optimized_mir(def_id));
            }
            if encode_const {
                record!(self.tables.mir_for_ctfe[def_id.to_def_id()] <- tcx.mir_for_ctfe(def_id));

                // FIXME(generic_const_exprs): this feels wrong to have in `encode_mir`
                let abstract_const = tcx.thir_abstract_const(def_id);
                if let Ok(Some(abstract_const)) = abstract_const {
                    record!(self.tables.thir_abstract_const[def_id.to_def_id()] <- abstract_const);
                }

                if should_encode_const(tcx.def_kind(def_id)) {
                    let qualifs = tcx.mir_const_qualif(def_id);
                    record!(self.tables.mir_const_qualif[def_id.to_def_id()] <- qualifs);
                    let body_id = tcx.hir().maybe_body_owned_by(def_id);
                    if let Some(body_id) = body_id {
                        let const_data = self.encode_rendered_const_for_body(body_id);
                        record!(self.tables.rendered_const[def_id.to_def_id()] <- const_data);
                    }
                }
            }
            record!(self.tables.promoted_mir[def_id.to_def_id()] <- tcx.promoted_mir(def_id));

            let instance =
                ty::InstanceDef::Item(ty::WithOptConstParam::unknown(def_id.to_def_id()));
            let unused = tcx.unused_generic_params(instance);
            if !unused.all_used() {
                record!(self.tables.unused_generic_params[def_id.to_def_id()] <- unused);
            }
        }

        // Encode all the deduced parameter attributes for everything that has MIR, even for items
        // that can't be inlined. But don't if we aren't optimizing in non-incremental mode, to
        // save the query traffic.
        if tcx.sess.opts.output_types.should_codegen()
            && tcx.sess.opts.optimize != OptLevel::No
            && tcx.sess.opts.incremental.is_none()
        {
            for &local_def_id in tcx.mir_keys(()) {
                if let DefKind::AssocFn | DefKind::Fn = tcx.def_kind(local_def_id) {
                    record_array!(self.tables.deduced_param_attrs[local_def_id.to_def_id()] <-
                        self.tcx.deduced_param_attrs(local_def_id.to_def_id()));
                }
            }
        }
    }

    fn encode_stability(&mut self, def_id: DefId) {
        debug!("EncodeContext::encode_stability({:?})", def_id);

        // The query lookup can take a measurable amount of time in crates with many items. Check if
        // the stability attributes are even enabled before using their queries.
        if self.feat.staged_api || self.tcx.sess.opts.unstable_opts.force_unstable_if_unmarked {
            if let Some(stab) = self.tcx.lookup_stability(def_id) {
                record!(self.tables.lookup_stability[def_id] <- stab)
            }
        }
    }

    fn encode_const_stability(&mut self, def_id: DefId) {
        debug!("EncodeContext::encode_const_stability({:?})", def_id);

        // The query lookup can take a measurable amount of time in crates with many items. Check if
        // the stability attributes are even enabled before using their queries.
        if self.feat.staged_api || self.tcx.sess.opts.unstable_opts.force_unstable_if_unmarked {
            if let Some(stab) = self.tcx.lookup_const_stability(def_id) {
                record!(self.tables.lookup_const_stability[def_id] <- stab)
            }
        }
    }

    fn encode_default_body_stability(&mut self, def_id: DefId) {
        debug!("EncodeContext::encode_default_body_stability({:?})", def_id);

        // The query lookup can take a measurable amount of time in crates with many items. Check if
        // the stability attributes are even enabled before using their queries.
        if self.feat.staged_api || self.tcx.sess.opts.unstable_opts.force_unstable_if_unmarked {
            if let Some(stab) = self.tcx.lookup_default_body_stability(def_id) {
                record!(self.tables.lookup_default_body_stability[def_id] <- stab)
            }
        }
    }

    fn encode_deprecation(&mut self, def_id: DefId) {
        debug!("EncodeContext::encode_deprecation({:?})", def_id);
        if let Some(depr) = self.tcx.lookup_deprecation(def_id) {
            record!(self.tables.lookup_deprecation_entry[def_id] <- depr);
        }
    }

    fn encode_rendered_const_for_body(&mut self, body_id: hir::BodyId) -> String {
        let hir = self.tcx.hir();
        let body = hir.body(body_id);
        rustc_hir_pretty::to_string(&(&hir as &dyn intravisit::Map<'_>), |s| {
            s.print_expr(&body.value)
        })
    }

    fn encode_info_for_item(&mut self, def_id: DefId, item: &'tcx hir::Item<'tcx>) {
        let tcx = self.tcx;

        debug!("EncodeContext::encode_info_for_item({:?})", def_id);

        match item.kind {
            hir::ItemKind::Fn(ref sig, .., body) => {
                self.tables.asyncness.set(def_id.index, sig.header.asyncness);
                record_array!(self.tables.fn_arg_names[def_id] <- self.tcx.hir().body_param_names(body));
                self.tables.constness.set(def_id.index, sig.header.constness);
            }
            hir::ItemKind::Macro(ref macro_def, _) => {
                if macro_def.macro_rules {
                    self.tables.macro_rules.set(def_id.index, ());
                }
                record!(self.tables.macro_definition[def_id] <- &*macro_def.body);
            }
            hir::ItemKind::Mod(ref m) => {
                return self.encode_info_for_mod(item.owner_id.def_id, m);
            }
            hir::ItemKind::OpaqueTy(..) => {
                self.encode_explicit_item_bounds(def_id);
            }
            hir::ItemKind::Enum(..) => {
                let adt_def = self.tcx.adt_def(def_id);
                record!(self.tables.repr_options[def_id] <- adt_def.repr());
            }
            hir::ItemKind::Struct(..) => {
                let adt_def = self.tcx.adt_def(def_id);
                record!(self.tables.repr_options[def_id] <- adt_def.repr());
                self.tables.constness.set(def_id.index, hir::Constness::Const);

                let variant = adt_def.non_enum_variant();
                record!(self.tables.variant_data[def_id] <- VariantData {
                    discr: variant.discr,
                    ctor: variant.ctor.map(|(kind, def_id)| (kind, def_id.index)),
                    is_non_exhaustive: variant.is_field_list_non_exhaustive(),
                });
            }
            hir::ItemKind::Union(..) => {
                let adt_def = self.tcx.adt_def(def_id);
                record!(self.tables.repr_options[def_id] <- adt_def.repr());

                let variant = adt_def.non_enum_variant();
                record!(self.tables.variant_data[def_id] <- VariantData {
                    discr: variant.discr,
                    ctor: variant.ctor.map(|(kind, def_id)| (kind, def_id.index)),
                    is_non_exhaustive: variant.is_field_list_non_exhaustive(),
                });
            }
            hir::ItemKind::Impl(hir::Impl { defaultness, constness, .. }) => {
                self.tables.impl_defaultness.set(def_id.index, *defaultness);
                self.tables.constness.set(def_id.index, *constness);

                let trait_ref = self.tcx.impl_trait_ref(def_id).map(ty::EarlyBinder::skip_binder);
                if let Some(trait_ref) = trait_ref {
                    let trait_def = self.tcx.trait_def(trait_ref.def_id);
                    if let Ok(mut an) = trait_def.ancestors(self.tcx, def_id) {
                        if let Some(specialization_graph::Node::Impl(parent)) = an.nth(1) {
                            self.tables.impl_parent.set(def_id.index, parent.into());
                        }
                    }

                    // if this is an impl of `CoerceUnsized`, create its
                    // "unsized info", else just store None
                    if Some(trait_ref.def_id) == self.tcx.lang_items().coerce_unsized_trait() {
                        let coerce_unsized_info =
                            self.tcx.at(item.span).coerce_unsized_info(def_id);
                        record!(self.tables.coerce_unsized_info[def_id] <- coerce_unsized_info);
                    }
                }

                let polarity = self.tcx.impl_polarity(def_id);
                self.tables.impl_polarity.set(def_id.index, polarity);
            }
            hir::ItemKind::Trait(..) => {
                let trait_def = self.tcx.trait_def(def_id);
                record!(self.tables.trait_def[def_id] <- trait_def);
            }
            hir::ItemKind::TraitAlias(..) => {
                let trait_def = self.tcx.trait_def(def_id);
                record!(self.tables.trait_def[def_id] <- trait_def);
            }
            hir::ItemKind::ExternCrate(_) | hir::ItemKind::Use(..) => {
                bug!("cannot encode info for item {:?}", item)
            }
            hir::ItemKind::Static(..)
            | hir::ItemKind::Const(..)
            | hir::ItemKind::ForeignMod { .. }
            | hir::ItemKind::GlobalAsm(..)
            | hir::ItemKind::TyAlias(..) => {}
        };
        // FIXME(eddyb) there should be a nicer way to do this.
        match item.kind {
            hir::ItemKind::Enum(..) => {
                record_array!(self.tables.children[def_id] <- iter::from_generator(||
                    for variant in tcx.adt_def(def_id).variants() {
                        yield variant.def_id.index;
                        // Encode constructors which take a separate slot in value namespace.
                        if let Some(ctor_def_id) = variant.ctor_def_id() {
                            yield ctor_def_id.index;
                        }
                    }
                ))
            }
            hir::ItemKind::Struct(..) | hir::ItemKind::Union(..) => {
                record_array!(self.tables.children[def_id] <-
                    self.tcx.adt_def(def_id).non_enum_variant().fields.iter().map(|f| {
                        assert!(f.did.is_local());
                        f.did.index
                    })
                )
            }
            hir::ItemKind::Impl { .. } | hir::ItemKind::Trait(..) => {
                let associated_item_def_ids = self.tcx.associated_item_def_ids(def_id);
                record_array!(self.tables.children[def_id] <-
                    associated_item_def_ids.iter().map(|&def_id| {
                        assert!(def_id.is_local());
                        def_id.index
                    })
                );
            }
            _ => {}
        }
        if let hir::ItemKind::Fn(..) = item.kind {
            record!(self.tables.fn_sig[def_id] <- tcx.fn_sig(def_id));
            if tcx.is_intrinsic(def_id) {
                self.tables.is_intrinsic.set(def_id.index, ());
            }
        }
        if let hir::ItemKind::Impl { .. } = item.kind {
            if let Some(trait_ref) = self.tcx.impl_trait_ref(def_id) {
                record!(self.tables.impl_trait_ref[def_id] <- trait_ref);
            }
        }
        // In some cases, along with the item itself, we also
        // encode some sub-items. Usually we want some info from the item
        // so it's easier to do that here then to wait until we would encounter
        // normally in the visitor walk.
        match item.kind {
            hir::ItemKind::Enum(..) => {
                let def = self.tcx.adt_def(item.owner_id.to_def_id());
                for (i, _) in def.variants().iter_enumerated() {
                    self.encode_enum_variant_info(def, i);
                    self.encode_enum_variant_ctor(def, i);
                }
            }
            hir::ItemKind::Struct(..) => {
                let def = self.tcx.adt_def(item.owner_id.to_def_id());
                self.encode_struct_ctor(def);
            }
            hir::ItemKind::Impl { .. } => {
                for &trait_item_def_id in
                    self.tcx.associated_item_def_ids(item.owner_id.to_def_id()).iter()
                {
                    self.encode_info_for_impl_item(trait_item_def_id);
                }
            }
            hir::ItemKind::Trait(..) => {
                for &item_def_id in
                    self.tcx.associated_item_def_ids(item.owner_id.to_def_id()).iter()
                {
                    self.encode_info_for_trait_item(item_def_id);
                }
            }
            _ => {}
        }
    }

    #[instrument(level = "debug", skip(self))]
    fn encode_info_for_closure(&mut self, def_id: LocalDefId) {
        // NOTE(eddyb) `tcx.type_of(def_id)` isn't used because it's fully generic,
        // including on the signature, which is inferred in `typeck.
        let typeck_result: &'tcx ty::TypeckResults<'tcx> = self.tcx.typeck(def_id);
        let hir_id = self.tcx.hir().local_def_id_to_hir_id(def_id);
        let ty = typeck_result.node_type(hir_id);
        match ty.kind() {
            ty::Generator(..) => {
                let data = self.tcx.generator_kind(def_id).unwrap();
                let generator_diagnostic_data = typeck_result.get_generator_diagnostic_data();
                record!(self.tables.generator_kind[def_id.to_def_id()] <- data);
                record!(self.tables.generator_diagnostic_data[def_id.to_def_id()]  <- generator_diagnostic_data);
            }

            ty::Closure(_, substs) => {
                let constness = self.tcx.constness(def_id.to_def_id());
                self.tables.constness.set(def_id.to_def_id().index, constness);
                record!(self.tables.fn_sig[def_id.to_def_id()] <- substs.as_closure().sig());
            }

            _ => bug!("closure that is neither generator nor closure"),
        }
    }

    fn encode_native_libraries(&mut self) -> LazyArray<NativeLib> {
        empty_proc_macro!(self);
        let used_libraries = self.tcx.native_libraries(LOCAL_CRATE);
        self.lazy_array(used_libraries.iter())
    }

    fn encode_foreign_modules(&mut self) -> LazyArray<ForeignModule> {
        empty_proc_macro!(self);
        let foreign_modules = self.tcx.foreign_modules(LOCAL_CRATE);
        self.lazy_array(foreign_modules.iter().map(|(_, m)| m).cloned())
    }

    fn encode_hygiene(&mut self) -> (SyntaxContextTable, ExpnDataTable, ExpnHashTable) {
        let mut syntax_contexts: TableBuilder<_, _> = Default::default();
        let mut expn_data_table: TableBuilder<_, _> = Default::default();
        let mut expn_hash_table: TableBuilder<_, _> = Default::default();

        self.hygiene_ctxt.encode(
            &mut (&mut *self, &mut syntax_contexts, &mut expn_data_table, &mut expn_hash_table),
            |(this, syntax_contexts, _, _), index, ctxt_data| {
                syntax_contexts.set(index, this.lazy(ctxt_data));
            },
            |(this, _, expn_data_table, expn_hash_table), index, expn_data, hash| {
                if let Some(index) = index.as_local() {
                    expn_data_table.set(index.as_raw(), this.lazy(expn_data));
                    expn_hash_table.set(index.as_raw(), this.lazy(hash));
                }
            },
        );

        (
            syntax_contexts.encode(&mut self.opaque),
            expn_data_table.encode(&mut self.opaque),
            expn_hash_table.encode(&mut self.opaque),
        )
    }

    fn encode_proc_macros(&mut self) -> Option<ProcMacroData> {
        let is_proc_macro = self.tcx.sess.crate_types().contains(&CrateType::ProcMacro);
        if is_proc_macro {
            let tcx = self.tcx;
            let hir = tcx.hir();

            let proc_macro_decls_static = tcx.proc_macro_decls_static(()).unwrap().local_def_index;
            let stability = tcx.lookup_stability(CRATE_DEF_ID);
            let macros =
                self.lazy_array(tcx.resolutions(()).proc_macros.iter().map(|p| p.local_def_index));
            let spans = self.tcx.sess.parse_sess.proc_macro_quoted_spans();
            for (i, span) in spans.into_iter().enumerate() {
                let span = self.lazy(span);
                self.tables.proc_macro_quoted_spans.set(i, span);
            }

            self.tables.opt_def_kind.set(LOCAL_CRATE.as_def_id().index, DefKind::Mod);
            record!(self.tables.def_span[LOCAL_CRATE.as_def_id()] <- tcx.def_span(LOCAL_CRATE.as_def_id()));
            self.encode_attrs(LOCAL_CRATE.as_def_id().expect_local());
            let vis = tcx.local_visibility(CRATE_DEF_ID).map_id(|def_id| def_id.local_def_index);
            record!(self.tables.visibility[LOCAL_CRATE.as_def_id()] <- vis);
            if let Some(stability) = stability {
                record!(self.tables.lookup_stability[LOCAL_CRATE.as_def_id()] <- stability);
            }
            self.encode_deprecation(LOCAL_CRATE.as_def_id());

            // Normally, this information is encoded when we walk the items
            // defined in this crate. However, we skip doing that for proc-macro crates,
            // so we manually encode just the information that we need
            for &proc_macro in &tcx.resolutions(()).proc_macros {
                let id = proc_macro;
                let proc_macro = hir.local_def_id_to_hir_id(proc_macro);
                let mut name = hir.name(proc_macro);
                let span = hir.span(proc_macro);
                // Proc-macros may have attributes like `#[allow_internal_unstable]`,
                // so downstream crates need access to them.
                let attrs = hir.attrs(proc_macro);
                let macro_kind = if tcx.sess.contains_name(attrs, sym::proc_macro) {
                    MacroKind::Bang
                } else if tcx.sess.contains_name(attrs, sym::proc_macro_attribute) {
                    MacroKind::Attr
                } else if let Some(attr) = tcx.sess.find_by_name(attrs, sym::proc_macro_derive) {
                    // This unwrap chain should have been checked by the proc-macro harness.
                    name = attr.meta_item_list().unwrap()[0]
                        .meta_item()
                        .unwrap()
                        .ident()
                        .unwrap()
                        .name;
                    MacroKind::Derive
                } else {
                    bug!("Unknown proc-macro type for item {:?}", id);
                };

                let mut def_key = self.tcx.hir().def_key(id);
                def_key.disambiguated_data.data = DefPathData::MacroNs(name);

                let def_id = id.to_def_id();
                self.tables.opt_def_kind.set(def_id.index, DefKind::Macro(macro_kind));
                self.tables.proc_macro.set(def_id.index, macro_kind);
                self.encode_attrs(id);
                record!(self.tables.def_keys[def_id] <- def_key);
                record!(self.tables.def_ident_span[def_id] <- span);
                record!(self.tables.def_span[def_id] <- span);
                record!(self.tables.visibility[def_id] <- ty::Visibility::Public);
                if let Some(stability) = stability {
                    record!(self.tables.lookup_stability[def_id] <- stability);
                }
            }

            Some(ProcMacroData { proc_macro_decls_static, stability, macros })
        } else {
            None
        }
    }

    fn encode_debugger_visualizers(&mut self) -> LazyArray<DebuggerVisualizerFile> {
        empty_proc_macro!(self);
        self.lazy_array(self.tcx.debugger_visualizers(LOCAL_CRATE).iter())
    }

    fn encode_crate_deps(&mut self) -> LazyArray<CrateDep> {
        empty_proc_macro!(self);

        let deps = self
            .tcx
            .crates(())
            .iter()
            .map(|&cnum| {
                let dep = CrateDep {
                    name: self.tcx.crate_name(cnum),
                    hash: self.tcx.crate_hash(cnum),
                    host_hash: self.tcx.crate_host_hash(cnum),
                    kind: self.tcx.dep_kind(cnum),
                    extra_filename: self.tcx.extra_filename(cnum).clone(),
                };
                (cnum, dep)
            })
            .collect::<Vec<_>>();

        {
            // Sanity-check the crate numbers
            let mut expected_cnum = 1;
            for &(n, _) in &deps {
                assert_eq!(n, CrateNum::new(expected_cnum));
                expected_cnum += 1;
            }
        }

        // We're just going to write a list of crate 'name-hash-version's, with
        // the assumption that they are numbered 1 to n.
        // FIXME (#2166): This is not nearly enough to support correct versioning
        // but is enough to get transitive crate dependencies working.
        self.lazy_array(deps.iter().map(|(_, dep)| dep))
    }

    fn encode_lib_features(&mut self) -> LazyArray<(Symbol, Option<Symbol>)> {
        empty_proc_macro!(self);
        let tcx = self.tcx;
        let lib_features = tcx.lib_features(());
        self.lazy_array(lib_features.to_vec())
    }

    fn encode_stability_implications(&mut self) -> LazyArray<(Symbol, Symbol)> {
        empty_proc_macro!(self);
        let tcx = self.tcx;
        let implications = tcx.stability_implications(LOCAL_CRATE);
        self.lazy_array(implications.iter().map(|(k, v)| (*k, *v)))
    }

    fn encode_diagnostic_items(&mut self) -> LazyArray<(Symbol, DefIndex)> {
        empty_proc_macro!(self);
        let tcx = self.tcx;
        let diagnostic_items = &tcx.diagnostic_items(LOCAL_CRATE).name_to_id;
        self.lazy_array(diagnostic_items.iter().map(|(&name, def_id)| (name, def_id.index)))
    }

    fn encode_lang_items(&mut self) -> LazyArray<(DefIndex, LangItem)> {
        empty_proc_macro!(self);
        let lang_items = self.tcx.lang_items().iter();
        self.lazy_array(lang_items.filter_map(|(lang_item, def_id)| {
            def_id.as_local().map(|id| (id.local_def_index, lang_item))
        }))
    }

    fn encode_lang_items_missing(&mut self) -> LazyArray<LangItem> {
        empty_proc_macro!(self);
        let tcx = self.tcx;
        self.lazy_array(&tcx.lang_items().missing)
    }

    fn encode_traits(&mut self) -> LazyArray<DefIndex> {
        empty_proc_macro!(self);
        self.lazy_array(self.tcx.traits_in_crate(LOCAL_CRATE).iter().map(|def_id| def_id.index))
    }

    /// Encodes an index, mapping each trait to its (local) implementations.
    fn encode_impls(&mut self) -> LazyArray<TraitImpls> {
        debug!("EncodeContext::encode_traits_and_impls()");
        empty_proc_macro!(self);
        let tcx = self.tcx;
        let mut fx_hash_map: FxHashMap<DefId, Vec<(DefIndex, Option<SimplifiedType>)>> =
            FxHashMap::default();

<<<<<<< HEAD
        for id in tcx.impls_in_crate(LOCAL_CRATE) {
            if let Some(trait_ref) = tcx.impl_trait_ref(id) {
                let simplified_self_ty =
                    fast_reject::simplify_type(self.tcx, trait_ref.self_ty(), TreatParams::AsInfer);

                fx_hash_map
                    .entry(trait_ref.def_id)
                    .or_default()
                    .push((id.expect_local().local_def_index, simplified_self_ty));
=======
        for id in tcx.hir().items() {
            if matches!(tcx.def_kind(id.owner_id), DefKind::Impl) {
                if let Some(trait_ref) = tcx.impl_trait_ref(id.owner_id) {
                    let trait_ref = trait_ref.subst_identity();

                    let simplified_self_ty = fast_reject::simplify_type(
                        self.tcx,
                        trait_ref.self_ty(),
                        TreatParams::AsInfer,
                    );

                    fx_hash_map
                        .entry(trait_ref.def_id)
                        .or_default()
                        .push((id.owner_id.def_id.local_def_index, simplified_self_ty));
                }
>>>>>>> 85357e3e
            }
        }

        let all_impls: Vec<_> = fx_hash_map.into_iter().collect();

        let all_impls: Vec<_> = all_impls
            .into_iter()
            .map(|(trait_def_id, impls)| TraitImpls {
                trait_id: (trait_def_id.krate.as_u32(), trait_def_id.index),
                impls: self.lazy_array(&impls),
            })
            .collect();

        self.lazy_array(&all_impls)
    }

    fn encode_incoherent_impls(&mut self) -> LazyArray<IncoherentImpls> {
        debug!("EncodeContext::encode_traits_and_impls()");
        empty_proc_macro!(self);
        let tcx = self.tcx;
        let all_impls: Vec<_> = tcx.crate_inherent_impls(()).incoherent_impls.iter().collect();
        let all_impls: Vec<_> = all_impls
            .into_iter()
            .map(|(&simp, impls)| {
                let impls: Vec<_> =
                    impls.into_iter().map(|def_id| def_id.local_def_index).collect();

                IncoherentImpls { self_ty: simp, impls: self.lazy_array(impls) }
            })
            .collect();

        self.lazy_array(&all_impls)
    }

    // Encodes all symbols exported from this crate into the metadata.
    //
    // This pass is seeded off the reachability list calculated in the
    // middle::reachable module but filters out items that either don't have a
    // symbol associated with them (they weren't translated) or if they're an FFI
    // definition (as that's not defined in this crate).
    fn encode_exported_symbols(
        &mut self,
        exported_symbols: &[(ExportedSymbol<'tcx>, SymbolExportInfo)],
    ) -> LazyArray<(ExportedSymbol<'static>, SymbolExportInfo)> {
        empty_proc_macro!(self);
        // The metadata symbol name is special. It should not show up in
        // downstream crates.
        let metadata_symbol_name = SymbolName::new(self.tcx, &metadata_symbol_name(self.tcx));

        self.lazy_array(
            exported_symbols
                .iter()
                .filter(|&(exported_symbol, _)| match *exported_symbol {
                    ExportedSymbol::NoDefId(symbol_name) => symbol_name != metadata_symbol_name,
                    _ => true,
                })
                .cloned(),
        )
    }

    fn encode_dylib_dependency_formats(&mut self) -> LazyArray<Option<LinkagePreference>> {
        empty_proc_macro!(self);
        let formats = self.tcx.dependency_formats(());
        for (ty, arr) in formats.iter() {
            if *ty != CrateType::Dylib {
                continue;
            }
            return self.lazy_array(arr.iter().map(|slot| match *slot {
                Linkage::NotLinked | Linkage::IncludedFromDylib => None,

                Linkage::Dynamic => Some(LinkagePreference::RequireDynamic),
                Linkage::Static => Some(LinkagePreference::RequireStatic),
            }));
        }
        LazyArray::empty()
    }

    fn encode_info_for_foreign_item(&mut self, def_id: DefId, nitem: &hir::ForeignItem<'_>) {
        let tcx = self.tcx;

        debug!("EncodeContext::encode_info_for_foreign_item({:?})", def_id);

        match nitem.kind {
            hir::ForeignItemKind::Fn(_, ref names, _) => {
                self.tables.asyncness.set(def_id.index, hir::IsAsync::NotAsync);
                record_array!(self.tables.fn_arg_names[def_id] <- *names);
                let constness = if self.tcx.is_const_fn_raw(def_id) {
                    hir::Constness::Const
                } else {
                    hir::Constness::NotConst
                };
                self.tables.constness.set(def_id.index, constness);
                record!(self.tables.fn_sig[def_id] <- tcx.fn_sig(def_id));
            }
            hir::ForeignItemKind::Static(..) | hir::ForeignItemKind::Type => {}
        }
        if let hir::ForeignItemKind::Fn(..) = nitem.kind {
            if tcx.is_intrinsic(def_id) {
                self.tables.is_intrinsic.set(def_id.index, ());
            }
        }
    }
}

// FIXME(eddyb) make metadata encoding walk over all definitions, instead of HIR.
impl<'a, 'tcx> Visitor<'tcx> for EncodeContext<'a, 'tcx> {
    type NestedFilter = nested_filter::OnlyBodies;

    fn nested_visit_map(&mut self) -> Self::Map {
        self.tcx.hir()
    }
    fn visit_expr(&mut self, ex: &'tcx hir::Expr<'tcx>) {
        intravisit::walk_expr(self, ex);
        self.encode_info_for_expr(ex);
    }
    fn visit_item(&mut self, item: &'tcx hir::Item<'tcx>) {
        intravisit::walk_item(self, item);
        match item.kind {
            hir::ItemKind::ExternCrate(_) | hir::ItemKind::Use(..) => {} // ignore these
            _ => self.encode_info_for_item(item.owner_id.to_def_id(), item),
        }
    }
    fn visit_foreign_item(&mut self, ni: &'tcx hir::ForeignItem<'tcx>) {
        intravisit::walk_foreign_item(self, ni);
        self.encode_info_for_foreign_item(ni.owner_id.to_def_id(), ni);
    }
    fn visit_generics(&mut self, generics: &'tcx hir::Generics<'tcx>) {
        intravisit::walk_generics(self, generics);
        self.encode_info_for_generics(generics);
    }
}

impl<'a, 'tcx> EncodeContext<'a, 'tcx> {
    fn encode_info_for_generics(&mut self, generics: &hir::Generics<'tcx>) {
        for param in generics.params {
            match param.kind {
                hir::GenericParamKind::Lifetime { .. } | hir::GenericParamKind::Type { .. } => {}
                hir::GenericParamKind::Const { ref default, .. } => {
                    let def_id = param.def_id.to_def_id();
                    if default.is_some() {
                        record!(self.tables.const_param_default[def_id] <- self.tcx.const_param_default(def_id))
                    }
                }
            }
        }
    }

    fn encode_info_for_expr(&mut self, expr: &hir::Expr<'_>) {
        if let hir::ExprKind::Closure(closure) = expr.kind {
            self.encode_info_for_closure(closure.def_id);
        }
    }
}

/// Used to prefetch queries which will be needed later by metadata encoding.
/// Only a subset of the queries are actually prefetched to keep this code smaller.
fn prefetch_mir(tcx: TyCtxt<'_>) {
    if !tcx.sess.opts.output_types.should_codegen() {
        // We won't emit MIR, so don't prefetch it.
        return;
    }

    par_iter(tcx.mir_keys(())).for_each(|&def_id| {
        let (encode_const, encode_opt) = should_encode_mir(tcx, def_id);

        if encode_const {
            tcx.ensure().mir_for_ctfe(def_id);
        }
        if encode_opt {
            tcx.ensure().optimized_mir(def_id);
        }
        if encode_opt || encode_const {
            tcx.ensure().promoted_mir(def_id);
        }
    })
}

// NOTE(eddyb) The following comment was preserved for posterity, even
// though it's no longer relevant as EBML (which uses nested & tagged
// "documents") was replaced with a scheme that can't go out of bounds.
//
// And here we run into yet another obscure archive bug: in which metadata
// loaded from archives may have trailing garbage bytes. Awhile back one of
// our tests was failing sporadically on the macOS 64-bit builders (both nopt
// and opt) by having ebml generate an out-of-bounds panic when looking at
// metadata.
//
// Upon investigation it turned out that the metadata file inside of an rlib
// (and ar archive) was being corrupted. Some compilations would generate a
// metadata file which would end in a few extra bytes, while other
// compilations would not have these extra bytes appended to the end. These
// extra bytes were interpreted by ebml as an extra tag, so they ended up
// being interpreted causing the out-of-bounds.
//
// The root cause of why these extra bytes were appearing was never
// discovered, and in the meantime the solution we're employing is to insert
// the length of the metadata to the start of the metadata. Later on this
// will allow us to slice the metadata to the precise length that we just
// generated regardless of trailing bytes that end up in it.

pub struct EncodedMetadata {
    // The declaration order matters because `mmap` should be dropped before `_temp_dir`.
    mmap: Option<Mmap>,
    // We need to carry MaybeTempDir to avoid deleting the temporary
    // directory while accessing the Mmap.
    _temp_dir: Option<MaybeTempDir>,
}

impl EncodedMetadata {
    #[inline]
    pub fn from_path(path: PathBuf, temp_dir: Option<MaybeTempDir>) -> std::io::Result<Self> {
        let file = std::fs::File::open(&path)?;
        let file_metadata = file.metadata()?;
        if file_metadata.len() == 0 {
            return Ok(Self { mmap: None, _temp_dir: None });
        }
        let mmap = unsafe { Some(Mmap::map(file)?) };
        Ok(Self { mmap, _temp_dir: temp_dir })
    }

    #[inline]
    pub fn raw_data(&self) -> &[u8] {
        self.mmap.as_deref().unwrap_or_default()
    }
}

impl<S: Encoder> Encodable<S> for EncodedMetadata {
    fn encode(&self, s: &mut S) {
        let slice = self.raw_data();
        slice.encode(s)
    }
}

impl<D: Decoder> Decodable<D> for EncodedMetadata {
    fn decode(d: &mut D) -> Self {
        let len = d.read_usize();
        let mmap = if len > 0 {
            let mut mmap = MmapMut::map_anon(len).unwrap();
            for _ in 0..len {
                (&mut mmap[..]).write(&[d.read_u8()]).unwrap();
            }
            mmap.flush().unwrap();
            Some(mmap.make_read_only().unwrap())
        } else {
            None
        };

        Self { mmap, _temp_dir: None }
    }
}

pub fn encode_metadata(tcx: TyCtxt<'_>, path: &Path) {
    let _prof_timer = tcx.prof.verbose_generic_activity("generate_crate_metadata");

    // Since encoding metadata is not in a query, and nothing is cached,
    // there's no need to do dep-graph tracking for any of it.
    tcx.dep_graph.assert_ignored();

    join(
        || encode_metadata_impl(tcx, path),
        || {
            if tcx.sess.threads() == 1 {
                return;
            }
            // Prefetch some queries used by metadata encoding.
            // This is not necessary for correctness, but is only done for performance reasons.
            // It can be removed if it turns out to cause trouble or be detrimental to performance.
            join(|| prefetch_mir(tcx), || tcx.exported_symbols(LOCAL_CRATE));
        },
    );
}

fn encode_metadata_impl(tcx: TyCtxt<'_>, path: &Path) {
    let mut encoder = opaque::FileEncoder::new(path)
        .unwrap_or_else(|err| tcx.sess.emit_fatal(FailCreateFileEncoder { err }));
    encoder.emit_raw_bytes(METADATA_HEADER);

    // Will be filled with the root position after encoding everything.
    encoder.emit_raw_bytes(&[0, 0, 0, 0]);

    let source_map_files = tcx.sess.source_map().files();
    let source_file_cache = (source_map_files[0].clone(), 0);
    let required_source_files = Some(FxIndexSet::default());
    drop(source_map_files);

    let hygiene_ctxt = HygieneEncodeContext::default();

    let mut ecx = EncodeContext {
        opaque: encoder,
        tcx,
        feat: tcx.features(),
        tables: Default::default(),
        lazy_state: LazyState::NoNode,
        type_shorthands: Default::default(),
        predicate_shorthands: Default::default(),
        source_file_cache,
        interpret_allocs: Default::default(),
        required_source_files,
        is_proc_macro: tcx.sess.crate_types().contains(&CrateType::ProcMacro),
        hygiene_ctxt: &hygiene_ctxt,
        symbol_table: Default::default(),
    };

    // Encode the rustc version string in a predictable location.
    rustc_version().encode(&mut ecx);

    // Encode all the entries and extra information in the crate,
    // culminating in the `CrateRoot` which points to all of it.
    let root = ecx.encode_crate_root();

    ecx.opaque.flush();

    let mut file = ecx.opaque.file();
    // We will return to this position after writing the root position.
    let pos_before_seek = file.stream_position().unwrap();

    // Encode the root position.
    let header = METADATA_HEADER.len();
    file.seek(std::io::SeekFrom::Start(header as u64))
        .unwrap_or_else(|err| tcx.sess.emit_fatal(FailSeekFile { err }));
    let pos = root.position.get();
    file.write_all(&[(pos >> 24) as u8, (pos >> 16) as u8, (pos >> 8) as u8, (pos >> 0) as u8])
        .unwrap_or_else(|err| tcx.sess.emit_fatal(FailWriteFile { err }));

    // Return to the position where we are before writing the root position.
    file.seek(std::io::SeekFrom::Start(pos_before_seek)).unwrap();

    // Record metadata size for self-profiling
    tcx.prof.artifact_size(
        "crate_metadata",
        "crate_metadata",
        file.metadata().unwrap().len() as u64,
    );
}

pub fn provide(providers: &mut Providers) {
    *providers = Providers {
        traits_in_crate: |tcx, cnum| {
            assert_eq!(cnum, LOCAL_CRATE);

            let mut traits = Vec::new();
            for id in tcx.hir().items() {
                if matches!(tcx.def_kind(id.owner_id), DefKind::Trait | DefKind::TraitAlias) {
                    traits.push(id.owner_id.to_def_id())
                }
            }

            // We don't need to sort, since the default order is source-code order.
            tcx.arena.alloc_slice(&traits)
        },
        impls_in_crate: |tcx, cnum| {
            assert_eq!(cnum, LOCAL_CRATE);

            let mut impls = Vec::new();
            for id in tcx.hir().items() {
                if matches!(tcx.def_kind(id.owner_id), DefKind::Impl) {
                    impls.push(id.owner_id.to_def_id())
                }
            }

            // We don't need to sort, since the default order is source-code order.
            tcx.arena.alloc_slice(&impls)
        },

        ..*providers
    }
}<|MERGE_RESOLUTION|>--- conflicted
+++ resolved
@@ -1895,34 +1895,27 @@
         let mut fx_hash_map: FxHashMap<DefId, Vec<(DefIndex, Option<SimplifiedType>)>> =
             FxHashMap::default();
 
-<<<<<<< HEAD
+        // for id in tcx.impls_in_crate(LOCAL_CRATE) {
+        //     if let Some(trait_ref) = tcx.impl_trait_ref(id) {
+        //         let simplified_self_ty =
+        //             fast_reject::simplify_type(self.tcx, trait_ref.self_ty(), TreatParams::AsInfer);
+
+        //         fx_hash_map
+        //             .entry(trait_ref.def_id)
+        //             .or_default()
+        //             .push((id.expect_local().local_def_index, simplified_self_ty));
+
         for id in tcx.impls_in_crate(LOCAL_CRATE) {
-            if let Some(trait_ref) = tcx.impl_trait_ref(id) {
+            if let Some(trait_ref) = tcx.impl_trait_ref(id.owner_id) {
+                let trait_ref = trait_ref.subst_identity();
+
                 let simplified_self_ty =
                     fast_reject::simplify_type(self.tcx, trait_ref.self_ty(), TreatParams::AsInfer);
 
                 fx_hash_map
                     .entry(trait_ref.def_id)
                     .or_default()
-                    .push((id.expect_local().local_def_index, simplified_self_ty));
-=======
-        for id in tcx.hir().items() {
-            if matches!(tcx.def_kind(id.owner_id), DefKind::Impl) {
-                if let Some(trait_ref) = tcx.impl_trait_ref(id.owner_id) {
-                    let trait_ref = trait_ref.subst_identity();
-
-                    let simplified_self_ty = fast_reject::simplify_type(
-                        self.tcx,
-                        trait_ref.self_ty(),
-                        TreatParams::AsInfer,
-                    );
-
-                    fx_hash_map
-                        .entry(trait_ref.def_id)
-                        .or_default()
-                        .push((id.owner_id.def_id.local_def_index, simplified_self_ty));
-                }
->>>>>>> 85357e3e
+                    .push((id.local_def_index, simplified_self_ty));
             }
         }
 
