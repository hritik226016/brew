--- conflicted
+++ resolved
@@ -3,14 +3,9 @@
 use crate::rmeta::table::TableBuilder;
 use crate::rmeta::*;
 
-<<<<<<< HEAD
-//use rustc_data_structures::fingerprint::Fingerprint;
-use rustc_data_structures::fx::{FxHashMap, FxIndexMap, FxIndexSet};
-=======
 use rustc_ast::Attribute;
 use rustc_data_structures::fingerprint::Fingerprint;
 use rustc_data_structures::fx::{FxHashMap, FxIndexSet};
->>>>>>> 279f1c9d
 use rustc_data_structures::memmap::{Mmap, MmapMut};
 use rustc_data_structures::stable_hasher::StableHasher;
 use rustc_data_structures::sync::{join, par_iter, Lrc, ParallelIterator};
@@ -1897,10 +1892,10 @@
     fn encode_impls(&mut self) -> LazyArray<TraitImpls> {
         debug!("EncodeContext::encode_traits_and_impls()");
         empty_proc_macro!(self);
-<<<<<<< HEAD
         //let tcx = self.tcx;
         let fx_hash_map = self.tcx.impls_in_crate(LOCAL_CRATE).to_owned();
-=======
+        /*
+        TODO(robert): this is the new way to compute impls_in_crate; is it the same as what we had before?
         let tcx = self.tcx;
         let mut fx_hash_map: FxHashMap<DefId, Vec<(DefIndex, Option<SimplifiedType>)>> =
             FxHashMap::default();
@@ -1921,7 +1916,7 @@
                 }
             }
         }
->>>>>>> 279f1c9d
+        */
 
         let all_impls: Vec<_> = fx_hash_map.into_iter().collect();
 
