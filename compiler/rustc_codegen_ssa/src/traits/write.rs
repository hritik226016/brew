use crate::back::lto::{LtoModuleCodegen, SerializedModule, ThinModule};
use crate::back::write::{CodegenContext, FatLTOInput, ModuleConfig};
use crate::{CompiledModule, ModuleCodegen};

use rustc_errors::{FatalError, Handler};
use rustc_middle::dep_graph::WorkProduct;
use rustc_middle::middle::autodiff_attrs::AutoDiffItem;
use rustc_data_structures::fx::FxHashMap;

pub trait WriteBackendMethods: 'static + Sized + Clone {
    type Module: Send + Sync;
    type TargetMachine;
    type TargetMachineError;
    type ModuleBuffer: ModuleBufferMethods;
    type ThinData: Send + Sync;
    type ThinBuffer: ThinBufferMethods;
    type TypeTree: Clone;

    /// Merge all modules into main_module and returning it
    fn run_link(
        cgcx: &CodegenContext<Self>,
        diag_handler: &Handler,
        modules: Vec<ModuleCodegen<Self::Module>>,
    ) -> Result<ModuleCodegen<Self::Module>, FatalError>;
    /// Performs fat LTO by merging all modules into a single one and returning it
    /// for further optimization.
    fn run_fat_lto(
        cgcx: &CodegenContext<Self>,
        modules: Vec<FatLTOInput<Self>>,
        cached_modules: Vec<(SerializedModule<Self::ModuleBuffer>, WorkProduct)>,
    ) -> Result<LtoModuleCodegen<Self>, FatalError>;
    /// Performs thin LTO by performing necessary global analysis and returning two
    /// lists, one of the modules that need optimization and another for modules that
    /// can simply be copied over from the incr. comp. cache.
    fn run_thin_lto(
        cgcx: &CodegenContext<Self>,
        modules: Vec<(String, Self::ThinBuffer)>,
        cached_modules: Vec<(SerializedModule<Self::ModuleBuffer>, WorkProduct)>,
    ) -> Result<(Vec<LtoModuleCodegen<Self>>, Vec<WorkProduct>), FatalError>;
    fn print_pass_timings(&self);
    unsafe fn optimize(
        cgcx: &CodegenContext<Self>,
        diag_handler: &Handler,
        module: &ModuleCodegen<Self::Module>,
        config: &ModuleConfig,
    ) -> Result<(), FatalError>;
    fn optimize_fat(
        cgcx: &CodegenContext<Self>,
        llmod: &mut ModuleCodegen<Self::Module>,
    ) -> Result<(), FatalError>;
    unsafe fn optimize_thin(
        cgcx: &CodegenContext<Self>,
        thin: ThinModule<Self>,
    ) -> Result<ModuleCodegen<Self::Module>, FatalError>;
    unsafe fn codegen(
        cgcx: &CodegenContext<Self>,
        diag_handler: &Handler,
        module: ModuleCodegen<Self::Module>,
        config: &ModuleConfig,
    ) -> Result<CompiledModule, FatalError>;
    fn prepare_thin(module: ModuleCodegen<Self::Module>) -> (String, Self::ThinBuffer);
    fn serialize_module(module: ModuleCodegen<Self::Module>) -> (String, Self::ModuleBuffer);
<<<<<<< HEAD
    fn run_lto_pass_manager(
        cgcx: &CodegenContext<Self>,
        llmod: &ModuleCodegen<Self::Module>,
        config: &ModuleConfig,
        thin: bool,
    ) -> Result<(), FatalError>;
    /// Generate autodiff rules
    fn autodiff(
        cgcx: &CodegenContext<Self>,
        module: &ModuleCodegen<Self::Module>,
        diff_fncs: Vec<AutoDiffItem>,
        typetrees: FxHashMap<String, Self::TypeTree>,
        config: &ModuleConfig,
    ) -> Result<(), FatalError>;
    fn typetrees(module: &mut Self::Module) -> FxHashMap<String, Self::TypeTree>;
=======
>>>>>>> 2a8221db
}

pub trait ThinBufferMethods: Send + Sync {
    fn data(&self) -> &[u8];
}

pub trait ModuleBufferMethods: Send + Sync {
    fn data(&self) -> &[u8];
}<|MERGE_RESOLUTION|>--- conflicted
+++ resolved
@@ -60,13 +60,6 @@
     ) -> Result<CompiledModule, FatalError>;
     fn prepare_thin(module: ModuleCodegen<Self::Module>) -> (String, Self::ThinBuffer);
     fn serialize_module(module: ModuleCodegen<Self::Module>) -> (String, Self::ModuleBuffer);
-<<<<<<< HEAD
-    fn run_lto_pass_manager(
-        cgcx: &CodegenContext<Self>,
-        llmod: &ModuleCodegen<Self::Module>,
-        config: &ModuleConfig,
-        thin: bool,
-    ) -> Result<(), FatalError>;
     /// Generate autodiff rules
     fn autodiff(
         cgcx: &CodegenContext<Self>,
@@ -76,8 +69,6 @@
         config: &ModuleConfig,
     ) -> Result<(), FatalError>;
     fn typetrees(module: &mut Self::Module) -> FxHashMap<String, Self::TypeTree>;
-=======
->>>>>>> 2a8221db
 }
 
 pub trait ThinBufferMethods: Send + Sync {
