use crate::base::allocator_kind_for_codegen;

use std::collections::hash_map::Entry::*;

use rustc_ast::expand::allocator::ALLOCATOR_METHODS;
use rustc_data_structures::fx::FxHashMap;
use rustc_hir::def::DefKind;
use rustc_hir::def_id::{CrateNum, DefId, DefIdMap, LocalDefId, LOCAL_CRATE};
use rustc_middle::middle::codegen_fn_attrs::CodegenFnAttrFlags;
use rustc_middle::middle::exported_symbols::{
    metadata_symbol_name, ExportedSymbol, SymbolExportInfo, SymbolExportKind, SymbolExportLevel,
};
use rustc_middle::query::LocalCrate;
use rustc_middle::ty::query::{ExternProviders, Providers};
use rustc_middle::ty::subst::{GenericArgKind, SubstsRef};
use rustc_middle::ty::Instance;
use rustc_middle::ty::{self, SymbolName, TyCtxt};
use rustc_session::config::{CrateType, OomStrategy};
use rustc_target::spec::SanitizerSet;

pub fn threshold(tcx: TyCtxt<'_>) -> SymbolExportLevel {
    crates_export_threshold(&tcx.sess.crate_types())
}

fn crate_export_threshold(crate_type: CrateType) -> SymbolExportLevel {
    match crate_type {
        CrateType::Executable | CrateType::Staticlib | CrateType::ProcMacro | CrateType::Cdylib => {
            SymbolExportLevel::C
        }
        CrateType::Rlib | CrateType::Dylib => SymbolExportLevel::Rust,
    }
}

pub fn crates_export_threshold(crate_types: &[CrateType]) -> SymbolExportLevel {
    if crate_types
        .iter()
        .any(|&crate_type| crate_export_threshold(crate_type) == SymbolExportLevel::Rust)
    {
        SymbolExportLevel::Rust
    } else {
        SymbolExportLevel::C
    }
}

fn reachable_non_generics_provider(tcx: TyCtxt<'_>, _: LocalCrate) -> DefIdMap<SymbolExportInfo> {
    if !tcx.sess.opts.output_types.should_codegen() {
        return Default::default();
    }

    // Check to see if this crate is a "special runtime crate". These
    // crates, implementation details of the standard library, typically
    // have a bunch of `pub extern` and `#[no_mangle]` functions as the
    // ABI between them. We don't want their symbols to have a `C`
    // export level, however, as they're just implementation details.
    // Down below we'll hardwire all of the symbols to the `Rust` export
    // level instead.
    let special_runtime_crate =
        tcx.is_panic_runtime(LOCAL_CRATE) || tcx.is_compiler_builtins(LOCAL_CRATE);

    let mut reachable_non_generics: DefIdMap<_> = tcx
        .reachable_set(())
        .items()
        .filter_map(|&def_id| {
            // We want to ignore some FFI functions that are not exposed from
            // this crate. Reachable FFI functions can be lumped into two
            // categories:
            //
            // 1. Those that are included statically via a static library
            // 2. Those included otherwise (e.g., dynamically or via a framework)
            //
            // Although our LLVM module is not literally emitting code for the
            // statically included symbols, it's an export of our library which
            // needs to be passed on to the linker and encoded in the metadata.
            //
            // As a result, if this id is an FFI item (foreign item) then we only
            // let it through if it's included statically.
            if let Some(parent_id) = tcx.opt_local_parent(def_id)
                && let DefKind::ForeignMod = tcx.def_kind(parent_id)
            {
                let library = tcx.native_library(def_id)?;
                return library.kind.is_statically_included().then_some(def_id);
            }

            // Only consider nodes that actually have exported symbols.
            match tcx.def_kind(def_id) {
                DefKind::Fn | DefKind::Static(_) => {}
                DefKind::AssocFn if tcx.impl_of_method(def_id.to_def_id()).is_some() => {}
                _ => return None,
            };

            let generics = tcx.generics_of(def_id);
            if generics.requires_monomorphization(tcx) {
                return None;
            }

            // Functions marked with #[inline] are codegened with "internal"
            // linkage and are not exported unless marked with an extern
            // indicator
            if !Instance::mono(tcx, def_id.to_def_id()).def.generates_cgu_internal_copy(tcx)
                || tcx.codegen_fn_attrs(def_id.to_def_id()).contains_extern_indicator()
            {
                Some(def_id)
            } else {
                None
            }
        })
        .map(|def_id| {
            // We won't link right if this symbol is stripped during LTO.
            let name = tcx.symbol_name(Instance::mono(tcx, def_id.to_def_id())).name;
            let used = name == "rust_eh_personality";

            let export_level = if special_runtime_crate {
                SymbolExportLevel::Rust
            } else {
                symbol_export_level(tcx, def_id.to_def_id())
            };
            let codegen_attrs = tcx.codegen_fn_attrs(def_id.to_def_id());
            debug!(
                "EXPORTED SYMBOL (local): {} ({:?})",
                tcx.symbol_name(Instance::mono(tcx, def_id.to_def_id())),
                export_level
            );
            let info = SymbolExportInfo {
                level: export_level,
                kind: if tcx.is_static(def_id.to_def_id()) {
                    if codegen_attrs.flags.contains(CodegenFnAttrFlags::THREAD_LOCAL) {
                        SymbolExportKind::Tls
                    } else {
                        SymbolExportKind::Data
                    }
                } else {
                    SymbolExportKind::Text
                },
                used: codegen_attrs.flags.contains(CodegenFnAttrFlags::USED)
                    || codegen_attrs.flags.contains(CodegenFnAttrFlags::USED_LINKER)
                    || used,
            };
            (def_id.to_def_id(), info)
        })
        .into();

    if let Some(id) = tcx.proc_macro_decls_static(()) {
        reachable_non_generics.insert(
            id.to_def_id(),
            SymbolExportInfo {
                level: SymbolExportLevel::C,
                kind: SymbolExportKind::Data,
                used: false,
            },
        );
    }

    reachable_non_generics
}

fn is_reachable_non_generic_provider_local(tcx: TyCtxt<'_>, def_id: LocalDefId) -> bool {
    let export_threshold = threshold(tcx);

    if let Some(&info) = tcx.reachable_non_generics(LOCAL_CRATE).get(&def_id.to_def_id()) {
        info.level.is_below_threshold(export_threshold)
    } else {
        false
    }
}

fn is_reachable_non_generic_provider_extern(tcx: TyCtxt<'_>, def_id: DefId) -> bool {
    tcx.reachable_non_generics(def_id.krate).contains_key(&def_id)
}

fn exported_symbols_provider_local(
    tcx: TyCtxt<'_>,
    _: LocalCrate,
) -> &[(ExportedSymbol<'_>, SymbolExportInfo)] {
    if !tcx.sess.opts.output_types.should_codegen() {
        return &[];
    }

    // FIXME: Sorting this is unnecessary since we are sorting later anyway.
    //        Can we skip the later sorting?
    let sorted = tcx.with_stable_hashing_context(|hcx| {
        tcx.reachable_non_generics(LOCAL_CRATE).to_sorted(&hcx, true)
    });

    let mut symbols: Vec<_> =
        sorted.iter().map(|(&def_id, &info)| (ExportedSymbol::NonGeneric(def_id), info)).collect();

    // Export TLS shims
    if !tcx.sess.target.dll_tls_export {
        symbols.extend(sorted.iter().filter_map(|(&def_id, &info)| {
            tcx.needs_thread_local_shim(def_id).then(|| {
                (
                    ExportedSymbol::ThreadLocalShim(def_id),
                    SymbolExportInfo {
                        level: info.level,
                        kind: SymbolExportKind::Text,
                        used: info.used,
                    },
                )
            })
        }))
    }

    if tcx.entry_fn(()).is_some() {
        let exported_symbol =
            ExportedSymbol::NoDefId(SymbolName::new(tcx, tcx.sess.target.entry_name.as_ref()));

        symbols.push((
            exported_symbol,
            SymbolExportInfo {
                level: SymbolExportLevel::C,
                kind: SymbolExportKind::Text,
                used: false,
            },
        ));
    }

<<<<<<< HEAD
    // export functions which are used to synthesize AD functions to make sure they are
    // not removed during optimization passes
    
    if tcx.allocator_kind(()).is_some() {
        for method in ALLOCATOR_METHODS {
            let symbol_name = format!("__rust_{}", method.name);
=======
    // Mark allocator shim symbols as exported only if they were generated.
    if allocator_kind_for_codegen(tcx).is_some() {
        for symbol_name in ALLOCATOR_METHODS
            .iter()
            .map(|method| format!("__rust_{}", method.name))
            .chain(["__rust_alloc_error_handler".to_string(), OomStrategy::SYMBOL.to_string()])
        {
>>>>>>> 2a8221db
            let exported_symbol = ExportedSymbol::NoDefId(SymbolName::new(tcx, &symbol_name));

            symbols.push((
                exported_symbol,
                SymbolExportInfo {
                    level: SymbolExportLevel::Rust,
                    kind: SymbolExportKind::Text,
                    used: false,
                },
            ));
        }

        symbols.push((
            ExportedSymbol::NoDefId(SymbolName::new(tcx, OomStrategy::SYMBOL)),
            SymbolExportInfo {
                level: SymbolExportLevel::Rust,
                kind: SymbolExportKind::Text,
                used: false,
            },
        ));
    }

    if tcx.sess.instrument_coverage() || tcx.sess.opts.cg.profile_generate.enabled() {
        // These are weak symbols that point to the profile version and the
        // profile name, which need to be treated as exported so LTO doesn't nix
        // them.
        const PROFILER_WEAK_SYMBOLS: [&str; 2] =
            ["__llvm_profile_raw_version", "__llvm_profile_filename"];

        symbols.extend(PROFILER_WEAK_SYMBOLS.iter().map(|sym| {
            let exported_symbol = ExportedSymbol::NoDefId(SymbolName::new(tcx, sym));
            (
                exported_symbol,
                SymbolExportInfo {
                    level: SymbolExportLevel::C,
                    kind: SymbolExportKind::Data,
                    used: false,
                },
            )
        }));
    }

    if tcx.sess.opts.unstable_opts.sanitizer.contains(SanitizerSet::MEMORY) {
        let mut msan_weak_symbols = Vec::new();

        // Similar to profiling, preserve weak msan symbol during LTO.
        if tcx.sess.opts.unstable_opts.sanitizer_recover.contains(SanitizerSet::MEMORY) {
            msan_weak_symbols.push("__msan_keep_going");
        }

        if tcx.sess.opts.unstable_opts.sanitizer_memory_track_origins != 0 {
            msan_weak_symbols.push("__msan_track_origins");
        }

        symbols.extend(msan_weak_symbols.into_iter().map(|sym| {
            let exported_symbol = ExportedSymbol::NoDefId(SymbolName::new(tcx, sym));
            (
                exported_symbol,
                SymbolExportInfo {
                    level: SymbolExportLevel::C,
                    kind: SymbolExportKind::Data,
                    used: false,
                },
            )
        }));
    }

    if tcx.sess.crate_types().contains(&CrateType::Dylib)
        || tcx.sess.crate_types().contains(&CrateType::ProcMacro)
    {
        let symbol_name = metadata_symbol_name(tcx);
        let exported_symbol = ExportedSymbol::NoDefId(SymbolName::new(tcx, &symbol_name));

        symbols.push((
            exported_symbol,
            SymbolExportInfo {
                level: SymbolExportLevel::C,
                kind: SymbolExportKind::Data,
                used: true,
            },
        ));
    }

    if tcx.sess.opts.share_generics() && tcx.local_crate_exports_generics() {
        use rustc_middle::mir::mono::{Linkage, MonoItem, Visibility};
        use rustc_middle::ty::InstanceDef;

        // Normally, we require that shared monomorphizations are not hidden,
        // because if we want to re-use a monomorphization from a Rust dylib, it
        // needs to be exported.
        // However, on platforms that don't allow for Rust dylibs, having
        // external linkage is enough for monomorphization to be linked to.
        let need_visibility = tcx.sess.target.dynamic_linking && !tcx.sess.target.only_cdylib;

        let (_, _, cgus) = tcx.collect_and_partition_mono_items(());

        for (mono_item, &(linkage, visibility)) in cgus.iter().flat_map(|cgu| cgu.items().iter()) {
            if linkage != Linkage::External {
                // We can only re-use things with external linkage, otherwise
                // we'll get a linker error
                continue;
            }

            if need_visibility && visibility == Visibility::Hidden {
                // If we potentially share things from Rust dylibs, they must
                // not be hidden
                continue;
            }

            match *mono_item {
                MonoItem::Fn(Instance { def: InstanceDef::Item(def), substs }) => {
                    if substs.non_erasable_generics().next().is_some() {
                        let symbol = ExportedSymbol::Generic(def, substs);
                        symbols.push((
                            symbol,
                            SymbolExportInfo {
                                level: SymbolExportLevel::Rust,
                                kind: SymbolExportKind::Text,
                                used: false,
                            },
                        ));
                    }
                }
                MonoItem::Fn(Instance { def: InstanceDef::DropGlue(_, Some(ty)), substs }) => {
                    // A little sanity-check
                    debug_assert_eq!(
                        substs.non_erasable_generics().next(),
                        Some(GenericArgKind::Type(ty))
                    );
                    symbols.push((
                        ExportedSymbol::DropGlue(ty),
                        SymbolExportInfo {
                            level: SymbolExportLevel::Rust,
                            kind: SymbolExportKind::Text,
                            used: false,
                        },
                    ));
                }
                _ => {
                    // Any other symbols don't qualify for sharing
                }
            }
        }
    }

    // Sort so we get a stable incr. comp. hash.
    symbols.sort_by_cached_key(|s| s.0.symbol_name_for_local_instance(tcx));

    tcx.arena.alloc_from_iter(symbols)
}

fn upstream_monomorphizations_provider(
    tcx: TyCtxt<'_>,
    (): (),
) -> DefIdMap<FxHashMap<SubstsRef<'_>, CrateNum>> {
    let cnums = tcx.crates(());

    let mut instances: DefIdMap<FxHashMap<_, _>> = Default::default();

    let drop_in_place_fn_def_id = tcx.lang_items().drop_in_place_fn();

    for &cnum in cnums.iter() {
        for (exported_symbol, _) in tcx.exported_symbols(cnum).iter() {
            let (def_id, substs) = match *exported_symbol {
                ExportedSymbol::Generic(def_id, substs) => (def_id, substs),
                ExportedSymbol::DropGlue(ty) => {
                    if let Some(drop_in_place_fn_def_id) = drop_in_place_fn_def_id {
                        (drop_in_place_fn_def_id, tcx.mk_substs(&[ty.into()]))
                    } else {
                        // `drop_in_place` in place does not exist, don't try
                        // to use it.
                        continue;
                    }
                }
                ExportedSymbol::NonGeneric(..)
                | ExportedSymbol::ThreadLocalShim(..)
                | ExportedSymbol::NoDefId(..) => {
                    // These are no monomorphizations
                    continue;
                }
            };

            let substs_map = instances.entry(def_id).or_default();

            match substs_map.entry(substs) {
                Occupied(mut e) => {
                    // If there are multiple monomorphizations available,
                    // we select one deterministically.
                    let other_cnum = *e.get();
                    if tcx.stable_crate_id(other_cnum) > tcx.stable_crate_id(cnum) {
                        e.insert(cnum);
                    }
                }
                Vacant(e) => {
                    e.insert(cnum);
                }
            }
        }
    }

    instances
}

fn upstream_monomorphizations_for_provider(
    tcx: TyCtxt<'_>,
    def_id: DefId,
) -> Option<&FxHashMap<SubstsRef<'_>, CrateNum>> {
    debug_assert!(!def_id.is_local());
    tcx.upstream_monomorphizations(()).get(&def_id)
}

fn upstream_drop_glue_for_provider<'tcx>(
    tcx: TyCtxt<'tcx>,
    substs: SubstsRef<'tcx>,
) -> Option<CrateNum> {
    if let Some(def_id) = tcx.lang_items().drop_in_place_fn() {
        tcx.upstream_monomorphizations_for(def_id).and_then(|monos| monos.get(&substs).cloned())
    } else {
        None
    }
}

fn is_unreachable_local_definition_provider(tcx: TyCtxt<'_>, def_id: LocalDefId) -> bool {
    !tcx.reachable_set(()).contains(&def_id)
}

pub fn provide(providers: &mut Providers) {
    providers.reachable_non_generics = reachable_non_generics_provider;
    providers.is_reachable_non_generic = is_reachable_non_generic_provider_local;
    providers.exported_symbols = exported_symbols_provider_local;
    providers.upstream_monomorphizations = upstream_monomorphizations_provider;
    providers.is_unreachable_local_definition = is_unreachable_local_definition_provider;
    providers.upstream_drop_glue_for = upstream_drop_glue_for_provider;
    providers.wasm_import_module_map = wasm_import_module_map;
}

pub fn provide_extern(providers: &mut ExternProviders) {
    providers.is_reachable_non_generic = is_reachable_non_generic_provider_extern;
    providers.upstream_monomorphizations_for = upstream_monomorphizations_for_provider;
}

fn symbol_export_level(tcx: TyCtxt<'_>, sym_def_id: DefId) -> SymbolExportLevel {
    // We export anything that's not mangled at the "C" layer as it probably has
    // to do with ABI concerns. We do not, however, apply such treatment to
    // special symbols in the standard library for various plumbing between
    // core/std/allocators/etc. For example symbols used to hook up allocation
    // are not considered for export
    let codegen_fn_attrs = tcx.codegen_fn_attrs(sym_def_id);
    let is_extern = codegen_fn_attrs.contains_extern_indicator();
    let std_internal =
        codegen_fn_attrs.flags.contains(CodegenFnAttrFlags::RUSTC_STD_INTERNAL_SYMBOL);

    if is_extern && !std_internal {
        let target = &tcx.sess.target.llvm_target;
        // WebAssembly cannot export data symbols, so reduce their export level
        if target.contains("emscripten") {
            if let DefKind::Static(_) = tcx.def_kind(sym_def_id) {
                return SymbolExportLevel::Rust;
            }
        }

        SymbolExportLevel::C
    } else {
        SymbolExportLevel::Rust
    }
}

/// This is the symbol name of the given instance instantiated in a specific crate.
pub fn symbol_name_for_instance_in_crate<'tcx>(
    tcx: TyCtxt<'tcx>,
    symbol: ExportedSymbol<'tcx>,
    instantiating_crate: CrateNum,
) -> String {
    // If this is something instantiated in the local crate then we might
    // already have cached the name as a query result.
    if instantiating_crate == LOCAL_CRATE {
        return symbol.symbol_name_for_local_instance(tcx).to_string();
    }

    // This is something instantiated in an upstream crate, so we have to use
    // the slower (because uncached) version of computing the symbol name.
    match symbol {
        ExportedSymbol::NonGeneric(def_id) => {
            rustc_symbol_mangling::symbol_name_for_instance_in_crate(
                tcx,
                Instance::mono(tcx, def_id),
                instantiating_crate,
            )
        }
        ExportedSymbol::Generic(def_id, substs) => {
            rustc_symbol_mangling::symbol_name_for_instance_in_crate(
                tcx,
                Instance::new(def_id, substs),
                instantiating_crate,
            )
        }
        ExportedSymbol::ThreadLocalShim(def_id) => {
            rustc_symbol_mangling::symbol_name_for_instance_in_crate(
                tcx,
                ty::Instance {
                    def: ty::InstanceDef::ThreadLocalShim(def_id),
                    substs: ty::InternalSubsts::empty(),
                },
                instantiating_crate,
            )
        }
        ExportedSymbol::DropGlue(ty) => rustc_symbol_mangling::symbol_name_for_instance_in_crate(
            tcx,
            Instance::resolve_drop_in_place(tcx, ty),
            instantiating_crate,
        ),
        ExportedSymbol::NoDefId(symbol_name) => symbol_name.to_string(),
    }
}

/// This is the symbol name of the given instance as seen by the linker.
///
/// On 32-bit Windows symbols are decorated according to their calling conventions.
pub fn linking_symbol_name_for_instance_in_crate<'tcx>(
    tcx: TyCtxt<'tcx>,
    symbol: ExportedSymbol<'tcx>,
    instantiating_crate: CrateNum,
) -> String {
    use rustc_target::abi::call::Conv;

    let mut undecorated = symbol_name_for_instance_in_crate(tcx, symbol, instantiating_crate);

    let target = &tcx.sess.target;
    if !target.is_like_windows {
        // Mach-O has a global "_" suffix and `object` crate will handle it.
        // ELF does not have any symbol decorations.
        return undecorated;
    }

    let x86 = match &target.arch[..] {
        "x86" => true,
        "x86_64" => false,
        // Only x86/64 use symbol decorations.
        _ => return undecorated,
    };

    let instance = match symbol {
        ExportedSymbol::NonGeneric(def_id) | ExportedSymbol::Generic(def_id, _)
            if tcx.is_static(def_id) =>
        {
            None
        }
        ExportedSymbol::NonGeneric(def_id) => Some(Instance::mono(tcx, def_id)),
        ExportedSymbol::Generic(def_id, substs) => Some(Instance::new(def_id, substs)),
        // DropGlue always use the Rust calling convention and thus follow the target's default
        // symbol decoration scheme.
        ExportedSymbol::DropGlue(..) => None,
        // NoDefId always follow the target's default symbol decoration scheme.
        ExportedSymbol::NoDefId(..) => None,
        // ThreadLocalShim always follow the target's default symbol decoration scheme.
        ExportedSymbol::ThreadLocalShim(..) => None,
    };

    let (conv, args) = instance
        .map(|i| {
            tcx.fn_abi_of_instance(ty::ParamEnv::reveal_all().and((i, ty::List::empty())))
                .unwrap_or_else(|_| bug!("fn_abi_of_instance({i:?}) failed"))
        })
        .map(|fnabi| (fnabi.conv, &fnabi.args[..]))
        .unwrap_or((Conv::Rust, &[]));

    // Decorate symbols with prefixes, suffixes and total number of bytes of arguments.
    // Reference: https://docs.microsoft.com/en-us/cpp/build/reference/decorated-names?view=msvc-170
    let (prefix, suffix) = match conv {
        Conv::X86Fastcall => ("@", "@"),
        Conv::X86Stdcall => ("_", "@"),
        Conv::X86VectorCall => ("", "@@"),
        _ => {
            if x86 {
                undecorated.insert(0, '_');
            }
            return undecorated;
        }
    };

    let args_in_bytes: u64 = args
        .iter()
        .map(|abi| abi.layout.size.bytes().next_multiple_of(target.pointer_width as u64 / 8))
        .sum();
    format!("{prefix}{undecorated}{suffix}{args_in_bytes}")
}

fn wasm_import_module_map(tcx: TyCtxt<'_>, cnum: CrateNum) -> FxHashMap<DefId, String> {
    // Build up a map from DefId to a `NativeLib` structure, where
    // `NativeLib` internally contains information about
    // `#[link(wasm_import_module = "...")]` for example.
    let native_libs = tcx.native_libraries(cnum);

    let def_id_to_native_lib = native_libs
        .iter()
        .filter_map(|lib| lib.foreign_module.map(|id| (id, lib)))
        .collect::<FxHashMap<_, _>>();

    let mut ret = FxHashMap::default();
    for (def_id, lib) in tcx.foreign_modules(cnum).iter() {
        let module = def_id_to_native_lib.get(&def_id).and_then(|s| s.wasm_import_module());
        let Some(module) = module else { continue };
        ret.extend(lib.foreign_items.iter().map(|id| {
            assert_eq!(id.krate, cnum);
            (*id, module.to_string())
        }));
    }

    ret
}<|MERGE_RESOLUTION|>--- conflicted
+++ resolved
@@ -214,14 +214,6 @@
         ));
     }
 
-<<<<<<< HEAD
-    // export functions which are used to synthesize AD functions to make sure they are
-    // not removed during optimization passes
-    
-    if tcx.allocator_kind(()).is_some() {
-        for method in ALLOCATOR_METHODS {
-            let symbol_name = format!("__rust_{}", method.name);
-=======
     // Mark allocator shim symbols as exported only if they were generated.
     if allocator_kind_for_codegen(tcx).is_some() {
         for symbol_name in ALLOCATOR_METHODS
@@ -229,7 +221,6 @@
             .map(|method| format!("__rust_{}", method.name))
             .chain(["__rust_alloc_error_handler".to_string(), OomStrategy::SYMBOL.to_string()])
         {
->>>>>>> 2a8221db
             let exported_symbol = ExportedSymbol::NoDefId(SymbolName::new(tcx, &symbol_name));
 
             symbols.push((
