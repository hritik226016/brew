--- conflicted
+++ resolved
@@ -6,15 +6,11 @@
 use crate::{base, DiffTypeTree};
 use crate::common;
 use crate::consts;
-<<<<<<< HEAD
 use crate::llvm::{Value, LLVMVerifyFunction, LLVMReplaceAllUsesWith};
-use crate::llvm::{self, DiagnosticInfo, PassManager, SMDiagnostic};
-=======
 use crate::errors::{
     CopyBitcode, FromLlvmDiag, FromLlvmOptimizationDiag, LlvmError, WithLlvmError, WriteBytecode,
 };
 use crate::llvm::{self, DiagnosticInfo, PassManager};
->>>>>>> 2a8221db
 use crate::llvm_util;
 use crate::type_::Type;
 use crate::LlvmCodegenBackend;
@@ -34,11 +30,7 @@
 use rustc_data_structures::fx::FxHashMap;
 use rustc_errors::{FatalError, Handler, Level};
 use rustc_fs_util::{link_or_copy, path_to_c_string};
-<<<<<<< HEAD
-use rustc_middle::bug;
 use rustc_middle::middle::autodiff_attrs::{AutoDiffItem, DiffMode, DiffActivity};
-=======
->>>>>>> 2a8221db
 use rustc_middle::ty::TyCtxt;
 use rustc_session::config::{self, Lto, OutputType, Passes, SplitDwarfKind, SwitchWithOptPath};
 use rustc_session::Session;
@@ -72,30 +64,6 @@
     dwo_output: Option<&Path>,
     file_type: llvm::FileType,
     self_profiler_ref: &SelfProfilerRef,
-<<<<<<< HEAD
-    ) -> Result<(), FatalError> {
-    unsafe {
-        let output_c = path_to_c_string(output);
-        let result = if let Some(dwo_output) = dwo_output {
-            let dwo_output_c = path_to_c_string(dwo_output);
-            llvm::LLVMRustWriteOutputFile(
-                target,
-                pm,
-                m,
-                output_c.as_ptr(),
-                dwo_output_c.as_ptr(),
-                file_type,
-                )
-        } else {
-            llvm::LLVMRustWriteOutputFile(
-                target,
-                pm,
-                m,
-                output_c.as_ptr(),
-                std::ptr::null(),
-                file_type,
-                )
-=======
 ) -> Result<(), FatalError> {
     debug!("write_output_file output={:?} dwo_output={:?}", output, dwo_output);
     unsafe {
@@ -106,7 +74,6 @@
             dwo_output_c.as_ptr()
         } else {
             std::ptr::null()
->>>>>>> 2a8221db
         };
         let result = llvm::LLVMRustWriteOutputFile(
             target,
@@ -159,13 +126,8 @@
         &tcx.sess,
         tcx.backend_optimization_level(()),
         tcx.global_backend_features(()),
-<<<<<<< HEAD
-        )(config)
-        .unwrap_or_else(|err| llvm_err(tcx.sess.diagnostic(), &err).raise())
-=======
     )(config)
     .unwrap_or_else(|err| llvm_err(tcx.sess.diagnostic(), err).raise())
->>>>>>> 2a8221db
 }
 
 pub fn to_llvm_opt_settings(
@@ -287,12 +249,8 @@
                 relax_elf_relocations,
                 use_init_array,
                 split_dwarf_file.as_ptr(),
-<<<<<<< HEAD
-                )
-=======
                 force_emulated_tls,
             )
->>>>>>> 2a8221db
         };
 
         tm.ok_or_else(|| LlvmError::CreateTargetMachine { triple: triple.clone() })
@@ -354,12 +312,7 @@
                 remark_passes_all,
                 remark_passes.as_ptr(),
                 remark_passes.len(),
-<<<<<<< HEAD
-                );
-            llvm::LLVMRustSetInlineAsmDiagnosticHandler(llcx, inline_asm_handler, data.cast());
-=======
             );
->>>>>>> 2a8221db
             DiagnosticHandlers { data, llcx, old_handler }
         }
     }
@@ -413,12 +366,6 @@
             };
 
             if enabled {
-<<<<<<< HEAD
-                diag_handler.note_without_error(&format!(
-                        "{}:{}:{}: {}: {}",
-                        opt.filename, opt.line, opt.column, opt.pass_name, opt.message,
-                        ));
-=======
                 diag_handler.emit_note(FromLlvmOptimizationDiag {
                     filename: &opt.filename,
                     line: opt.line,
@@ -435,7 +382,6 @@
                     },
                     message: &opt.message,
                 });
->>>>>>> 2a8221db
             }
         }
         llvm::diagnostic::PGO(diagnostic_ref) | llvm::diagnostic::Linker(diagnostic_ref) => {
@@ -580,13 +526,8 @@
         extra_passes.len(),
         llvm_plugins.as_ptr().cast(),
         llvm_plugins.len(),
-<<<<<<< HEAD
-        );
-    result.into_result().map_err(|()| llvm_err(diag_handler, "failed to run LLVM passes"))
-=======
     );
     result.into_result().map_err(|()| llvm_err(diag_handler, LlvmError::RunLlvmPasses))
->>>>>>> 2a8221db
 }
 
 
@@ -815,163 +756,6 @@
     }
 
     if let Some(opt_level) = config.opt_level {
-<<<<<<< HEAD
-        if llvm_util::should_use_new_llvm_pass_manager(
-            &config.new_llvm_pass_manager,
-            &cgcx.target_arch,
-            ) {
-            let opt_stage = match cgcx.lto {
-                Lto::Fat => llvm::OptStage::PreLinkFatLTO,
-                Lto::Thin | Lto::ThinLocal => llvm::OptStage::PreLinkThinLTO,
-                _ if cgcx.opts.cg.linker_plugin_lto.enabled() => llvm::OptStage::PreLinkThinLTO,
-                _ => llvm::OptStage::PreLinkNoLTO,
-            };
-            return optimize_with_new_llvm_pass_manager(
-                cgcx,
-                diag_handler,
-                module,
-                config,
-                opt_level,
-                opt_stage,
-                );
-        }
-
-        if cgcx.prof.llvm_recording_enabled() {
-            diag_handler
-                .warn("`-Z self-profile-events = llvm` requires `-Z new-llvm-pass-manager`");
-        }
-
-        // Create the two optimizing pass managers. These mirror what clang
-        // does, and are by populated by LLVM's default PassManagerBuilder.
-        // Each manager has a different set of passes, but they also share
-        // some common passes.
-        let fpm = llvm::LLVMCreateFunctionPassManagerForModule(llmod);
-        let mpm = llvm::LLVMCreatePassManager();
-
-        {
-            let find_pass = |pass_name: &str| {
-                let pass_name = SmallCStr::new(pass_name);
-                llvm::LLVMRustFindAndCreatePass(pass_name.as_ptr())
-            };
-
-            if config.verify_llvm_ir {
-                // Verification should run as the very first pass.
-                llvm::LLVMRustAddPass(fpm, find_pass("verify").unwrap());
-            }
-
-            let mut extra_passes = Vec::new();
-            let mut have_name_anon_globals_pass = false;
-
-            for pass_name in &config.passes {
-                if pass_name == "lint" {
-                    // Linting should also be performed early, directly on the generated IR.
-                    llvm::LLVMRustAddPass(fpm, find_pass("lint").unwrap());
-                    continue;
-                }
-
-                if let Some(pass) = find_pass(pass_name) {
-                    extra_passes.push(pass);
-                } else {
-                    diag_handler.warn(&format!("unknown pass `{}`, ignoring", pass_name));
-                }
-
-                if pass_name == "name-anon-globals" {
-                    have_name_anon_globals_pass = true;
-                }
-            }
-
-            //
-            // Instrumentation must be inserted before optimization,
-            // otherwise LLVM may optimize some functions away which
-            // breaks llvm-cov.
-            //
-            // This mirrors what Clang does in lib/CodeGen/BackendUtil.cpp.
-            if config.instrument_gcov {
-                llvm::LLVMRustAddPass(mpm, find_pass("insert-gcov-profiling").unwrap());
-            }
-            if config.instrument_coverage {
-                llvm::LLVMRustAddPass(mpm, find_pass("instrprof").unwrap());
-            }
-            if config.debug_info_for_profiling {
-                llvm::LLVMRustAddPass(mpm, find_pass("add-discriminators").unwrap());
-            }
-
-            add_sanitizer_passes(config, &mut extra_passes);
-
-            // Some options cause LLVM bitcode to be emitted, which uses ThinLTOBuffers, so we need
-            // to make sure we run LLVM's NameAnonGlobals pass when emitting bitcode; otherwise
-            // we'll get errors in LLVM.
-            let using_thin_buffers = config.bitcode_needed();
-            if !config.no_prepopulate_passes {
-                llvm::LLVMAddAnalysisPasses(tm, fpm);
-                llvm::LLVMAddAnalysisPasses(tm, mpm);
-                let opt_level = to_llvm_opt_settings(opt_level).0;
-                let prepare_for_thin_lto = cgcx.lto == Lto::Thin
-                    || cgcx.lto == Lto::ThinLocal
-                    || (cgcx.lto != Lto::Fat && cgcx.opts.cg.linker_plugin_lto.enabled());
-                with_llvm_pmb(llmod, config, opt_level, prepare_for_thin_lto, &mut |b| {
-                    llvm::LLVMRustAddLastExtensionPasses(
-                        b,
-                        extra_passes.as_ptr(),
-                        extra_passes.len() as size_t,
-                        );
-                    llvm::LLVMPassManagerBuilderPopulateFunctionPassManager(b, fpm);
-                    llvm::LLVMPassManagerBuilderPopulateModulePassManager(b, mpm);
-                });
-
-                have_name_anon_globals_pass = have_name_anon_globals_pass || prepare_for_thin_lto;
-                if using_thin_buffers && !prepare_for_thin_lto {
-                    llvm::LLVMRustAddPass(mpm, find_pass("name-anon-globals").unwrap());
-                    have_name_anon_globals_pass = true;
-                }
-            } else {
-                // If we don't use the standard pipeline, directly populate the MPM
-                // with the extra passes.
-                for pass in extra_passes {
-                    llvm::LLVMRustAddPass(mpm, pass);
-                }
-            }
-
-            if using_thin_buffers && !have_name_anon_globals_pass {
-                // As described above, this will probably cause an error in LLVM
-                if config.no_prepopulate_passes {
-                    diag_handler.err(
-                        "The current compilation is going to use thin LTO buffers \
-                                      without running LLVM's NameAnonGlobals pass. \
-                                      This will likely cause errors in LLVM. Consider adding \
-                                      -C passes=name-anon-globals to the compiler command line.",
-                                      );
-                } else {
-                    bug!(
-                        "We are using thin LTO buffers without running the NameAnonGlobals pass. \
-                          This will likely cause errors in LLVM and should never happen."
-                        );
-                }
-            }
-        }
-
-        diag_handler.abort_if_errors();
-
-        // Finally, run the actual optimization passes
-        {
-            let _timer = cgcx.prof.extra_verbose_generic_activity(
-                "LLVM_module_optimize_function_passes",
-                &*module.name,
-                );
-            llvm::LLVMRustRunFunctionPassManager(fpm, llmod);
-        }
-        {
-            let _timer = cgcx.prof.extra_verbose_generic_activity(
-                "LLVM_module_optimize_module_passes",
-                &*module.name,
-                );
-            llvm::LLVMRunPassManager(mpm, llmod);
-        }
-
-        // Deallocate managers that we're now done with
-        llvm::LLVMDisposePassManager(fpm);
-        llvm::LLVMDisposePassManager(mpm);
-=======
         let opt_stage = match cgcx.lto {
             Lto::Fat => llvm::OptStage::PreLinkFatLTO,
             Lto::Thin | Lto::ThinLocal => llvm::OptStage::PreLinkThinLTO,
@@ -979,7 +763,6 @@
             _ => llvm::OptStage::PreLinkNoLTO,
         };
         return llvm_optimize(cgcx, diag_handler, module, config, opt_level, opt_stage);
->>>>>>> 2a8221db
     }
 
     Ok(())
@@ -1232,21 +1015,11 @@
         && cgcx.split_debuginfo != SplitDebuginfo::Off
         && cgcx.split_dwarf_kind == SplitDwarfKind::Split;
     Ok(module.into_compiled_module(
-<<<<<<< HEAD
-            config.emit_obj != EmitObj::None,
-            cgcx.target_can_use_split_dwarf
-            && cgcx.split_debuginfo != SplitDebuginfo::Off
-            && cgcx.split_dwarf_kind == SplitDwarfKind::Split,
-            config.emit_bc,
-            &cgcx.output_filenames,
-            ))
-=======
         config.emit_obj != EmitObj::None,
         dwarf_object_emitted,
         config.emit_bc,
         &cgcx.output_filenames,
     ))
->>>>>>> 2a8221db
 }
 
 fn create_section_with_flags_asm(section_name: &str, section_flags: &str, data: &[u8]) -> Vec<u8> {
@@ -1351,99 +1124,6 @@
                 llvm::LLVMRustSetLinkage(llglobal, llvm::Linkage::PrivateLinkage);
                 llvm::LLVMSetGlobalConstant(llglobal, llvm::True);
 
-<<<<<<< HEAD
-                let llconst = common::bytes_in_context(llcx, cmdline.as_bytes());
-                let llglobal = llvm::LLVMAddGlobal(
-                    llmod,
-                    common::val_ty(llconst),
-                    "rustc.embedded.cmdline\0".as_ptr().cast(),
-                    );
-                llvm::LLVMSetInitializer(llglobal, llconst);
-                let section = if is_apple { "__LLVM,__cmdline\0" } else { ".llvmcmd\0" };
-                llvm::LLVMSetSection(llglobal, section.as_ptr().cast());
-                llvm::LLVMRustSetLinkage(llglobal, llvm::Linkage::PrivateLinkage);
-            } else {
-                // We need custom section flags, so emit module-level inline assembly.
-                let section_flags = if cgcx.is_pe_coff { "n" } else { "e" };
-                let asm = create_section_with_flags_asm(".llvmbc", section_flags, bitcode);
-                llvm::LLVMRustAppendModuleInlineAsm(llmod, asm.as_ptr().cast(), asm.len());
-                let asm = create_section_with_flags_asm(".llvmcmd", section_flags, cmdline.as_bytes());
-                llvm::LLVMRustAppendModuleInlineAsm(llmod, asm.as_ptr().cast(), asm.len());
-            }
-}
-
-pub unsafe fn with_llvm_pmb(
-    llmod: &llvm::Module,
-    config: &ModuleConfig,
-    opt_level: llvm::CodeGenOptLevel,
-    prepare_for_thin_lto: bool,
-    f: &mut dyn FnMut(&llvm::PassManagerBuilder),
-    ) {
-    use std::ptr;
-
-    // Create the PassManagerBuilder for LLVM. We configure it with
-    // reasonable defaults and prepare it to actually populate the pass
-    // manager.
-    let builder = llvm::LLVMPassManagerBuilderCreate();
-    let opt_size = config.opt_size.map_or(llvm::CodeGenOptSizeNone, |x| to_llvm_opt_settings(x).1);
-    let inline_threshold = config.inline_threshold;
-    let pgo_gen_path = get_pgo_gen_path(config);
-    let pgo_use_path = get_pgo_use_path(config);
-    let pgo_sample_use_path = get_pgo_sample_use_path(config);
-
-    llvm::LLVMRustConfigurePassManagerBuilder(
-        builder,
-        opt_level,
-        config.merge_functions,
-        config.vectorize_slp,
-        config.vectorize_loop,
-        prepare_for_thin_lto,
-        pgo_gen_path.as_ref().map_or(ptr::null(), |s| s.as_ptr()),
-        pgo_use_path.as_ref().map_or(ptr::null(), |s| s.as_ptr()),
-        pgo_sample_use_path.as_ref().map_or(ptr::null(), |s| s.as_ptr()),
-        );
-
-    llvm::LLVMPassManagerBuilderSetSizeLevel(builder, opt_size as u32);
-
-    if opt_size != llvm::CodeGenOptSizeNone {
-        llvm::LLVMPassManagerBuilderSetDisableUnrollLoops(builder, 1);
-    }
-
-    llvm::LLVMRustAddBuilderLibraryInfo(builder, llmod, config.no_builtins);
-
-    // Here we match what clang does (kinda). For O0 we only inline
-    // always-inline functions (but don't add lifetime intrinsics), at O1 we
-    // inline with lifetime intrinsics, and O2+ we add an inliner with a
-    // thresholds copied from clang.
-    match (opt_level, opt_size, inline_threshold) {
-        (.., Some(t)) => {
-            llvm::LLVMPassManagerBuilderUseInlinerWithThreshold(builder, t);
-        }
-        (llvm::CodeGenOptLevel::Aggressive, ..) => {
-            llvm::LLVMPassManagerBuilderUseInlinerWithThreshold(builder, 275);
-        }
-        (_, llvm::CodeGenOptSizeDefault, _) => {
-            llvm::LLVMPassManagerBuilderUseInlinerWithThreshold(builder, 75);
-        }
-        (_, llvm::CodeGenOptSizeAggressive, _) => {
-            llvm::LLVMPassManagerBuilderUseInlinerWithThreshold(builder, 25);
-        }
-        (llvm::CodeGenOptLevel::None, ..) => {
-            llvm::LLVMRustAddAlwaysInlinePass(builder, config.emit_lifetime_markers);
-        }
-        (llvm::CodeGenOptLevel::Less, ..) => {
-            llvm::LLVMRustAddAlwaysInlinePass(builder, config.emit_lifetime_markers);
-        }
-        (llvm::CodeGenOptLevel::Default, ..) => {
-            llvm::LLVMPassManagerBuilderUseInlinerWithThreshold(builder, 225);
-        }
-    }
-
-    f(builder);
-    llvm::LLVMPassManagerBuilderDispose(builder);
-}
-
-=======
         let llconst = common::bytes_in_context(llcx, cmdline.as_bytes());
         let llglobal = llvm::LLVMAddGlobal(
             llmod,
@@ -1464,7 +1144,6 @@
     }
 }
 
->>>>>>> 2a8221db
 // Create a `__imp_<symbol> = &symbol` global for every public static `symbol`.
 // This is required to satisfy `dllimport` references to static data in .rlibs
 // when using MSVC linker. We do this only for data, as linker can fix up
