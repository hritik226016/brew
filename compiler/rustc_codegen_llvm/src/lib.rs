--- conflicted
+++ resolved
@@ -547,7 +547,6 @@
         unsafe {
             let llcx = llvm::LLVMRustContextCreate(tcx.sess.fewer_names());
             let llmod_raw = context::create_module(tcx, llcx, mod_name) as *const _;
-<<<<<<< HEAD
             //let out = tcx.autodiff_functions(()).into_iter()
             //    .map(|item| {
             //        let id: DefId = item.source;
@@ -572,9 +571,9 @@
             //            .expect("got a non-UTF8 data-layout from LLVM");
             //        let mut input_tt = vec![];
             //        for input in inputs {
-            //            input_tt.push(get_enzyme_typtree(*input, llvm_data_layout, tcx, llcx));
+            //            input_tt.push(get_enzyme_typtree(*input, llvm_data_layout, tcx, llcx, 0));
             //        }
-            //        let ret_tt = get_enzyme_typtree(output, llvm_data_layout, tcx, llcx);
+            //        let ret_tt = get_enzyme_typtree(output, llvm_data_layout, tcx, llcx, 0);
             //        println!("ret_tt: {}", ret_tt);
             //        LLVMDiffItem {
             //            ret_tt,
@@ -587,48 +586,6 @@
             //        }
             //    })
             //.collect::<Vec<_>>();
-            let out = Vec::new();
-=======
-            let out = tcx.autodiff_functions(()).into_iter()
-                .map(|item| {
-                    let id: DefId = item.source;
-                    let fn_ty: Ty<'_> = tcx.type_of(id);
-                    if !fn_ty.is_fn() {
-                        panic!("should be a fn");
-                    }
-                    dbg!(fn_ty);
-                    let fnc_binder: ty::Binder<'_, ty::FnSig<'_>> = fn_ty.fn_sig(tcx);
-
-                    // TODO: verify.
-                    // I think we don't need lifetimes here, so skip_binder is valid?
-                    // let tmp = fnc_binder.no_bound_vars();
-                    // assert!(tmp.is_some());
-                    // let x: ty::FnSig<'_> = tmp.unwrap();
-                    let x: ty::FnSig<'_> = fnc_binder.skip_binder();
-
-                    let output: Ty<'_> = x.output();
-                    let inputs: &[Ty<'_>] = x.inputs();
-                    let llvm_data_layout = llvm::LLVMGetDataLayoutStr(&*llmod_raw);
-                    let llvm_data_layout = std::str::from_utf8(CStr::from_ptr(llvm_data_layout).to_bytes())
-                        .expect("got a non-UTF8 data-layout from LLVM");
-                    let mut input_tt = vec![];
-                    for input in inputs {
-                        input_tt.push(get_enzyme_typtree(*input, llvm_data_layout, tcx, llcx, 0));
-                    }
-                    let ret_tt = get_enzyme_typtree(output, llvm_data_layout, tcx, llcx, 0);
-                    println!("ret_tt: {}", ret_tt);
-                    LLVMDiffItem {
-                        ret_tt,
-                        input_tt: vec![],
-                        source: item.source,
-                        target: item.target.clone(),
-                        mode: item.mode,
-                        ret_activity: item.ret_activity,
-                        input_activity: item.input_activity.clone(),
-                    }
-                })
-            .collect::<Vec<_>>();
->>>>>>> a3d5e694
             ModuleLlvm { llmod_raw, llcx, tm: create_target_machine(tcx, mod_name), lldiff_items: out }
         }
     }
