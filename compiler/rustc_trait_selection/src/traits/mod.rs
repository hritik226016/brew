--- conflicted
+++ resolved
@@ -162,11 +162,7 @@
             let errors = ocx.select_all_or_error();
             match errors.as_slice() {
                 // Only known to hold if we did no inference.
-<<<<<<< HEAD
-                [] => infcx.shallow_resolve(goal) == goal,
-=======
                 [] => infcx.resolve_vars_if_possible(goal) == goal,
->>>>>>> b7581490
 
                 errors => {
                     debug!(?errors);
