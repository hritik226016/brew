--- conflicted
+++ resolved
@@ -162,14 +162,11 @@
     let config = base_config("ui");
     // use tests/clippy.toml
     let _g = VarGuard::set("CARGO_MANIFEST_DIR", fs::canonicalize("tests").unwrap());
-<<<<<<< HEAD
-=======
     let _threads = VarGuard::set(
         "RUST_TEST_THREADS",
         // if RUST_TEST_THREADS is set, adhere to it, otherwise override it
         env::var("RUST_TEST_THREADS").unwrap_or_else(|_| num_cpus::get().to_string()),
     );
->>>>>>> 042892a0
     compiletest::run_tests(&config);
 }
 
