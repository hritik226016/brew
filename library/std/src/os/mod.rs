//! OS-specific functionality.

#![stable(feature = "os", since = "1.0.0")]
#![allow(missing_docs, nonstandard_style, missing_debug_implementations)]

pub mod raw;

// The code below could be written clearer using `cfg_if!`. However, the items below are
// publicly exported by `std` and external tools can have trouble analysing them because of the use
// of a macro that is not vendored by Rust and included in the toolchain.
// See https://github.com/rust-analyzer/rust-analyzer/issues/6038.

// On certain platforms right now the "main modules" modules that are
// documented don't compile (missing things in `libc` which is empty),
// so just omit them with an empty module and add the "unstable" attribute.

// Unix, linux, wasi and windows are handled a bit differently.
#[cfg(all(
    doc,
    any(
        all(target_family = "wasm", not(target_os = "wasi")),
        all(target_vendor = "fortanix", target_env = "sgx")
    )
))]
#[unstable(issue = "none", feature = "std_internals")]
pub mod unix {}
#[cfg(all(
    doc,
    any(
        all(target_family = "wasm", not(target_os = "wasi")),
        all(target_vendor = "fortanix", target_env = "sgx")
    )
))]
#[unstable(issue = "none", feature = "std_internals")]
pub mod linux {}
#[cfg(all(
    doc,
    any(
        all(target_family = "wasm", not(target_os = "wasi")),
        all(target_vendor = "fortanix", target_env = "sgx")
    )
))]
#[unstable(issue = "none", feature = "std_internals")]
pub mod wasi {}
#[cfg(all(
    doc,
    any(
        all(target_family = "wasm", not(target_os = "wasi")),
        all(target_vendor = "fortanix", target_env = "sgx")
    )
))]
#[unstable(issue = "none", feature = "std_internals")]
pub mod windows {}

// unix
#[cfg(not(all(
    doc,
    any(
        all(target_family = "wasm", not(target_os = "wasi")),
        all(target_vendor = "fortanix", target_env = "sgx")
    )
)))]
<<<<<<< HEAD
#[cfg(target_os = "hermit")]
#[path = "hermit/mod.rs"]
pub mod unix;
#[cfg(not(all(
    doc,
    any(
        all(target_family = "wasm", not(target_os = "wasi")),
        all(target_vendor = "fortanix", target_env = "sgx")
    )
)))]
=======
>>>>>>> 81be7b86
#[cfg(all(not(target_os = "hermit"), any(unix, doc)))]
pub mod unix;

// linux
#[cfg(not(all(
    doc,
    any(
        all(target_family = "wasm", not(target_os = "wasi")),
        all(target_vendor = "fortanix", target_env = "sgx")
    )
)))]
#[cfg(any(target_os = "linux", doc))]
pub mod linux;

// wasi (re-exported as unix when using 'wasmer' for compatibility)
#[cfg(not(all(
    doc,
    any(
        all(target_family = "wasm", not(target_os = "wasi")),
        all(target_vendor = "fortanix", target_env = "sgx")
    )
)))]
#[cfg(any(all(target_os = "wasi", not(target_vendor = "wasmer")), doc))]
pub mod wasi;
#[cfg(any(all(target_os = "wasi", target_vendor = "wasmer")))]
#[path = "wasix/mod.rs"]
pub mod wasi;
#[cfg(any(all(target_os = "wasi", target_vendor = "wasmer")))]
#[stable(feature = "rust1", since = "1.0.0")]
pub mod unix {
    #[stable(feature = "rust1", since = "1.0.0")]
    pub use super::wasi::*;
}

// windows
#[cfg(not(all(
    doc,
    any(
        all(target_family = "wasm", not(target_os = "wasi")),
        all(target_vendor = "fortanix", target_env = "sgx")
    )
)))]
#[cfg(any(windows, doc))]
pub mod windows;

// Others.
#[cfg(target_os = "android")]
pub mod android;
#[cfg(target_os = "dragonfly")]
pub mod dragonfly;
#[cfg(target_os = "emscripten")]
pub mod emscripten;
#[cfg(target_os = "espidf")]
pub mod espidf;
#[cfg(all(target_vendor = "fortanix", target_env = "sgx"))]
pub mod fortanix_sgx;
#[cfg(target_os = "freebsd")]
pub mod freebsd;
#[cfg(target_os = "fuchsia")]
pub mod fuchsia;
#[cfg(target_os = "haiku")]
pub mod haiku;
#[cfg(target_os = "hermit")]
pub mod hermit;
#[cfg(target_os = "horizon")]
pub mod horizon;
#[cfg(target_os = "illumos")]
pub mod illumos;
#[cfg(target_os = "ios")]
pub mod ios;
#[cfg(target_os = "l4re")]
pub mod l4re;
#[cfg(target_os = "macos")]
pub mod macos;
#[cfg(target_os = "netbsd")]
pub mod netbsd;
#[cfg(target_os = "nto")]
pub mod nto;
#[cfg(target_os = "openbsd")]
pub mod openbsd;
#[cfg(target_os = "redox")]
pub mod redox;
#[cfg(target_os = "solaris")]
pub mod solaris;
#[cfg(target_os = "solid_asp3")]
pub mod solid;
#[cfg(target_os = "vxworks")]
pub mod vxworks;
#[cfg(target_os = "watchos")]
pub(crate) mod watchos;

#[cfg(any(unix, target_os = "wasi", doc))]
pub mod fd;

#[cfg(any(target_os = "linux", target_os = "android", doc))]
mod net;<|MERGE_RESOLUTION|>--- conflicted
+++ resolved
@@ -60,19 +60,6 @@
         all(target_vendor = "fortanix", target_env = "sgx")
     )
 )))]
-<<<<<<< HEAD
-#[cfg(target_os = "hermit")]
-#[path = "hermit/mod.rs"]
-pub mod unix;
-#[cfg(not(all(
-    doc,
-    any(
-        all(target_family = "wasm", not(target_os = "wasi")),
-        all(target_vendor = "fortanix", target_env = "sgx")
-    )
-)))]
-=======
->>>>>>> 81be7b86
 #[cfg(all(not(target_os = "hermit"), any(unix, doc)))]
 pub mod unix;
 
