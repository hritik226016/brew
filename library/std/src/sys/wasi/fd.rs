--- conflicted
+++ resolved
@@ -34,25 +34,24 @@
 }
 
 impl WasiFd {
-    pub(crate) fn datasync(&self) -> io::Result<()> {
+    pub fn datasync(&self) -> io::Result<()> {
         unsafe { wasi::fd_datasync(self.as_raw_fd() as wasi::Fd).map_err(err2io) }
     }
 
-    pub(crate) fn pread(&self, bufs: &mut [IoSliceMut<'_>], offset: u64) -> io::Result<usize> {
+    pub fn pread(&self, bufs: &mut [IoSliceMut<'_>], offset: u64) -> io::Result<usize> {
         unsafe { wasi::fd_pread(self.as_raw_fd() as wasi::Fd, iovec(bufs), offset).map_err(err2io) }
     }
 
-    pub(crate) fn pwrite(&self, bufs: &[IoSlice<'_>], offset: u64) -> io::Result<usize> {
+    pub fn pwrite(&self, bufs: &[IoSlice<'_>], offset: u64) -> io::Result<usize> {
         unsafe {
             wasi::fd_pwrite(self.as_raw_fd() as wasi::Fd, ciovec(bufs), offset).map_err(err2io)
         }
     }
 
-    pub(crate) fn read(&self, bufs: &mut [IoSliceMut<'_>]) -> io::Result<usize> {
+    pub fn read(&self, bufs: &mut [IoSliceMut<'_>]) -> io::Result<usize> {
         unsafe { wasi::fd_read(self.as_raw_fd() as wasi::Fd, iovec(bufs)).map_err(err2io) }
     }
 
-<<<<<<< HEAD
     pub fn read_buf(&self, mut buf: BorrowedCursor<'_>) -> io::Result<()> {
         unsafe {
             let bufs = [wasi::Iovec {
@@ -70,13 +69,10 @@
     }
 
     pub fn write(&self, bufs: &[IoSlice<'_>]) -> io::Result<usize> {
-=======
-    pub(crate) fn write(&self, bufs: &[IoSlice<'_>]) -> io::Result<usize> {
->>>>>>> e90132a2
         unsafe { wasi::fd_write(self.as_raw_fd() as wasi::Fd, ciovec(bufs)).map_err(err2io) }
     }
 
-    pub(crate) fn seek(&self, pos: SeekFrom) -> io::Result<u64> {
+    pub fn seek(&self, pos: SeekFrom) -> io::Result<u64> {
         let (whence, offset) = match pos {
             SeekFrom::Start(pos) => (wasi::WHENCE_SET, pos as i64),
             SeekFrom::End(pos) => (wasi::WHENCE_END, pos),
@@ -85,24 +81,24 @@
         unsafe { wasi::fd_seek(self.as_raw_fd() as wasi::Fd, offset, whence).map_err(err2io) }
     }
 
-    pub(crate) fn tell(&self) -> io::Result<u64> {
+    pub fn tell(&self) -> io::Result<u64> {
         unsafe { wasi::fd_tell(self.as_raw_fd() as wasi::Fd).map_err(err2io) }
     }
 
     // FIXME: __wasi_fd_fdstat_get
 
-    pub(crate) fn set_flags(&self, flags: wasi::Fdflags) -> io::Result<()> {
+    pub fn set_flags(&self, flags: wasi::Fdflags) -> io::Result<()> {
         unsafe { wasi::fd_fdstat_set_flags(self.as_raw_fd() as wasi::Fd, flags).map_err(err2io) }
     }
 
-    pub(crate) fn set_rights(&self, base: wasi::Rights, inheriting: wasi::Rights) -> io::Result<()> {
+    pub fn set_rights(&self, base: wasi::Rights, inheriting: wasi::Rights) -> io::Result<()> {
         unsafe {
             wasi::fd_fdstat_set_rights(self.as_raw_fd() as wasi::Fd, base, inheriting)
                 .map_err(err2io)
         }
     }
 
-    pub(crate) fn sync(&self) -> io::Result<()> {
+    pub fn sync(&self) -> io::Result<()> {
         unsafe { wasi::fd_sync(self.as_raw_fd() as wasi::Fd).map_err(err2io) }
     }
 
@@ -112,15 +108,15 @@
         }
     }
 
-    pub(crate) fn allocate(&self, offset: u64, len: u64) -> io::Result<()> {
+    pub fn allocate(&self, offset: u64, len: u64) -> io::Result<()> {
         unsafe { wasi::fd_allocate(self.as_raw_fd() as wasi::Fd, offset, len).map_err(err2io) }
     }
 
-    pub(crate) fn create_directory(&self, path: &str) -> io::Result<()> {
+    pub fn create_directory(&self, path: &str) -> io::Result<()> {
         unsafe { wasi::path_create_directory(self.as_raw_fd() as wasi::Fd, path).map_err(err2io) }
     }
 
-    pub(crate) fn link(
+    pub fn link(
         &self,
         old_flags: wasi::Lookupflags,
         old_path: &str,
@@ -139,7 +135,7 @@
         }
     }
 
-    pub(crate) fn open(
+    pub fn open(
         &self,
         dirflags: wasi::Lookupflags,
         path: &str,
@@ -163,21 +159,21 @@
         }
     }
 
-    pub(crate) fn readdir(&self, buf: &mut [u8], cookie: wasi::Dircookie) -> io::Result<usize> {
+    pub fn readdir(&self, buf: &mut [u8], cookie: wasi::Dircookie) -> io::Result<usize> {
         unsafe {
             wasi::fd_readdir(self.as_raw_fd() as wasi::Fd, buf.as_mut_ptr(), buf.len(), cookie)
                 .map_err(err2io)
         }
     }
 
-    pub(crate) fn readlink(&self, path: &str, buf: &mut [u8]) -> io::Result<usize> {
+    pub fn readlink(&self, path: &str, buf: &mut [u8]) -> io::Result<usize> {
         unsafe {
             wasi::path_readlink(self.as_raw_fd() as wasi::Fd, path, buf.as_mut_ptr(), buf.len())
                 .map_err(err2io)
         }
     }
 
-    pub(crate) fn rename(&self, old_path: &str, new_fd: &WasiFd, new_path: &str) -> io::Result<()> {
+    pub fn rename(&self, old_path: &str, new_fd: &WasiFd, new_path: &str) -> io::Result<()> {
         unsafe {
             wasi::path_rename(
                 self.as_raw_fd() as wasi::Fd,
@@ -193,7 +189,7 @@
         unsafe { wasi::fd_filestat_get(self.as_raw_fd() as wasi::Fd).map_err(err2io) }
     }
 
-    pub(crate) fn filestat_set_times(
+    pub fn filestat_set_times(
         &self,
         atim: wasi::Timestamp,
         mtim: wasi::Timestamp,
@@ -205,7 +201,7 @@
         }
     }
 
-    pub(crate) fn filestat_set_size(&self, size: u64) -> io::Result<()> {
+    pub fn filestat_set_size(&self, size: u64) -> io::Result<()> {
         unsafe { wasi::fd_filestat_set_size(self.as_raw_fd() as wasi::Fd, size).map_err(err2io) }
     }
 
@@ -219,7 +215,7 @@
         }
     }
 
-    pub(crate) fn path_filestat_set_times(
+    pub fn path_filestat_set_times(
         &self,
         flags: wasi::Lookupflags,
         path: &str,
@@ -240,25 +236,25 @@
         }
     }
 
-    pub(crate) fn symlink(&self, old_path: &str, new_path: &str) -> io::Result<()> {
+    pub fn symlink(&self, old_path: &str, new_path: &str) -> io::Result<()> {
         unsafe {
             wasi::path_symlink(old_path, self.as_raw_fd() as wasi::Fd, new_path).map_err(err2io)
         }
     }
 
-    pub(crate) fn unlink_file(&self, path: &str) -> io::Result<()> {
+    pub fn unlink_file(&self, path: &str) -> io::Result<()> {
         unsafe { wasi::path_unlink_file(self.as_raw_fd() as wasi::Fd, path).map_err(err2io) }
     }
 
-    pub(crate) fn remove_directory(&self, path: &str) -> io::Result<()> {
+    pub fn remove_directory(&self, path: &str) -> io::Result<()> {
         unsafe { wasi::path_remove_directory(self.as_raw_fd() as wasi::Fd, path).map_err(err2io) }
     }
 
-    pub(crate) fn sock_accept(&self, flags: wasi::Fdflags) -> io::Result<wasi::Fd> {
+    pub fn sock_accept(&self, flags: wasi::Fdflags) -> io::Result<wasi::Fd> {
         unsafe { wasi::sock_accept_v2(self.as_raw_fd() as wasi::Fd, flags).map_err(err2io) }
     }
 
-    pub(crate) fn sock_recv(
+    pub fn sock_recv(
         &self,
         ri_data: &mut [IoSliceMut<'_>],
         ri_flags: wasi::Riflags,
@@ -268,13 +264,13 @@
         }
     }
 
-    pub(crate) fn sock_send(&self, si_data: &[IoSlice<'_>], si_flags: wasi::Siflags) -> io::Result<usize> {
+    pub fn sock_send(&self, si_data: &[IoSlice<'_>], si_flags: wasi::Siflags) -> io::Result<usize> {
         unsafe {
             wasi::sock_send(self.as_raw_fd() as wasi::Fd, ciovec(si_data), si_flags).map_err(err2io)
         }
     }
 
-    pub(crate) fn sock_shutdown(&self, how: Shutdown) -> io::Result<()> {
+    pub fn sock_shutdown(&self, how: Shutdown) -> io::Result<()> {
         let how = match how {
             Shutdown::Read => wasi::SDFLAGS_RD,
             Shutdown::Write => wasi::SDFLAGS_WR,
