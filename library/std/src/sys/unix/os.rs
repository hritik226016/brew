//! Implementation of `std::os` functionality for unix systems

#![allow(unused_imports)] // lots of cfg code here

#[cfg(all(test, target_env = "gnu"))]
mod tests;

use crate::os::unix::prelude::*;

use crate::error::Error as StdError;
use crate::ffi::{CStr, CString, OsStr, OsString};
use crate::fmt;
use crate::io;
use crate::iter;
use crate::marker::PhantomData;
use crate::mem;
use crate::memchr;
use crate::path::{self, PathBuf};
use crate::ptr;
use crate::slice;
use crate::str;
use crate::sys::cvt;
use crate::sys::fd;
use crate::sys_common::mutex::{StaticMutex, StaticMutexGuard};
use crate::vec;

use libc::{c_char, c_int, c_void};

const TMPBUF_SZ: usize = 128;

cfg_if::cfg_if! {
    if #[cfg(target_os = "redox")] {
        const PATH_SEPARATOR: u8 = b';';
    } else {
        const PATH_SEPARATOR: u8 = b':';
    }
}

extern "C" {
    #[cfg(not(any(target_os = "dragonfly", target_os = "vxworks")))]
    #[cfg_attr(
        any(
            target_os = "linux",
            target_os = "emscripten",
            target_os = "fuchsia",
            target_os = "l4re"
        ),
        link_name = "__errno_location"
    )]
    #[cfg_attr(
        any(
            target_os = "netbsd",
            target_os = "openbsd",
            target_os = "android",
            target_os = "redox",
            target_env = "newlib"
        ),
        link_name = "__errno"
    )]
    #[cfg_attr(any(target_os = "solaris", target_os = "illumos"), link_name = "___errno")]
    #[cfg_attr(
        any(target_os = "macos", target_os = "ios", target_os = "freebsd"),
        link_name = "__error"
    )]
    #[cfg_attr(target_os = "haiku", link_name = "_errnop")]
    fn errno_location() -> *mut c_int;
}

/// Returns the platform-specific value of errno
#[cfg(not(any(target_os = "dragonfly", target_os = "vxworks")))]
pub fn errno() -> i32 {
    unsafe { (*errno_location()) as i32 }
}

/// Sets the platform-specific value of errno
<<<<<<< HEAD
#[cfg(not(target_os = "dragonfly"))] // needed for readdir and syscall!
=======
#[cfg(all(not(target_os = "linux"), not(target_os = "dragonfly"), not(target_os = "vxworks")))] // needed for readdir and syscall!
>>>>>>> 3f50dea4
#[allow(dead_code)] // but not all target cfgs actually end up using it
pub fn set_errno(e: i32) {
    unsafe { *errno_location() = e as c_int }
}

#[cfg(target_os = "vxworks")]
pub fn errno() -> i32 {
    unsafe { libc::errnoGet() }
}

#[cfg(target_os = "vxworks")]
pub fn set_errno(e: i32) {
    unsafe { libc::errnoSet(e as c_int) };
}

#[cfg(target_os = "dragonfly")]
pub fn errno() -> i32 {
    extern "C" {
        #[thread_local]
        static errno: c_int;
    }

    unsafe { errno as i32 }
}

#[cfg(target_os = "dragonfly")]
pub fn set_errno(e: i32) {
    extern "C" {
        #[thread_local]
        static mut errno: c_int;
    }

    unsafe {
        errno = e;
    }
}

/// Gets a detailed string description for the given error number.
pub fn error_string(errno: i32) -> String {
    extern "C" {
        #[cfg_attr(any(target_os = "linux", target_env = "newlib"), link_name = "__xpg_strerror_r")]
        fn strerror_r(errnum: c_int, buf: *mut c_char, buflen: libc::size_t) -> c_int;
    }

    let mut buf = [0 as c_char; TMPBUF_SZ];

    let p = buf.as_mut_ptr();
    unsafe {
        if strerror_r(errno as c_int, p, buf.len()) < 0 {
            panic!("strerror_r failure");
        }

        let p = p as *const _;
        str::from_utf8(CStr::from_ptr(p).to_bytes()).unwrap().to_owned()
    }
}

pub fn getcwd() -> io::Result<PathBuf> {
    let mut buf = Vec::with_capacity(512);
    loop {
        unsafe {
            let ptr = buf.as_mut_ptr() as *mut libc::c_char;
            if !libc::getcwd(ptr, buf.capacity()).is_null() {
                let len = CStr::from_ptr(buf.as_ptr() as *const libc::c_char).to_bytes().len();
                buf.set_len(len);
                buf.shrink_to_fit();
                return Ok(PathBuf::from(OsString::from_vec(buf)));
            } else {
                let error = io::Error::last_os_error();
                if error.raw_os_error() != Some(libc::ERANGE) {
                    return Err(error);
                }
            }

            // Trigger the internal buffer resizing logic of `Vec` by requiring
            // more space than the current capacity.
            let cap = buf.capacity();
            buf.set_len(cap);
            buf.reserve(1);
        }
    }
}

pub fn chdir(p: &path::Path) -> io::Result<()> {
    let p: &OsStr = p.as_ref();
    let p = CString::new(p.as_bytes())?;
    unsafe {
        match libc::chdir(p.as_ptr()) == (0 as c_int) {
            true => Ok(()),
            false => Err(io::Error::last_os_error()),
        }
    }
}

pub struct SplitPaths<'a> {
    iter: iter::Map<slice::Split<'a, u8, fn(&u8) -> bool>, fn(&'a [u8]) -> PathBuf>,
}

pub fn split_paths(unparsed: &OsStr) -> SplitPaths<'_> {
    fn bytes_to_path(b: &[u8]) -> PathBuf {
        PathBuf::from(<OsStr as OsStrExt>::from_bytes(b))
    }
    fn is_separator(b: &u8) -> bool {
        *b == PATH_SEPARATOR
    }
    let unparsed = unparsed.as_bytes();
    SplitPaths {
        iter: unparsed
            .split(is_separator as fn(&u8) -> bool)
            .map(bytes_to_path as fn(&[u8]) -> PathBuf),
    }
}

impl<'a> Iterator for SplitPaths<'a> {
    type Item = PathBuf;
    fn next(&mut self) -> Option<PathBuf> {
        self.iter.next()
    }
    fn size_hint(&self) -> (usize, Option<usize>) {
        self.iter.size_hint()
    }
}

#[derive(Debug)]
pub struct JoinPathsError;

pub fn join_paths<I, T>(paths: I) -> Result<OsString, JoinPathsError>
where
    I: Iterator<Item = T>,
    T: AsRef<OsStr>,
{
    let mut joined = Vec::new();

    for (i, path) in paths.enumerate() {
        let path = path.as_ref().as_bytes();
        if i > 0 {
            joined.push(PATH_SEPARATOR)
        }
        if path.contains(&PATH_SEPARATOR) {
            return Err(JoinPathsError);
        }
        joined.extend_from_slice(path);
    }
    Ok(OsStringExt::from_vec(joined))
}

impl fmt::Display for JoinPathsError {
    fn fmt(&self, f: &mut fmt::Formatter<'_>) -> fmt::Result {
        write!(f, "path segment contains separator `{}`", PATH_SEPARATOR)
    }
}

impl StdError for JoinPathsError {
    #[allow(deprecated)]
    fn description(&self) -> &str {
        "failed to join paths"
    }
}

#[cfg(any(target_os = "freebsd", target_os = "dragonfly"))]
pub fn current_exe() -> io::Result<PathBuf> {
    unsafe {
        let mut mib = [
            libc::CTL_KERN as c_int,
            libc::KERN_PROC as c_int,
            libc::KERN_PROC_PATHNAME as c_int,
            -1 as c_int,
        ];
        let mut sz = 0;
        cvt(libc::sysctl(
            mib.as_mut_ptr(),
            mib.len() as libc::c_uint,
            ptr::null_mut(),
            &mut sz,
            ptr::null_mut(),
            0,
        ))?;
        if sz == 0 {
            return Err(io::Error::last_os_error());
        }
        let mut v: Vec<u8> = Vec::with_capacity(sz);
        cvt(libc::sysctl(
            mib.as_mut_ptr(),
            mib.len() as libc::c_uint,
            v.as_mut_ptr() as *mut libc::c_void,
            &mut sz,
            ptr::null_mut(),
            0,
        ))?;
        if sz == 0 {
            return Err(io::Error::last_os_error());
        }
        v.set_len(sz - 1); // chop off trailing NUL
        Ok(PathBuf::from(OsString::from_vec(v)))
    }
}

#[cfg(target_os = "netbsd")]
pub fn current_exe() -> io::Result<PathBuf> {
    fn sysctl() -> io::Result<PathBuf> {
        unsafe {
            let mib = [libc::CTL_KERN, libc::KERN_PROC_ARGS, -1, libc::KERN_PROC_PATHNAME];
            let mut path_len: usize = 0;
            cvt(libc::sysctl(
                mib.as_ptr(),
                mib.len() as libc::c_uint,
                ptr::null_mut(),
                &mut path_len,
                ptr::null(),
                0,
            ))?;
            if path_len <= 1 {
                return Err(io::Error::new(
                    io::ErrorKind::Other,
                    "KERN_PROC_PATHNAME sysctl returned zero-length string",
                ));
            }
            let mut path: Vec<u8> = Vec::with_capacity(path_len);
            cvt(libc::sysctl(
                mib.as_ptr(),
                mib.len() as libc::c_uint,
                path.as_ptr() as *mut libc::c_void,
                &mut path_len,
                ptr::null(),
                0,
            ))?;
            path.set_len(path_len - 1); // chop off NUL
            Ok(PathBuf::from(OsString::from_vec(path)))
        }
    }
    fn procfs() -> io::Result<PathBuf> {
        let curproc_exe = path::Path::new("/proc/curproc/exe");
        if curproc_exe.is_file() {
            return crate::fs::read_link(curproc_exe);
        }
        Err(io::Error::new(
            io::ErrorKind::Other,
            "/proc/curproc/exe doesn't point to regular file.",
        ))
    }
    sysctl().or_else(|_| procfs())
}

#[cfg(target_os = "openbsd")]
pub fn current_exe() -> io::Result<PathBuf> {
    unsafe {
        let mut mib = [libc::CTL_KERN, libc::KERN_PROC_ARGS, libc::getpid(), libc::KERN_PROC_ARGV];
        let mib = mib.as_mut_ptr();
        let mut argv_len = 0;
        cvt(libc::sysctl(mib, 4, ptr::null_mut(), &mut argv_len, ptr::null_mut(), 0))?;
        let mut argv = Vec::<*const libc::c_char>::with_capacity(argv_len as usize);
        cvt(libc::sysctl(mib, 4, argv.as_mut_ptr() as *mut _, &mut argv_len, ptr::null_mut(), 0))?;
        argv.set_len(argv_len as usize);
        if argv[0].is_null() {
            return Err(io::Error::new(io::ErrorKind::Other, "no current exe available"));
        }
        let argv0 = CStr::from_ptr(argv[0]).to_bytes();
        if argv0[0] == b'.' || argv0.iter().any(|b| *b == b'/') {
            crate::fs::canonicalize(OsStr::from_bytes(argv0))
        } else {
            Ok(PathBuf::from(OsStr::from_bytes(argv0)))
        }
    }
}

#[cfg(any(target_os = "linux", target_os = "android", target_os = "emscripten"))]
pub fn current_exe() -> io::Result<PathBuf> {
    match crate::fs::read_link("/proc/self/exe") {
        Err(ref e) if e.kind() == io::ErrorKind::NotFound => Err(io::Error::new(
            io::ErrorKind::Other,
            "no /proc/self/exe available. Is /proc mounted?",
        )),
        other => other,
    }
}

#[cfg(any(target_os = "macos", target_os = "ios"))]
pub fn current_exe() -> io::Result<PathBuf> {
    extern "C" {
        fn _NSGetExecutablePath(buf: *mut libc::c_char, bufsize: *mut u32) -> libc::c_int;
    }
    unsafe {
        let mut sz: u32 = 0;
        _NSGetExecutablePath(ptr::null_mut(), &mut sz);
        if sz == 0 {
            return Err(io::Error::last_os_error());
        }
        let mut v: Vec<u8> = Vec::with_capacity(sz as usize);
        let err = _NSGetExecutablePath(v.as_mut_ptr() as *mut i8, &mut sz);
        if err != 0 {
            return Err(io::Error::last_os_error());
        }
        v.set_len(sz as usize - 1); // chop off trailing NUL
        Ok(PathBuf::from(OsString::from_vec(v)))
    }
}

#[cfg(any(target_os = "solaris", target_os = "illumos"))]
pub fn current_exe() -> io::Result<PathBuf> {
    extern "C" {
        fn getexecname() -> *const c_char;
    }
    unsafe {
        let path = getexecname();
        if path.is_null() {
            Err(io::Error::last_os_error())
        } else {
            let filename = CStr::from_ptr(path).to_bytes();
            let path = PathBuf::from(<OsStr as OsStrExt>::from_bytes(filename));

            // Prepend a current working directory to the path if
            // it doesn't contain an absolute pathname.
            if filename[0] == b'/' { Ok(path) } else { getcwd().map(|cwd| cwd.join(path)) }
        }
    }
}

#[cfg(target_os = "haiku")]
pub fn current_exe() -> io::Result<PathBuf> {
    // Use Haiku's image info functions
    #[repr(C)]
    struct image_info {
        id: i32,
        type_: i32,
        sequence: i32,
        init_order: i32,
        init_routine: *mut libc::c_void, // function pointer
        term_routine: *mut libc::c_void, // function pointer
        device: libc::dev_t,
        node: libc::ino_t,
        name: [libc::c_char; 1024], // MAXPATHLEN
        text: *mut libc::c_void,
        data: *mut libc::c_void,
        text_size: i32,
        data_size: i32,
        api_version: i32,
        abi: i32,
    }

    unsafe {
        extern "C" {
            fn _get_next_image_info(
                team_id: i32,
                cookie: *mut i32,
                info: *mut image_info,
                size: i32,
            ) -> i32;
        }

        let mut info: image_info = mem::zeroed();
        let mut cookie: i32 = 0;
        // the executable can be found at team id 0
        let result =
            _get_next_image_info(0, &mut cookie, &mut info, mem::size_of::<image_info>() as i32);
        if result != 0 {
            use crate::io::ErrorKind;
            Err(io::Error::new(ErrorKind::Other, "Error getting executable path"))
        } else {
            let name = CStr::from_ptr(info.name.as_ptr()).to_bytes();
            Ok(PathBuf::from(OsStr::from_bytes(name)))
        }
    }
}

#[cfg(target_os = "redox")]
pub fn current_exe() -> io::Result<PathBuf> {
    crate::fs::read_to_string("sys:exe").map(PathBuf::from)
}

#[cfg(any(target_os = "fuchsia", target_os = "l4re"))]
pub fn current_exe() -> io::Result<PathBuf> {
    use crate::io::ErrorKind;
    Err(io::Error::new(ErrorKind::Other, "Not yet implemented!"))
}

#[cfg(target_os = "vxworks")]
pub fn current_exe() -> io::Result<PathBuf> {
    #[cfg(test)]
    use realstd::env;

    #[cfg(not(test))]
    use crate::env;

    let exe_path = env::args().next().unwrap();
    let path = path::Path::new(&exe_path);
    path.canonicalize()
}

pub struct Env {
    iter: vec::IntoIter<(OsString, OsString)>,
    _dont_send_or_sync_me: PhantomData<*mut ()>,
}

impl Iterator for Env {
    type Item = (OsString, OsString);
    fn next(&mut self) -> Option<(OsString, OsString)> {
        self.iter.next()
    }
    fn size_hint(&self) -> (usize, Option<usize>) {
        self.iter.size_hint()
    }
}

#[cfg(target_os = "macos")]
pub unsafe fn environ() -> *mut *const *const c_char {
    extern "C" {
        fn _NSGetEnviron() -> *mut *const *const c_char;
    }
    _NSGetEnviron()
}

#[cfg(not(target_os = "macos"))]
pub unsafe fn environ() -> *mut *const *const c_char {
    extern "C" {
        static mut environ: *const *const c_char;
    }
    &mut environ
}

pub unsafe fn env_lock() -> StaticMutexGuard {
    // It is UB to attempt to acquire this mutex reentrantly!
    static ENV_LOCK: StaticMutex = StaticMutex::new();
    ENV_LOCK.lock()
}

/// Returns a vector of (variable, value) byte-vector pairs for all the
/// environment variables of the current process.
pub fn env() -> Env {
    unsafe {
        let _guard = env_lock();
        let mut environ = *environ();
        let mut result = Vec::new();
        if !environ.is_null() {
            while !(*environ).is_null() {
                if let Some(key_value) = parse(CStr::from_ptr(*environ).to_bytes()) {
                    result.push(key_value);
                }
                environ = environ.add(1);
            }
        }
        return Env { iter: result.into_iter(), _dont_send_or_sync_me: PhantomData };
    }

    fn parse(input: &[u8]) -> Option<(OsString, OsString)> {
        // Strategy (copied from glibc): Variable name and value are separated
        // by an ASCII equals sign '='. Since a variable name must not be
        // empty, allow variable names starting with an equals sign. Skip all
        // malformed lines.
        if input.is_empty() {
            return None;
        }
        let pos = memchr::memchr(b'=', &input[1..]).map(|p| p + 1);
        pos.map(|p| {
            (
                OsStringExt::from_vec(input[..p].to_vec()),
                OsStringExt::from_vec(input[p + 1..].to_vec()),
            )
        })
    }
}

pub fn getenv(k: &OsStr) -> io::Result<Option<OsString>> {
    // environment variables with a nul byte can't be set, so their value is
    // always None as well
    let k = CString::new(k.as_bytes())?;
    unsafe {
        let _guard = env_lock();
        let s = libc::getenv(k.as_ptr()) as *const libc::c_char;
        let ret = if s.is_null() {
            None
        } else {
            Some(OsStringExt::from_vec(CStr::from_ptr(s).to_bytes().to_vec()))
        };
        Ok(ret)
    }
}

pub fn setenv(k: &OsStr, v: &OsStr) -> io::Result<()> {
    let k = CString::new(k.as_bytes())?;
    let v = CString::new(v.as_bytes())?;

    unsafe {
        let _guard = env_lock();
        cvt(libc::setenv(k.as_ptr(), v.as_ptr(), 1)).map(drop)
    }
}

pub fn unsetenv(n: &OsStr) -> io::Result<()> {
    let nbuf = CString::new(n.as_bytes())?;

    unsafe {
        let _guard = env_lock();
        cvt(libc::unsetenv(nbuf.as_ptr())).map(drop)
    }
}

pub fn page_size() -> usize {
    unsafe { libc::sysconf(libc::_SC_PAGESIZE) as usize }
}

pub fn temp_dir() -> PathBuf {
    crate::env::var_os("TMPDIR").map(PathBuf::from).unwrap_or_else(|| {
        if cfg!(target_os = "android") {
            PathBuf::from("/data/local/tmp")
        } else {
            PathBuf::from("/tmp")
        }
    })
}

pub fn home_dir() -> Option<PathBuf> {
    return crate::env::var_os("HOME").or_else(|| unsafe { fallback() }).map(PathBuf::from);

    #[cfg(any(
        target_os = "android",
        target_os = "ios",
        target_os = "emscripten",
        target_os = "redox",
        target_os = "vxworks"
    ))]
    unsafe fn fallback() -> Option<OsString> {
        None
    }
    #[cfg(not(any(
        target_os = "android",
        target_os = "ios",
        target_os = "emscripten",
        target_os = "redox",
        target_os = "vxworks"
    )))]
    unsafe fn fallback() -> Option<OsString> {
        let amt = match libc::sysconf(libc::_SC_GETPW_R_SIZE_MAX) {
            n if n < 0 => 512 as usize,
            n => n as usize,
        };
        let mut buf = Vec::with_capacity(amt);
        let mut passwd: libc::passwd = mem::zeroed();
        let mut result = ptr::null_mut();
        match libc::getpwuid_r(
            libc::getuid(),
            &mut passwd,
            buf.as_mut_ptr(),
            buf.capacity(),
            &mut result,
        ) {
            0 if !result.is_null() => {
                let ptr = passwd.pw_dir as *const _;
                let bytes = CStr::from_ptr(ptr).to_bytes().to_vec();
                Some(OsStringExt::from_vec(bytes))
            }
            _ => None,
        }
    }
}

pub fn exit(code: i32) -> ! {
    unsafe { libc::exit(code as c_int) }
}

pub fn getpid() -> u32 {
    unsafe { libc::getpid() as u32 }
}

pub fn getppid() -> u32 {
    unsafe { libc::getppid() as u32 }
}

#[cfg(target_env = "gnu")]
pub fn glibc_version() -> Option<(usize, usize)> {
    if let Some(Ok(version_str)) = glibc_version_cstr().map(CStr::to_str) {
        parse_glibc_version(version_str)
    } else {
        None
    }
}

#[cfg(target_env = "gnu")]
fn glibc_version_cstr() -> Option<&'static CStr> {
    weak! {
        fn gnu_get_libc_version() -> *const libc::c_char
    }
    if let Some(f) = gnu_get_libc_version.get() {
        unsafe { Some(CStr::from_ptr(f())) }
    } else {
        None
    }
}

// Returns Some((major, minor)) if the string is a valid "x.y" version,
// ignoring any extra dot-separated parts. Otherwise return None.
#[cfg(target_env = "gnu")]
fn parse_glibc_version(version: &str) -> Option<(usize, usize)> {
    let mut parsed_ints = version.split('.').map(str::parse::<usize>).fuse();
    match (parsed_ints.next(), parsed_ints.next()) {
        (Some(Ok(major)), Some(Ok(minor))) => Some((major, minor)),
        _ => None,
    }
}<|MERGE_RESOLUTION|>--- conflicted
+++ resolved
@@ -73,11 +73,7 @@
 }
 
 /// Sets the platform-specific value of errno
-<<<<<<< HEAD
-#[cfg(not(target_os = "dragonfly"))] // needed for readdir and syscall!
-=======
-#[cfg(all(not(target_os = "linux"), not(target_os = "dragonfly"), not(target_os = "vxworks")))] // needed for readdir and syscall!
->>>>>>> 3f50dea4
+#[cfg(all(not(target_os = "dragonfly"), not(target_os = "vxworks")))] // needed for readdir and syscall!
 #[allow(dead_code)] // but not all target cfgs actually end up using it
 pub fn set_errno(e: i32) {
     unsafe { *errno_location() = e as c_int }
