// This module contains code that is shared between all platforms, mostly utility or fallback code.
// This explicitly does not include code that is shared between only a few platforms,
// such as when reusing an implementation from `unix` or `unsupported`.
// In those cases the desired code should be included directly using the #[path] attribute,
// not moved to this module.
//
// Currently `sys_common` contains a lot of code that should live in this module,
// ideally `sys_common` would only contain platform-independent abstractions on top of `sys`.
// Progress on this is tracked in #84187.

#![allow(dead_code)]

pub mod alloc;
<<<<<<< HEAD

pub mod cvt;
=======
pub mod small_c_string;

#[cfg(test)]
mod tests;
>>>>>>> 2b91cbe2
<|MERGE_RESOLUTION|>--- conflicted
+++ resolved
@@ -11,12 +11,9 @@
 #![allow(dead_code)]
 
 pub mod alloc;
-<<<<<<< HEAD
 
 pub mod cvt;
-=======
 pub mod small_c_string;
 
 #[cfg(test)]
-mod tests;
->>>>>>> 2b91cbe2
+mod tests;