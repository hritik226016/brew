use super::*;
use crate::cmp::Ordering::{self, Equal, Greater, Less};
use crate::intrinsics;
use crate::slice::SliceIndex;

#[lang = "mut_ptr"]
impl<T: ?Sized> *mut T {
    /// Returns `true` if the pointer is null.
    ///
    /// Note that unsized types have many possible null pointers, as only the
    /// raw data pointer is considered, not their length, vtable, etc.
    /// Therefore, two pointers that are null may still not compare equal to
    /// each other.
    ///
    /// # Examples
    ///
    /// Basic usage:
    ///
    /// ```
    /// let mut s = [1, 2, 3];
    /// let ptr: *mut u32 = s.as_mut_ptr();
    /// assert!(!ptr.is_null());
    /// ```
    #[stable(feature = "rust1", since = "1.0.0")]
    #[inline]
    pub fn is_null(self) -> bool {
        // Compare via a cast to a thin pointer, so fat pointers are only
        // considering their "data" part for null-ness.
        (self as *mut u8) == null_mut()
    }

    /// Casts to a pointer of another type.
    #[stable(feature = "ptr_cast", since = "1.38.0")]
    #[rustc_const_stable(feature = "const_ptr_cast", since = "1.38.0")]
    #[inline]
    pub const fn cast<U>(self) -> *mut U {
        self as _
    }

    /// Returns `None` if the pointer is null, or else returns a reference to
    /// the value wrapped in `Some`.
    ///
    /// # Safety
    ///
    /// While this method and its mutable counterpart are useful for
    /// null-safety, it is important to note that this is still an unsafe
    /// operation because the returned value could be pointing to invalid
    /// memory.
    ///
    /// When calling this method, you have to ensure that *either* the pointer is NULL *or*
    /// all of the following is true:
    /// - it is properly aligned
    /// - it must point to an initialized instance of T; in particular, the pointer must be
    ///   "dereferencable" in the sense defined [here].
    ///
    /// This applies even if the result of this method is unused!
    /// (The part about being initialized is not yet fully decided, but until
    /// it is, the only safe approach is to ensure that they are indeed initialized.)
    ///
    /// Additionally, the lifetime `'a` returned is arbitrarily chosen and does
    /// not necessarily reflect the actual lifetime of the data. *You* must enforce
    /// Rust's aliasing rules. In particular, for the duration of this lifetime,
    /// the memory the pointer points to must not get mutated (except inside `UnsafeCell`).
    ///
    /// [here]: crate::ptr#safety
    ///
    /// # Examples
    ///
    /// Basic usage:
    ///
    /// ```
    /// let ptr: *mut u8 = &mut 10u8 as *mut u8;
    ///
    /// unsafe {
    ///     if let Some(val_back) = ptr.as_ref() {
    ///         println!("We got back the value: {}!", val_back);
    ///     }
    /// }
    /// ```
    ///
    /// # Null-unchecked version
    ///
    /// If you are sure the pointer can never be null and are looking for some kind of
    /// `as_ref_unchecked` that returns the `&T` instead of `Option<&T>`, know that you can
    /// dereference the pointer directly.
    ///
    /// ```
    /// let ptr: *mut u8 = &mut 10u8 as *mut u8;
    ///
    /// unsafe {
    ///     let val_back = &*ptr;
    ///     println!("We got back the value: {}!", val_back);
    /// }
    /// ```
    #[stable(feature = "ptr_as_ref", since = "1.9.0")]
    #[inline]
    pub unsafe fn as_ref<'a>(self) -> Option<&'a T> {
        // SAFETY: the caller must guarantee that `self` is valid for a
        // reference if it isn't null.
        if self.is_null() { None } else { unsafe { Some(&*self) } }
    }

    /// Calculates the offset from a pointer.
    ///
    /// `count` is in units of T; e.g., a `count` of 3 represents a pointer
    /// offset of `3 * size_of::<T>()` bytes.
    ///
    /// # Safety
    ///
    /// If any of the following conditions are violated, the result is Undefined
    /// Behavior:
    ///
    /// * Both the starting and resulting pointer must be either in bounds or one
    ///   byte past the end of the same allocated object. Note that in Rust,
    ///   every (stack-allocated) variable is considered a separate allocated object.
    ///
    /// * The computed offset, **in bytes**, cannot overflow an `isize`.
    ///
    /// * The offset being in bounds cannot rely on "wrapping around" the address
    ///   space. That is, the infinite-precision sum, **in bytes** must fit in a usize.
    ///
    /// The compiler and standard library generally tries to ensure allocations
    /// never reach a size where an offset is a concern. For instance, `Vec`
    /// and `Box` ensure they never allocate more than `isize::MAX` bytes, so
    /// `vec.as_ptr().add(vec.len())` is always safe.
    ///
    /// Most platforms fundamentally can't even construct such an allocation.
    /// For instance, no known 64-bit platform can ever serve a request
    /// for 2<sup>63</sup> bytes due to page-table limitations or splitting the address space.
    /// However, some 32-bit and 16-bit platforms may successfully serve a request for
    /// more than `isize::MAX` bytes with things like Physical Address
    /// Extension. As such, memory acquired directly from allocators or memory
    /// mapped files *may* be too large to handle with this function.
    ///
    /// Consider using [`wrapping_offset`] instead if these constraints are
    /// difficult to satisfy. The only advantage of this method is that it
    /// enables more aggressive compiler optimizations.
    ///
    /// [`wrapping_offset`]: #method.wrapping_offset
    ///
    /// # Examples
    ///
    /// Basic usage:
    ///
    /// ```
    /// let mut s = [1, 2, 3];
    /// let ptr: *mut u32 = s.as_mut_ptr();
    ///
    /// unsafe {
    ///     println!("{}", *ptr.offset(1));
    ///     println!("{}", *ptr.offset(2));
    /// }
    /// ```
    #[stable(feature = "rust1", since = "1.0.0")]
    #[must_use = "returns a new pointer rather than modifying its argument"]
    #[rustc_const_unstable(feature = "const_ptr_offset", issue = "71499")]
    #[inline]
    pub const unsafe fn offset(self, count: isize) -> *mut T
    where
        T: Sized,
    {
        // SAFETY: the caller must uphold the safety contract for `offset`.
        // The obtained pointer is valid for writes since the caller must
        // guarantee that it points to the same allocated object as `self`.
        unsafe { intrinsics::offset(self, count) as *mut T }
    }

    /// Calculates the offset from a pointer using wrapping arithmetic.
    /// `count` is in units of T; e.g., a `count` of 3 represents a pointer
    /// offset of `3 * size_of::<T>()` bytes.
    ///
    /// # Safety
    ///
    /// The resulting pointer does not need to be in bounds, but it is
    /// potentially hazardous to dereference (which requires `unsafe`).
    ///
    /// In particular, the resulting pointer remains attached to the same allocated
    /// object that `self` points to. It may *not* be used to access a
    /// different allocated object. Note that in Rust,
    /// every (stack-allocated) variable is considered a separate allocated object.
    ///
    /// In other words, `x.wrapping_offset(y.wrapping_offset_from(x))` is
    /// *not* the same as `y`, and dereferencing it is undefined behavior
    /// unless `x` and `y` point into the same allocated object.
    ///
    /// Compared to [`offset`], this method basically delays the requirement of staying
    /// within the same allocated object: [`offset`] is immediate Undefined Behavior when
    /// crossing object boundaries; `wrapping_offset` produces a pointer but still leads
    /// to Undefined Behavior if that pointer is dereferenced. [`offset`] can be optimized
    /// better and is thus preferable in performance-sensitive code.
    ///
    /// If you need to cross object boundaries, cast the pointer to an integer and
    /// do the arithmetic there.
    ///
    /// [`offset`]: #method.offset
    ///
    /// # Examples
    ///
    /// Basic usage:
    ///
    /// ```
    /// // Iterate using a raw pointer in increments of two elements
    /// let mut data = [1u8, 2, 3, 4, 5];
    /// let mut ptr: *mut u8 = data.as_mut_ptr();
    /// let step = 2;
    /// let end_rounded_up = ptr.wrapping_offset(6);
    ///
    /// while ptr != end_rounded_up {
    ///     unsafe {
    ///         *ptr = 0;
    ///     }
    ///     ptr = ptr.wrapping_offset(step);
    /// }
    /// assert_eq!(&data, &[0, 2, 0, 4, 0]);
    /// ```
    #[stable(feature = "ptr_wrapping_offset", since = "1.16.0")]
    #[must_use = "returns a new pointer rather than modifying its argument"]
    #[rustc_const_unstable(feature = "const_ptr_offset", issue = "71499")]
    #[inline]
    pub const fn wrapping_offset(self, count: isize) -> *mut T
    where
        T: Sized,
    {
        // SAFETY: the `arith_offset` intrinsic has no prerequisites to be called.
        unsafe { intrinsics::arith_offset(self, count) as *mut T }
    }

    /// Returns `None` if the pointer is null, or else returns a mutable
    /// reference to the value wrapped in `Some`.
    ///
    /// # Safety
    ///
    /// As with [`as_ref`], this is unsafe because it cannot verify the validity
    /// of the returned pointer, nor can it ensure that the lifetime `'a`
    /// returned is indeed a valid lifetime for the contained data.
    ///
    /// When calling this method, you have to ensure that *either* the pointer is NULL *or*
    /// all of the following is true:
    /// - it is properly aligned
    /// - it must point to an initialized instance of T; in particular, the pointer must be
    ///   "dereferenceable" in the sense defined [here].
    ///
    /// This applies even if the result of this method is unused!
    /// (The part about being initialized is not yet fully decided, but until
    /// it is the only safe approach is to ensure that they are indeed initialized.)
    ///
    /// Additionally, the lifetime `'a` returned is arbitrarily chosen and does
    /// not necessarily reflect the actual lifetime of the data. *You* must enforce
    /// Rust's aliasing rules. In particular, for the duration of this lifetime,
    /// the memory this pointer points to must not get accessed (read or written)
    /// through any other pointer.
    ///
    /// [here]: crate::ptr#safety
    /// [`as_ref`]: #method.as_ref
    ///
    /// # Examples
    ///
    /// Basic usage:
    ///
    /// ```
    /// let mut s = [1, 2, 3];
    /// let ptr: *mut u32 = s.as_mut_ptr();
    /// let first_value = unsafe { ptr.as_mut().unwrap() };
    /// *first_value = 4;
    /// println!("{:?}", s); // It'll print: "[4, 2, 3]".
    /// ```
    ///
    /// # Null-unchecked version
    ///
    /// If you are sure the pointer can never be null and are looking for some kind of
    /// `as_mut_unchecked` that returns the `&mut T` instead of `Option<&mut T>`, know that
    /// you can dereference the pointer directly.
    ///
    /// ```
    /// let mut s = [1, 2, 3];
    /// let ptr: *mut u32 = s.as_mut_ptr();
    /// let first_value = unsafe { &mut *ptr };
    /// *first_value = 4;
    /// println!("{:?}", s); // It'll print: "[4, 2, 3]".
    /// ```
    #[stable(feature = "ptr_as_ref", since = "1.9.0")]
    #[inline]
    pub unsafe fn as_mut<'a>(self) -> Option<&'a mut T> {
        // SAFETY: the caller must guarantee that `self` is be valid for
        // a mutable reference if it isn't null.
        if self.is_null() { None } else { unsafe { Some(&mut *self) } }
    }

    /// Returns whether two pointers are guaranteed to be equal.
    ///
    /// At runtime this function behaves like `self == other`.
    /// However, in some contexts (e.g., compile-time evaluation),
    /// it is not always possible to determine equality of two pointers, so this function may
    /// spuriously return `false` for pointers that later actually turn out to be equal.
    /// But when it returns `true`, the pointers are guaranteed to be equal.
    ///
    /// This function is the mirror of [`guaranteed_ne`], but not its inverse. There are pointer
    /// comparisons for which both functions return `false`.
    ///
    /// [`guaranteed_ne`]: #method.guaranteed_ne
    ///
    /// The return value may change depending on the compiler version and unsafe code may not
    /// rely on the result of this function for soundness. It is suggested to only use this function
    /// for performance optimizations where spurious `false` return values by this function do not
    /// affect the outcome, but just the performance.
    /// The consequences of using this method to make runtime and compile-time code behave
    /// differently have not been explored. This method should not be used to introduce such
    /// differences, and it should also not be stabilized before we have a better understanding
    /// of this issue.
    #[unstable(feature = "const_raw_ptr_comparison", issue = "53020")]
    #[rustc_const_unstable(feature = "const_raw_ptr_comparison", issue = "53020")]
    #[inline]
    pub const fn guaranteed_eq(self, other: *mut T) -> bool
    where
        T: Sized,
    {
        intrinsics::ptr_guaranteed_eq(self as *const _, other as *const _)
    }

    /// Returns whether two pointers are guaranteed to be unequal.
    ///
    /// At runtime this function behaves like `self != other`.
    /// However, in some contexts (e.g., compile-time evaluation),
    /// it is not always possible to determine the inequality of two pointers, so this function may
    /// spuriously return `false` for pointers that later actually turn out to be unequal.
    /// But when it returns `true`, the pointers are guaranteed to be unequal.
    ///
    /// This function is the mirror of [`guaranteed_eq`], but not its inverse. There are pointer
    /// comparisons for which both functions return `false`.
    ///
    /// [`guaranteed_eq`]: #method.guaranteed_eq
    ///
    /// The return value may change depending on the compiler version and unsafe code may not
    /// rely on the result of this function for soundness. It is suggested to only use this function
    /// for performance optimizations where spurious `false` return values by this function do not
    /// affect the outcome, but just the performance.
    /// The consequences of using this method to make runtime and compile-time code behave
    /// differently have not been explored. This method should not be used to introduce such
    /// differences, and it should also not be stabilized before we have a better understanding
    /// of this issue.
    #[unstable(feature = "const_raw_ptr_comparison", issue = "53020")]
    #[rustc_const_unstable(feature = "const_raw_ptr_comparison", issue = "53020")]
    #[inline]
    pub const unsafe fn guaranteed_ne(self, other: *mut T) -> bool
    where
        T: Sized,
    {
        intrinsics::ptr_guaranteed_ne(self as *const _, other as *const _)
    }

    /// Calculates the distance between two pointers. The returned value is in
    /// units of T: the distance in bytes is divided by `mem::size_of::<T>()`.
    ///
    /// This function is the inverse of [`offset`].
    ///
    /// [`offset`]: #method.offset-1
    /// [`wrapping_offset_from`]: #method.wrapping_offset_from-1
    ///
    /// # Safety
    ///
    /// If any of the following conditions are violated, the result is Undefined
    /// Behavior:
    ///
    /// * Both the starting and other pointer must be either in bounds or one
    ///   byte past the end of the same allocated object. Note that in Rust,
    ///   every (stack-allocated) variable is considered a separate allocated object.
    ///
    /// * The distance between the pointers, **in bytes**, cannot overflow an `isize`.
    ///
    /// * The distance between the pointers, in bytes, must be an exact multiple
    ///   of the size of `T`.
    ///
    /// * The distance being in bounds cannot rely on "wrapping around" the address space.
    ///
    /// The compiler and standard library generally try to ensure allocations
    /// never reach a size where an offset is a concern. For instance, `Vec`
    /// and `Box` ensure they never allocate more than `isize::MAX` bytes, so
    /// `ptr_into_vec.offset_from(vec.as_ptr())` is always safe.
    ///
    /// Most platforms fundamentally can't even construct such an allocation.
    /// For instance, no known 64-bit platform can ever serve a request
    /// for 2<sup>63</sup> bytes due to page-table limitations or splitting the address space.
    /// However, some 32-bit and 16-bit platforms may successfully serve a request for
    /// more than `isize::MAX` bytes with things like Physical Address
    /// Extension. As such, memory acquired directly from allocators or memory
    /// mapped files *may* be too large to handle with this function.
    ///
    /// Consider using [`wrapping_offset_from`] instead if these constraints are
    /// difficult to satisfy. The only advantage of this method is that it
    /// enables more aggressive compiler optimizations.
    ///
    /// # Panics
    ///
    /// This function panics if `T` is a Zero-Sized Type ("ZST").
    ///
    /// # Examples
    ///
    /// Basic usage:
    ///
    /// ```
    /// #![feature(ptr_offset_from)]
    ///
    /// let mut a = [0; 5];
    /// let ptr1: *mut i32 = &mut a[1];
    /// let ptr2: *mut i32 = &mut a[3];
    /// unsafe {
    ///     assert_eq!(ptr2.offset_from(ptr1), 2);
    ///     assert_eq!(ptr1.offset_from(ptr2), -2);
    ///     assert_eq!(ptr1.offset(2), ptr2);
    ///     assert_eq!(ptr2.offset(-2), ptr1);
    /// }
    /// ```
    #[unstable(feature = "ptr_offset_from", issue = "41079")]
    #[rustc_const_unstable(feature = "const_ptr_offset_from", issue = "41079")]
    #[inline]
    pub const unsafe fn offset_from(self, origin: *const T) -> isize
    where
        T: Sized,
    {
        // SAFETY: the caller must uphold the safety contract for `offset_from`.
        unsafe { (self as *const T).offset_from(origin) }
    }

    /// Calculates the distance between two pointers. The returned value is in
    /// units of T: the distance in bytes is divided by `mem::size_of::<T>()`.
    ///
    /// If the address different between the two pointers is not a multiple of
    /// `mem::size_of::<T>()` then the result of the division is rounded towards
    /// zero.
    ///
    /// Though this method is safe for any two pointers, note that its result
    /// will be mostly useless if the two pointers aren't into the same allocated
    /// object, for example if they point to two different local variables.
    ///
    /// # Panics
    ///
    /// This function panics if `T` is a zero-sized type.
    ///
    /// # Examples
    ///
    /// Basic usage:
    ///
    /// ```
    /// #![feature(ptr_wrapping_offset_from)]
    ///
    /// let mut a = [0; 5];
    /// let ptr1: *mut i32 = &mut a[1];
    /// let ptr2: *mut i32 = &mut a[3];
    /// assert_eq!(ptr2.wrapping_offset_from(ptr1), 2);
    /// assert_eq!(ptr1.wrapping_offset_from(ptr2), -2);
    /// assert_eq!(ptr1.wrapping_offset(2), ptr2);
    /// assert_eq!(ptr2.wrapping_offset(-2), ptr1);
    ///
    /// let ptr1: *mut i32 = 3 as _;
    /// let ptr2: *mut i32 = 13 as _;
    /// assert_eq!(ptr2.wrapping_offset_from(ptr1), 2);
    /// ```
    #[unstable(feature = "ptr_wrapping_offset_from", issue = "41079")]
    #[rustc_deprecated(
        since = "1.46.0",
        reason = "Pointer distances across allocation \
        boundaries are not typically meaningful. \
        Use integer subtraction if you really need this."
    )]
    #[inline]
    pub fn wrapping_offset_from(self, origin: *const T) -> isize
    where
        T: Sized,
    {
        #[allow(deprecated_in_future, deprecated)]
        (self as *const T).wrapping_offset_from(origin)
    }

    /// Calculates the offset from a pointer (convenience for `.offset(count as isize)`).
    ///
    /// `count` is in units of T; e.g., a `count` of 3 represents a pointer
    /// offset of `3 * size_of::<T>()` bytes.
    ///
    /// # Safety
    ///
    /// If any of the following conditions are violated, the result is Undefined
    /// Behavior:
    ///
    /// * Both the starting and resulting pointer must be either in bounds or one
    ///   byte past the end of the same allocated object. Note that in Rust,
    ///   every (stack-allocated) variable is considered a separate allocated object.
    ///
    /// * The computed offset, **in bytes**, cannot overflow an `isize`.
    ///
    /// * The offset being in bounds cannot rely on "wrapping around" the address
    ///   space. That is, the infinite-precision sum must fit in a `usize`.
    ///
    /// The compiler and standard library generally tries to ensure allocations
    /// never reach a size where an offset is a concern. For instance, `Vec`
    /// and `Box` ensure they never allocate more than `isize::MAX` bytes, so
    /// `vec.as_ptr().add(vec.len())` is always safe.
    ///
    /// Most platforms fundamentally can't even construct such an allocation.
    /// For instance, no known 64-bit platform can ever serve a request
    /// for 2<sup>63</sup> bytes due to page-table limitations or splitting the address space.
    /// However, some 32-bit and 16-bit platforms may successfully serve a request for
    /// more than `isize::MAX` bytes with things like Physical Address
    /// Extension. As such, memory acquired directly from allocators or memory
    /// mapped files *may* be too large to handle with this function.
    ///
    /// Consider using [`wrapping_add`] instead if these constraints are
    /// difficult to satisfy. The only advantage of this method is that it
    /// enables more aggressive compiler optimizations.
    ///
    /// [`wrapping_add`]: #method.wrapping_add
    ///
    /// # Examples
    ///
    /// Basic usage:
    ///
    /// ```
    /// let s: &str = "123";
    /// let ptr: *const u8 = s.as_ptr();
    ///
    /// unsafe {
    ///     println!("{}", *ptr.add(1) as char);
    ///     println!("{}", *ptr.add(2) as char);
    /// }
    /// ```
    #[stable(feature = "pointer_methods", since = "1.26.0")]
    #[must_use = "returns a new pointer rather than modifying its argument"]
    #[rustc_const_unstable(feature = "const_ptr_offset", issue = "71499")]
    #[inline]
    pub const unsafe fn add(self, count: usize) -> Self
    where
        T: Sized,
    {
        // SAFETY: the caller must uphold the safety contract for `offset`.
        unsafe { self.offset(count as isize) }
    }

    /// Calculates the offset from a pointer (convenience for
    /// `.offset((count as isize).wrapping_neg())`).
    ///
    /// `count` is in units of T; e.g., a `count` of 3 represents a pointer
    /// offset of `3 * size_of::<T>()` bytes.
    ///
    /// # Safety
    ///
    /// If any of the following conditions are violated, the result is Undefined
    /// Behavior:
    ///
    /// * Both the starting and resulting pointer must be either in bounds or one
    ///   byte past the end of the same allocated object. Note that in Rust,
    ///   every (stack-allocated) variable is considered a separate allocated object.
    ///
    /// * The computed offset cannot exceed `isize::MAX` **bytes**.
    ///
    /// * The offset being in bounds cannot rely on "wrapping around" the address
    ///   space. That is, the infinite-precision sum must fit in a usize.
    ///
    /// The compiler and standard library generally tries to ensure allocations
    /// never reach a size where an offset is a concern. For instance, `Vec`
    /// and `Box` ensure they never allocate more than `isize::MAX` bytes, so
    /// `vec.as_ptr().add(vec.len()).sub(vec.len())` is always safe.
    ///
    /// Most platforms fundamentally can't even construct such an allocation.
    /// For instance, no known 64-bit platform can ever serve a request
    /// for 2<sup>63</sup> bytes due to page-table limitations or splitting the address space.
    /// However, some 32-bit and 16-bit platforms may successfully serve a request for
    /// more than `isize::MAX` bytes with things like Physical Address
    /// Extension. As such, memory acquired directly from allocators or memory
    /// mapped files *may* be too large to handle with this function.
    ///
    /// Consider using [`wrapping_sub`] instead if these constraints are
    /// difficult to satisfy. The only advantage of this method is that it
    /// enables more aggressive compiler optimizations.
    ///
    /// [`wrapping_sub`]: #method.wrapping_sub
    ///
    /// # Examples
    ///
    /// Basic usage:
    ///
    /// ```
    /// let s: &str = "123";
    ///
    /// unsafe {
    ///     let end: *const u8 = s.as_ptr().add(3);
    ///     println!("{}", *end.sub(1) as char);
    ///     println!("{}", *end.sub(2) as char);
    /// }
    /// ```
    #[stable(feature = "pointer_methods", since = "1.26.0")]
    #[must_use = "returns a new pointer rather than modifying its argument"]
    #[rustc_const_unstable(feature = "const_ptr_offset", issue = "71499")]
    #[inline]
    pub const unsafe fn sub(self, count: usize) -> Self
    where
        T: Sized,
    {
        // SAFETY: the caller must uphold the safety contract for `offset`.
        unsafe { self.offset((count as isize).wrapping_neg()) }
    }

    /// Calculates the offset from a pointer using wrapping arithmetic.
    /// (convenience for `.wrapping_offset(count as isize)`)
    ///
    /// `count` is in units of T; e.g., a `count` of 3 represents a pointer
    /// offset of `3 * size_of::<T>()` bytes.
    ///
    /// # Safety
    ///
    /// The resulting pointer does not need to be in bounds, but it is
    /// potentially hazardous to dereference (which requires `unsafe`).
    ///
    /// In particular, the resulting pointer remains attached to the same allocated
    /// object that `self` points to. It may *not* be used to access a
    /// different allocated object. Note that in Rust,
    /// every (stack-allocated) variable is considered a separate allocated object.
    ///
    /// Compared to [`add`], this method basically delays the requirement of staying
    /// within the same allocated object: [`add`] is immediate Undefined Behavior when
    /// crossing object boundaries; `wrapping_add` produces a pointer but still leads
    /// to Undefined Behavior if that pointer is dereferenced. [`add`] can be optimized
    /// better and is thus preferable in performance-sensitive code.
    ///
    /// If you need to cross object boundaries, cast the pointer to an integer and
    /// do the arithmetic there.
    ///
    /// [`add`]: #method.add
    ///
    /// # Examples
    ///
    /// Basic usage:
    ///
    /// ```
    /// // Iterate using a raw pointer in increments of two elements
    /// let data = [1u8, 2, 3, 4, 5];
    /// let mut ptr: *const u8 = data.as_ptr();
    /// let step = 2;
    /// let end_rounded_up = ptr.wrapping_add(6);
    ///
    /// // This loop prints "1, 3, 5, "
    /// while ptr != end_rounded_up {
    ///     unsafe {
    ///         print!("{}, ", *ptr);
    ///     }
    ///     ptr = ptr.wrapping_add(step);
    /// }
    /// ```
    #[stable(feature = "pointer_methods", since = "1.26.0")]
    #[must_use = "returns a new pointer rather than modifying its argument"]
    #[rustc_const_unstable(feature = "const_ptr_offset", issue = "71499")]
    #[inline]
    pub const fn wrapping_add(self, count: usize) -> Self
    where
        T: Sized,
    {
        self.wrapping_offset(count as isize)
    }

    /// Calculates the offset from a pointer using wrapping arithmetic.
    /// (convenience for `.wrapping_offset((count as isize).wrapping_sub())`)
    ///
    /// `count` is in units of T; e.g., a `count` of 3 represents a pointer
    /// offset of `3 * size_of::<T>()` bytes.
    ///
    /// # Safety
    ///
    /// The resulting pointer does not need to be in bounds, but it is
    /// potentially hazardous to dereference (which requires `unsafe`).
    ///
    /// In particular, the resulting pointer remains attached to the same allocated
    /// object that `self` points to. It may *not* be used to access a
    /// different allocated object. Note that in Rust,
    /// every (stack-allocated) variable is considered a separate allocated object.
    ///
    /// Compared to [`sub`], this method basically delays the requirement of staying
    /// within the same allocated object: [`sub`] is immediate Undefined Behavior when
    /// crossing object boundaries; `wrapping_sub` produces a pointer but still leads
    /// to Undefined Behavior if that pointer is dereferenced. [`sub`] can be optimized
    /// better and is thus preferable in performance-sensitive code.
    ///
    /// If you need to cross object boundaries, cast the pointer to an integer and
    /// do the arithmetic there.
    ///
    /// [`sub`]: #method.sub
    ///
    /// # Examples
    ///
    /// Basic usage:
    ///
    /// ```
    /// // Iterate using a raw pointer in increments of two elements (backwards)
    /// let data = [1u8, 2, 3, 4, 5];
    /// let mut ptr: *const u8 = data.as_ptr();
    /// let start_rounded_down = ptr.wrapping_sub(2);
    /// ptr = ptr.wrapping_add(4);
    /// let step = 2;
    /// // This loop prints "5, 3, 1, "
    /// while ptr != start_rounded_down {
    ///     unsafe {
    ///         print!("{}, ", *ptr);
    ///     }
    ///     ptr = ptr.wrapping_sub(step);
    /// }
    /// ```
    #[stable(feature = "pointer_methods", since = "1.26.0")]
    #[must_use = "returns a new pointer rather than modifying its argument"]
    #[rustc_const_unstable(feature = "const_ptr_offset", issue = "71499")]
    #[inline]
    pub const fn wrapping_sub(self, count: usize) -> Self
    where
        T: Sized,
    {
        self.wrapping_offset((count as isize).wrapping_neg())
    }

    /// Sets the pointer value to `ptr`.
    ///
    /// In case `self` is a (fat) pointer to an unsized type, this operation
    /// will only affect the pointer part, whereas for (thin) pointers to
    /// sized types, this has the same effect as a simple assignment.
    ///
    /// # Examples
    ///
    /// This function is primarily useful for allowing byte-wise pointer
    /// arithmetic on potentially fat pointers:
    ///
    /// ```
    /// #![feature(set_ptr_value)]
    /// # use core::fmt::Debug;
    /// let mut arr: [i32; 3] = [1, 2, 3];
    /// let mut ptr = &mut arr[0] as *mut dyn Debug;
    /// let thin = ptr as *mut u8;
    /// ptr = ptr.set_ptr_value(unsafe { thin.add(8).cast() });
    /// assert_eq!(unsafe { *(ptr as *mut i32) }, 3);
    /// ```
<<<<<<< HEAD
    #[unstable(feature = "set_ptr_value", issue = "none")]
=======
    #[unstable(feature = "set_ptr_value", issue = "75091")]
>>>>>>> 6c81556a
    #[inline]
    pub fn set_ptr_value(mut self, val: *mut ()) -> Self {
        let thin = &mut self as *mut *mut T as *mut *mut ();
        // SAFETY: In case of a thin pointer, this operations is identical
        // to a simple assignment. In case of a fat pointer, with the current
        // fat pointer layout implementation, the first field of such a
        // pointer is always the data pointer, which is likewise assigned.
        unsafe { *thin = val };
        self
    }

    /// Reads the value from `self` without moving it. This leaves the
    /// memory in `self` unchanged.
    ///
    /// See [`ptr::read`] for safety concerns and examples.
    ///
    /// [`ptr::read`]: ./ptr/fn.read.html
    #[stable(feature = "pointer_methods", since = "1.26.0")]
    #[inline]
    pub unsafe fn read(self) -> T
    where
        T: Sized,
    {
        // SAFETY: the caller must uphold the safety contract for ``.
        unsafe { read(self) }
    }

    /// Performs a volatile read of the value from `self` without moving it. This
    /// leaves the memory in `self` unchanged.
    ///
    /// Volatile operations are intended to act on I/O memory, and are guaranteed
    /// to not be elided or reordered by the compiler across other volatile
    /// operations.
    ///
    /// See [`ptr::read_volatile`] for safety concerns and examples.
    ///
    /// [`ptr::read_volatile`]: ./ptr/fn.read_volatile.html
    #[stable(feature = "pointer_methods", since = "1.26.0")]
    #[inline]
    pub unsafe fn read_volatile(self) -> T
    where
        T: Sized,
    {
        // SAFETY: the caller must uphold the safety contract for `read_volatile`.
        unsafe { read_volatile(self) }
    }

    /// Reads the value from `self` without moving it. This leaves the
    /// memory in `self` unchanged.
    ///
    /// Unlike `read`, the pointer may be unaligned.
    ///
    /// See [`ptr::read_unaligned`] for safety concerns and examples.
    ///
    /// [`ptr::read_unaligned`]: ./ptr/fn.read_unaligned.html
    #[stable(feature = "pointer_methods", since = "1.26.0")]
    #[inline]
    pub unsafe fn read_unaligned(self) -> T
    where
        T: Sized,
    {
        // SAFETY: the caller must uphold the safety contract for `read_unaligned`.
        unsafe { read_unaligned(self) }
    }

    /// Copies `count * size_of<T>` bytes from `self` to `dest`. The source
    /// and destination may overlap.
    ///
    /// NOTE: this has the *same* argument order as [`ptr::copy`].
    ///
    /// See [`ptr::copy`] for safety concerns and examples.
    ///
    /// [`ptr::copy`]: ./ptr/fn.copy.html
    #[stable(feature = "pointer_methods", since = "1.26.0")]
    #[inline]
    pub unsafe fn copy_to(self, dest: *mut T, count: usize)
    where
        T: Sized,
    {
        // SAFETY: the caller must uphold the safety contract for `copy`.
        unsafe { copy(self, dest, count) }
    }

    /// Copies `count * size_of<T>` bytes from `self` to `dest`. The source
    /// and destination may *not* overlap.
    ///
    /// NOTE: this has the *same* argument order as [`ptr::copy_nonoverlapping`].
    ///
    /// See [`ptr::copy_nonoverlapping`] for safety concerns and examples.
    ///
    /// [`ptr::copy_nonoverlapping`]: ./ptr/fn.copy_nonoverlapping.html
    #[stable(feature = "pointer_methods", since = "1.26.0")]
    #[inline]
    pub unsafe fn copy_to_nonoverlapping(self, dest: *mut T, count: usize)
    where
        T: Sized,
    {
        // SAFETY: the caller must uphold the safety contract for `copy_nonoverlapping`.
        unsafe { copy_nonoverlapping(self, dest, count) }
    }

    /// Copies `count * size_of<T>` bytes from `src` to `self`. The source
    /// and destination may overlap.
    ///
    /// NOTE: this has the *opposite* argument order of [`ptr::copy`].
    ///
    /// See [`ptr::copy`] for safety concerns and examples.
    ///
    /// [`ptr::copy`]: ./ptr/fn.copy.html
    #[stable(feature = "pointer_methods", since = "1.26.0")]
    #[inline]
    pub unsafe fn copy_from(self, src: *const T, count: usize)
    where
        T: Sized,
    {
        // SAFETY: the caller must uphold the safety contract for `copy`.
        unsafe { copy(src, self, count) }
    }

    /// Copies `count * size_of<T>` bytes from `src` to `self`. The source
    /// and destination may *not* overlap.
    ///
    /// NOTE: this has the *opposite* argument order of [`ptr::copy_nonoverlapping`].
    ///
    /// See [`ptr::copy_nonoverlapping`] for safety concerns and examples.
    ///
    /// [`ptr::copy_nonoverlapping`]: ./ptr/fn.copy_nonoverlapping.html
    #[stable(feature = "pointer_methods", since = "1.26.0")]
    #[inline]
    pub unsafe fn copy_from_nonoverlapping(self, src: *const T, count: usize)
    where
        T: Sized,
    {
        // SAFETY: the caller must uphold the safety contract for `copy_nonoverlapping`.
        unsafe { copy_nonoverlapping(src, self, count) }
    }

    /// Executes the destructor (if any) of the pointed-to value.
    ///
    /// See [`ptr::drop_in_place`] for safety concerns and examples.
    ///
    /// [`ptr::drop_in_place`]: ./ptr/fn.drop_in_place.html
    #[stable(feature = "pointer_methods", since = "1.26.0")]
    #[inline]
    pub unsafe fn drop_in_place(self) {
        // SAFETY: the caller must uphold the safety contract for `drop_in_place`.
        unsafe { drop_in_place(self) }
    }

    /// Overwrites a memory location with the given value without reading or
    /// dropping the old value.
    ///
    /// See [`ptr::write`] for safety concerns and examples.
    ///
    /// [`ptr::write`]: ./ptr/fn.write.html
    #[stable(feature = "pointer_methods", since = "1.26.0")]
    #[inline]
    pub unsafe fn write(self, val: T)
    where
        T: Sized,
    {
        // SAFETY: the caller must uphold the safety contract for `write`.
        unsafe { write(self, val) }
    }

    /// Invokes memset on the specified pointer, setting `count * size_of::<T>()`
    /// bytes of memory starting at `self` to `val`.
    ///
    /// See [`ptr::write_bytes`] for safety concerns and examples.
    ///
    /// [`ptr::write_bytes`]: ./ptr/fn.write_bytes.html
    #[stable(feature = "pointer_methods", since = "1.26.0")]
    #[inline]
    pub unsafe fn write_bytes(self, val: u8, count: usize)
    where
        T: Sized,
    {
        // SAFETY: the caller must uphold the safety contract for `write_bytes`.
        unsafe { write_bytes(self, val, count) }
    }

    /// Performs a volatile write of a memory location with the given value without
    /// reading or dropping the old value.
    ///
    /// Volatile operations are intended to act on I/O memory, and are guaranteed
    /// to not be elided or reordered by the compiler across other volatile
    /// operations.
    ///
    /// See [`ptr::write_volatile`] for safety concerns and examples.
    ///
    /// [`ptr::write_volatile`]: ./ptr/fn.write_volatile.html
    #[stable(feature = "pointer_methods", since = "1.26.0")]
    #[inline]
    pub unsafe fn write_volatile(self, val: T)
    where
        T: Sized,
    {
        // SAFETY: the caller must uphold the safety contract for `write_volatile`.
        unsafe { write_volatile(self, val) }
    }

    /// Overwrites a memory location with the given value without reading or
    /// dropping the old value.
    ///
    /// Unlike `write`, the pointer may be unaligned.
    ///
    /// See [`ptr::write_unaligned`] for safety concerns and examples.
    ///
    /// [`ptr::write_unaligned`]: ./ptr/fn.write_unaligned.html
    #[stable(feature = "pointer_methods", since = "1.26.0")]
    #[inline]
    pub unsafe fn write_unaligned(self, val: T)
    where
        T: Sized,
    {
        // SAFETY: the caller must uphold the safety contract for `write_unaligned`.
        unsafe { write_unaligned(self, val) }
    }

    /// Replaces the value at `self` with `src`, returning the old
    /// value, without dropping either.
    ///
    /// See [`ptr::replace`] for safety concerns and examples.
    ///
    /// [`ptr::replace`]: ./ptr/fn.replace.html
    #[stable(feature = "pointer_methods", since = "1.26.0")]
    #[inline]
    pub unsafe fn replace(self, src: T) -> T
    where
        T: Sized,
    {
        // SAFETY: the caller must uphold the safety contract for `replace`.
        unsafe { replace(self, src) }
    }

    /// Swaps the values at two mutable locations of the same type, without
    /// deinitializing either. They may overlap, unlike `mem::swap` which is
    /// otherwise equivalent.
    ///
    /// See [`ptr::swap`] for safety concerns and examples.
    ///
    /// [`ptr::swap`]: ./ptr/fn.swap.html
    #[stable(feature = "pointer_methods", since = "1.26.0")]
    #[inline]
    pub unsafe fn swap(self, with: *mut T)
    where
        T: Sized,
    {
        // SAFETY: the caller must uphold the safety contract for `swap`.
        unsafe { swap(self, with) }
    }

    /// Computes the offset that needs to be applied to the pointer in order to make it aligned to
    /// `align`.
    ///
    /// If it is not possible to align the pointer, the implementation returns
    /// `usize::MAX`. It is permissible for the implementation to *always*
    /// return `usize::MAX`. Only your algorithm's performance can depend
    /// on getting a usable offset here, not its correctness.
    ///
    /// The offset is expressed in number of `T` elements, and not bytes. The value returned can be
    /// used with the `wrapping_add` method.
    ///
    /// There are no guarantees whatsoever that offsetting the pointer will not overflow or go
    /// beyond the allocation that the pointer points into. It is up to the caller to ensure that
    /// the returned offset is correct in all terms other than alignment.
    ///
    /// # Panics
    ///
    /// The function panics if `align` is not a power-of-two.
    ///
    /// # Examples
    ///
    /// Accessing adjacent `u8` as `u16`
    ///
    /// ```
    /// # fn foo(n: usize) {
    /// # use std::mem::align_of;
    /// # unsafe {
    /// let x = [5u8, 6u8, 7u8, 8u8, 9u8];
    /// let ptr = &x[n] as *const u8;
    /// let offset = ptr.align_offset(align_of::<u16>());
    /// if offset < x.len() - n - 1 {
    ///     let u16_ptr = ptr.add(offset) as *const u16;
    ///     assert_ne!(*u16_ptr, 500);
    /// } else {
    ///     // while the pointer can be aligned via `offset`, it would point
    ///     // outside the allocation
    /// }
    /// # } }
    /// ```
    #[stable(feature = "align_offset", since = "1.36.0")]
    pub fn align_offset(self, align: usize) -> usize
    where
        T: Sized,
    {
        if !align.is_power_of_two() {
            panic!("align_offset: align is not a power-of-two");
        }
        // SAFETY: `align` has been checked to be a power of 2 above
        unsafe { align_offset(self, align) }
    }
}

#[lang = "mut_slice_ptr"]
impl<T> *mut [T] {
    /// Returns the length of a raw slice.
    ///
    /// The returned value is the number of **elements**, not the number of bytes.
    ///
    /// This function is safe, even when the raw slice cannot be cast to a slice
    /// reference because the pointer is null or unaligned.
    ///
    /// # Examples
    ///
    /// ```rust
    /// #![feature(slice_ptr_len)]
    /// use std::ptr;
    ///
    /// let slice: *mut [i8] = ptr::slice_from_raw_parts_mut(ptr::null_mut(), 3);
    /// assert_eq!(slice.len(), 3);
    /// ```
    #[inline]
    #[unstable(feature = "slice_ptr_len", issue = "71146")]
    #[rustc_const_unstable(feature = "const_slice_ptr_len", issue = "71146")]
    pub const fn len(self) -> usize {
        // SAFETY: this is safe because `*const [T]` and `FatPtr<T>` have the same layout.
        // Only `std` can make this guarantee.
        unsafe { Repr { rust_mut: self }.raw }.len
    }

    /// Returns a raw pointer to the slice's buffer.
    ///
    /// This is equivalent to casting `self` to `*mut T`, but more type-safe.
    ///
    /// # Examples
    ///
    /// ```rust
    /// #![feature(slice_ptr_get)]
    /// use std::ptr;
    ///
    /// let slice: *mut [i8] = ptr::slice_from_raw_parts_mut(ptr::null_mut(), 3);
    /// assert_eq!(slice.as_mut_ptr(), 0 as *mut i8);
    /// ```
    #[inline]
    #[unstable(feature = "slice_ptr_get", issue = "74265")]
    #[rustc_const_unstable(feature = "slice_ptr_get", issue = "74265")]
    pub const fn as_mut_ptr(self) -> *mut T {
        self as *mut T
    }

    /// Returns a raw pointer to an element or subslice, without doing bounds
    /// checking.
    ///
    /// Calling this method with an out-of-bounds index or when `self` is not dereferencable
    /// is *[undefined behavior]* even if the resulting pointer is not used.
    ///
    /// [undefined behavior]: https://doc.rust-lang.org/reference/behavior-considered-undefined.html
    ///
    /// # Examples
    ///
    /// ```
    /// #![feature(slice_ptr_get)]
    ///
    /// let x = &mut [1, 2, 4] as *mut [i32];
    ///
    /// unsafe {
    ///     assert_eq!(x.get_unchecked_mut(1), x.as_mut_ptr().add(1));
    /// }
    /// ```
    #[unstable(feature = "slice_ptr_get", issue = "74265")]
    #[inline]
    pub unsafe fn get_unchecked_mut<I>(self, index: I) -> *mut I::Output
    where
        I: SliceIndex<[T]>,
    {
        // SAFETY: the caller ensures that `self` is dereferencable and `index` in-bounds.
        unsafe { index.get_unchecked_mut(self) }
    }
}

// Equality for pointers
#[stable(feature = "rust1", since = "1.0.0")]
impl<T: ?Sized> PartialEq for *mut T {
    #[inline]
    fn eq(&self, other: &*mut T) -> bool {
        *self == *other
    }
}

#[stable(feature = "rust1", since = "1.0.0")]
impl<T: ?Sized> Eq for *mut T {}

#[stable(feature = "rust1", since = "1.0.0")]
impl<T: ?Sized> Ord for *mut T {
    #[inline]
    fn cmp(&self, other: &*mut T) -> Ordering {
        if self < other {
            Less
        } else if self == other {
            Equal
        } else {
            Greater
        }
    }
}

#[stable(feature = "rust1", since = "1.0.0")]
impl<T: ?Sized> PartialOrd for *mut T {
    #[inline]
    fn partial_cmp(&self, other: &*mut T) -> Option<Ordering> {
        Some(self.cmp(other))
    }

    #[inline]
    fn lt(&self, other: &*mut T) -> bool {
        *self < *other
    }

    #[inline]
    fn le(&self, other: &*mut T) -> bool {
        *self <= *other
    }

    #[inline]
    fn gt(&self, other: &*mut T) -> bool {
        *self > *other
    }

    #[inline]
    fn ge(&self, other: &*mut T) -> bool {
        *self >= *other
    }
}<|MERGE_RESOLUTION|>--- conflicted
+++ resolved
@@ -718,6 +718,11 @@
     /// will only affect the pointer part, whereas for (thin) pointers to
     /// sized types, this has the same effect as a simple assignment.
     ///
+    /// The resulting pointer will have provenance of `val`, i.e. for a fat
+    /// pointer, this operation is semantically the same as creating a new
+    /// fat pointer with the data pointer value of `val` but the metadata of
+    /// `self`.
+    ///
     /// # Examples
     ///
     /// This function is primarily useful for allowing byte-wise pointer
@@ -729,17 +734,17 @@
     /// let mut arr: [i32; 3] = [1, 2, 3];
     /// let mut ptr = &mut arr[0] as *mut dyn Debug;
     /// let thin = ptr as *mut u8;
-    /// ptr = ptr.set_ptr_value(unsafe { thin.add(8).cast() });
-    /// assert_eq!(unsafe { *(ptr as *mut i32) }, 3);
-    /// ```
-<<<<<<< HEAD
-    #[unstable(feature = "set_ptr_value", issue = "none")]
-=======
+    /// unsafe {
+    ///     ptr = ptr.set_ptr_value(thin.add(8));
+    ///     # assert_eq!(*(ptr as *mut i32), 3);
+    ///     println!("{:?}", &*ptr); // will print "3"
+    /// }
+    /// ```
     #[unstable(feature = "set_ptr_value", issue = "75091")]
->>>>>>> 6c81556a
-    #[inline]
-    pub fn set_ptr_value(mut self, val: *mut ()) -> Self {
-        let thin = &mut self as *mut *mut T as *mut *mut ();
+    #[must_use = "returns a new pointer rather than modifying its argument"]
+    #[inline]
+    pub fn set_ptr_value(mut self, val: *mut u8) -> Self {
+        let thin = &mut self as *mut *mut T as *mut *mut u8;
         // SAFETY: In case of a thin pointer, this operations is identical
         // to a simple assignment. In case of a fat pointer, with the current
         // fat pointer layout implementation, the first field of such a
